--- conflicted
+++ resolved
@@ -62,40 +62,11 @@
 
 #define KVM_MSI_HASHTAB_SIZE    256
 
-<<<<<<< HEAD
-#ifdef CONFIG_ANDROID
-#include "android/crashreport/crash-handler.h"
-
-static void __attribute__((noreturn)) die(const char* message,
-                                          const char* function) {
-    crashhandler_die_format("KVM operation failed: %s (%s)", message, function);
-    abort(); // just in case
-}
-#else
-static void __attribute__((noreturn)) die(const char* message,
-                                          const char* function) {
-    fprintf(stderr, "KVM operation failed: %s (%s)\n", message, function);
-    abort();
-}
-#endif
-
-typedef struct KVMSlot
-{
-    hwaddr start_addr;
-    ram_addr_t memory_size;
-    void *ram;
-    int slot;
-    int flags;
-} KVMSlot;
-
-typedef struct kvm_dirty_log KVMDirtyLog;
-=======
 struct KVMParkedVcpu {
     unsigned long vcpu_id;
     int kvm_fd;
     QLIST_ENTRY(KVMParkedVcpu) node;
 };
->>>>>>> b01ff82c
 
 struct KVMState
 {
@@ -192,11 +163,7 @@
         return slot;
     }
 
-<<<<<<< HEAD
-    die("no free slot available", __func__);
-=======
     qemu_abort("%s: no free slot available\n", __func__);
->>>>>>> b01ff82c
 }
 
 static KVMSlot *kvm_lookup_matching_slot(KVMMemoryListener *kml,
@@ -435,11 +402,7 @@
 
     r = kvm_section_update_flags(kml, section);
     if (r < 0) {
-<<<<<<< HEAD
-        die("dirty pages log change", __func__);
-=======
         qemu_abort("%s: dirty pages log change\n", __func__);
->>>>>>> b01ff82c
     }
 }
 
@@ -450,15 +413,8 @@
     KVMMemoryListener *kml = container_of(listener, KVMMemoryListener, listener);
     int r;
 
-<<<<<<< HEAD
-    r = kvm_dirty_pages_log_change(section->offset_within_address_space,
-                                   int128_get64(section->size), false);
-    if (r < 0) {
-        die("dirty pages log change", __func__);
-=======
     if (new != 0) {
         return;
->>>>>>> b01ff82c
     }
 
     r = kvm_section_update_flags(kml, section);
@@ -800,10 +756,6 @@
         if (err) {
             qemu_abort("%s: error unregistering overlapping slot: %s\n",
                     __func__, strerror(-err));
-<<<<<<< HEAD
-            die("error unregistering overlapping slot", __func__);
-=======
->>>>>>> b01ff82c
         }
 
         /* Workaround for older KVM versions: we can't join slots, even not by
@@ -826,11 +778,6 @@
             if (err) {
                 qemu_abort("%s: error updating slot: %s\n", __func__,
                         strerror(-err));
-<<<<<<< HEAD
-                die("failed to set user memory region "
-                    "(most probably out of memory)", __func__);
-=======
->>>>>>> b01ff82c
             }
 
             start_addr += old.memory_size;
@@ -855,12 +802,7 @@
                                 "PAGE_SIZE is too big. Please try to use 4k " \
                                 "PAGE_SIZE!\n"
 #endif
-<<<<<<< HEAD
-                die("failed to set user memory region "
-                    "(most probably out of memory)", __func__);
-=======
                         ,__func__ , strerror(-err));
->>>>>>> b01ff82c
             }
         }
 
@@ -879,11 +821,6 @@
             if (err) {
                 qemu_abort("%s: error registering suffix slot: %s\n",
                         __func__, strerror(-err));
-<<<<<<< HEAD
-                die("failed to set user memory region "
-                    "(most probably out of memory)", __func__);
-=======
->>>>>>> b01ff82c
             }
         }
     }
@@ -905,10 +842,6 @@
     if (err) {
         qemu_abort("%s: error registering slot: %s\n", __func__,
                 strerror(-err));
-<<<<<<< HEAD
-        die("error registering slot", __func__);
-=======
->>>>>>> b01ff82c
     }
 }
 
@@ -938,35 +871,10 @@
 
     r = kvm_physical_sync_dirty_bitmap(kml, section);
     if (r < 0) {
-<<<<<<< HEAD
-        die("sync dirty bitmap", __func__);
-    }
-}
-
-static void kvm_log_global_start(struct MemoryListener *listener)
-{
-    int r;
-
-    r = kvm_set_migration_log(1);
-    assert(r >= 0);
-    (void)r;
-}
-
-static void kvm_log_global_stop(struct MemoryListener *listener)
-{
-    int r;
-
-    r = kvm_set_migration_log(0);
-    assert(r >= 0);
-    (void)r;
-}
-
-=======
         qemu_abort("%s: sync dirty bitmap\n", __func__);
     }
 }
 
->>>>>>> b01ff82c
 static void kvm_mem_ioeventfd_add(MemoryListener *listener,
                                   MemoryRegionSection *section,
                                   bool match_data, uint64_t data,
@@ -981,10 +889,6 @@
     if (r < 0) {
         qemu_abort("%s: error adding ioeventfd: %s\n",
                 __func__, strerror(-r));
-<<<<<<< HEAD
-        die("error adding ioeventf", __func__);
-=======
->>>>>>> b01ff82c
     }
 }
 
@@ -1000,11 +904,7 @@
                                data, false, int128_get64(section->size),
                                match_data);
     if (r < 0) {
-<<<<<<< HEAD
-        die("set ioeventfd mmio", __func__);
-=======
         qemu_abort("%s: set ioeventfd mmio", __func__);
->>>>>>> b01ff82c
     }
 }
 
@@ -1022,10 +922,6 @@
     if (r < 0) {
         qemu_abort("%s: error adding ioeventfd: %s\n",
                 __func__, strerror(-r));
-<<<<<<< HEAD
-        die("error adding ioeventfd", __func__);
-=======
->>>>>>> b01ff82c
     }
 }
 
@@ -1042,26 +938,6 @@
                               data, false, int128_get64(section->size),
                               match_data);
     if (r < 0) {
-<<<<<<< HEAD
-        die("set ioeventfd pio", __func__);
-    }
-}
-
-static MemoryListener kvm_memory_listener = {
-    .region_add = kvm_region_add,
-    .region_del = kvm_region_del,
-    .log_start = kvm_log_start,
-    .log_stop = kvm_log_stop,
-    .log_sync = kvm_log_sync,
-    .log_global_start = kvm_log_global_start,
-    .log_global_stop = kvm_log_global_stop,
-    .eventfd_add = kvm_mem_ioeventfd_add,
-    .eventfd_del = kvm_mem_ioeventfd_del,
-    .coalesced_mmio_add = kvm_coalesce_mmio_region,
-    .coalesced_mmio_del = kvm_uncoalesce_mmio_region,
-    .priority = 10,
-};
-=======
         qemu_abort("%s: set ioeventfd pio", __func__);
     }
 }
@@ -1087,7 +963,6 @@
 
     memory_listener_register(&kml->listener, as);
 }
->>>>>>> b01ff82c
 
 static MemoryListener kvm_io_listener = {
     .eventfd_add = kvm_io_ioeventfd_add,
@@ -1115,12 +990,7 @@
     event.irq = irq;
     ret = kvm_vm_ioctl(s, s->irq_set_ioctl, &event);
     if (ret < 0) {
-<<<<<<< HEAD
-        perror("kvm_set_irq");
-        die("vm ioctl", __func__);
-=======
         qemu_abort("%s: %s", __func__, strerror(errno));
->>>>>>> b01ff82c
     }
 
     return (s->irq_set_ioctl == KVM_IRQ_LINE) ? 1 : event.status;
@@ -1529,11 +1399,7 @@
 
 int kvm_irqchip_send_msi(KVMState *s, MSIMessage msg)
 {
-<<<<<<< HEAD
-    die("should not be called", __func__);
-=======
     qemu_abort("%s: should not be called\n", __func__);
->>>>>>> b01ff82c
 }
 
 int kvm_irqchip_add_msi_route(KVMState *s, int vector, PCIDevice *dev)
@@ -1553,11 +1419,7 @@
 
 static int kvm_irqchip_assign_irqfd(KVMState *s, int fd, int virq, bool assign)
 {
-<<<<<<< HEAD
-    die("should not be called", __func__);
-=======
     qemu_abort("%s: should not be called\n", __func__);
->>>>>>> b01ff82c
 }
 
 int kvm_irqchip_update_msi_route(KVMState *s, int virq, MSIMessage msg)
