/*
 * QEMU S/390 CPU
 *
 * Copyright (c) 2009 Ulrich Hecht
 * Copyright (c) 2011 Alexander Graf
 * Copyright (c) 2012 SUSE LINUX Products GmbH
 * Copyright (c) 2012 IBM Corp.
 *
 * This library is free software; you can redistribute it and/or
 * modify it under the terms of the GNU Lesser General Public
 * License as published by the Free Software Foundation; either
 * version 2.1 of the License, or (at your option) any later version.
 *
 * This library is distributed in the hope that it will be useful,
 * but WITHOUT ANY WARRANTY; without even the implied warranty of
 * MERCHANTABILITY or FITNESS FOR A PARTICULAR PURPOSE.  See the GNU
 * Lesser General Public License for more details.
 *
 * You should have received a copy of the GNU Lesser General Public
 * License along with this library; if not, see
 * <http://www.gnu.org/licenses/lgpl-2.1.html>
 * Contributions after 2012-12-11 are licensed under the terms of the
 * GNU GPL, version 2 or (at your option) any later version.
 */

#include "qemu/osdep.h"
#include "qapi/error.h"
#include "cpu.h"
#include "qemu-common.h"
#include "qemu/cutils.h"
#include "qemu/timer.h"
#include "qemu/error-report.h"
#include "trace.h"
#include "qapi/visitor.h"
#include "migration/vmstate.h"
#include "exec/exec-all.h"
#ifndef CONFIG_USER_ONLY
#include "hw/hw.h"
#include "sysemu/arch_init.h"
#include "sysemu/sysemu.h"
#include "hw/s390x/sclp.h"
#endif

#define CR0_RESET       0xE0UL
#define CR14_RESET      0xC2000000UL;

/* generate CPU information for cpu -? */
void s390_cpu_list(FILE *f, fprintf_function cpu_fprintf)
{
#ifdef CONFIG_KVM
    (*cpu_fprintf)(f, "s390 %16s\n", "host");
#endif
}

#ifndef CONFIG_USER_ONLY
CpuDefinitionInfoList *arch_query_cpu_definitions(Error **errp)
{
    CpuDefinitionInfoList *entry;
    CpuDefinitionInfo *info;

    info = g_malloc0(sizeof(*info));
    info->name = g_strdup("host");

    entry = g_malloc0(sizeof(*entry));
    entry->value = info;

    return entry;
}
#endif

static void s390_cpu_set_pc(CPUState *cs, vaddr value)
{
    S390CPU *cpu = S390_CPU(cs);

    cpu->env.psw.addr = value;
}

static bool s390_cpu_has_work(CPUState *cs)
{
    S390CPU *cpu = S390_CPU(cs);
    CPUS390XState *env = &cpu->env;

    return (cs->interrupt_request & CPU_INTERRUPT_HARD) &&
           (env->psw.mask & PSW_MASK_EXT);
}

#if !defined(CONFIG_USER_ONLY)
/* S390CPUClass::load_normal() */
static void s390_cpu_load_normal(CPUState *s)
{
    S390CPU *cpu = S390_CPU(s);
    cpu->env.psw.addr = ldl_phys(s->as, 4) & PSW_MASK_ESA_ADDR;
    cpu->env.psw.mask = PSW_MASK_32 | PSW_MASK_64;
    s390_cpu_set_state(CPU_STATE_OPERATING, cpu);
}
#endif

/* S390CPUClass::cpu_reset() */
static void s390_cpu_reset(CPUState *s)
{
    S390CPU *cpu = S390_CPU(s);
    S390CPUClass *scc = S390_CPU_GET_CLASS(cpu);
    CPUS390XState *env = &cpu->env;

    env->pfault_token = -1UL;
    scc->parent_reset(s);
    cpu->env.sigp_order = 0;
    s390_cpu_set_state(CPU_STATE_STOPPED, cpu);
    tlb_flush(s, 1);
}

/* S390CPUClass::initial_reset() */
static void s390_cpu_initial_reset(CPUState *s)
{
    S390CPU *cpu = S390_CPU(s);
    CPUS390XState *env = &cpu->env;
    int i;

    s390_cpu_reset(s);
    /* initial reset does not touch regs,fregs and aregs */
    memset(&env->fpc, 0, offsetof(CPUS390XState, cpu_num) -
                         offsetof(CPUS390XState, fpc));

    /* architectured initial values for CR 0 and 14 */
    env->cregs[0] = CR0_RESET;
    env->cregs[14] = CR14_RESET;

    /* architectured initial value for Breaking-Event-Address register */
    env->gbea = 1;

    env->pfault_token = -1UL;
    env->ext_index = -1;
    for (i = 0; i < ARRAY_SIZE(env->io_index); i++) {
        env->io_index[i] = -1;
    }

    /* tininess for underflow is detected before rounding */
    set_float_detect_tininess(float_tininess_before_rounding,
                              &env->fpu_status);

    /* Reset state inside the kernel that we cannot access yet from QEMU. */
    if (kvm_enabled()) {
        kvm_s390_reset_vcpu(cpu);
    }
    tlb_flush(s, 1);
}

/* CPUClass:reset() */
static void s390_cpu_full_reset(CPUState *s)
{
    S390CPU *cpu = S390_CPU(s);
    S390CPUClass *scc = S390_CPU_GET_CLASS(cpu);
    CPUS390XState *env = &cpu->env;
    int i;

    scc->parent_reset(s);
    cpu->env.sigp_order = 0;
    s390_cpu_set_state(CPU_STATE_STOPPED, cpu);

    memset(env, 0, offsetof(CPUS390XState, cpu_num));

    /* architectured initial values for CR 0 and 14 */
    env->cregs[0] = CR0_RESET;
    env->cregs[14] = CR14_RESET;

    /* architectured initial value for Breaking-Event-Address register */
    env->gbea = 1;

    env->pfault_token = -1UL;
    env->ext_index = -1;
    for (i = 0; i < ARRAY_SIZE(env->io_index); i++) {
        env->io_index[i] = -1;
    }

    /* tininess for underflow is detected before rounding */
    set_float_detect_tininess(float_tininess_before_rounding,
                              &env->fpu_status);

    /* Reset state inside the kernel that we cannot access yet from QEMU. */
    if (kvm_enabled()) {
        kvm_s390_reset_vcpu(cpu);
    }
    tlb_flush(s, 1);
}

#if !defined(CONFIG_USER_ONLY)
static void s390_cpu_machine_reset_cb(void *opaque)
{
    S390CPU *cpu = opaque;

    run_on_cpu(CPU(cpu), s390_do_cpu_full_reset, CPU(cpu));
}
#endif

static void s390_cpu_disas_set_info(CPUState *cpu, disassemble_info *info)
{
    info->mach = bfd_mach_s390_64;
    info->print_insn = print_insn_s390;
}

static void s390_cpu_realizefn(DeviceState *dev, Error **errp)
{
    CPUState *cs = CPU(dev);
    S390CPUClass *scc = S390_CPU_GET_CLASS(dev);
    S390CPU *cpu = S390_CPU(dev);
    CPUS390XState *env = &cpu->env;
    Error *err = NULL;

#if !defined(CONFIG_USER_ONLY)
    if (cpu->id >= max_cpus) {
        error_setg(&err, "Unable to add CPU: %" PRIi64
                   ", max allowed: %d", cpu->id, max_cpus - 1);
        goto out;
    }
#endif
    if (cpu_exists(cpu->id)) {
        error_setg(&err, "Unable to add CPU: %" PRIi64
                   ", it already exists", cpu->id);
        goto out;
    }
    if (cpu->id != scc->next_cpu_id) {
        error_setg(&err, "Unable to add CPU: %" PRIi64
                   ", The next available id is %" PRIi64, cpu->id,
                   scc->next_cpu_id);
        goto out;
    }

    cpu_exec_init(cs, &err);
    if (err != NULL) {
        goto out;
    }
    scc->next_cpu_id++;

#if !defined(CONFIG_USER_ONLY)
    qemu_register_reset(s390_cpu_machine_reset_cb, cpu);
#endif
    env->cpu_num = cpu->id;
    s390_cpu_gdb_init(cs);
    qemu_init_vcpu(cs);
#if !defined(CONFIG_USER_ONLY)
    run_on_cpu(cs, s390_do_cpu_full_reset, cs);
#else
    cpu_reset(cs);
#endif

    scc->parent_realize(dev, &err);

#if !defined(CONFIG_USER_ONLY)
    if (dev->hotplugged) {
        raise_irq_cpu_hotplug();
    }
#endif

out:
    error_propagate(errp, err);
}

static void s390x_cpu_get_id(Object *obj, Visitor *v, const char *name,
                             void *opaque, Error **errp)
{
    S390CPU *cpu = S390_CPU(obj);
    int64_t value = cpu->id;

    visit_type_int(v, name, &value, errp);
}

static void s390x_cpu_set_id(Object *obj, Visitor *v, const char *name,
                             void *opaque, Error **errp)
{
    S390CPU *cpu = S390_CPU(obj);
    DeviceState *dev = DEVICE(obj);
    const int64_t min = 0;
    const int64_t max = UINT32_MAX;
    Error *err = NULL;
    int64_t value;

    if (dev->realized) {
        error_setg(errp, "Attempt to set property '%s' on '%s' after "
                   "it was realized", name, object_get_typename(obj));
        return;
    }

    visit_type_int(v, name, &value, &err);
    if (err) {
        error_propagate(errp, err);
        return;
    }
    if (value < min || value > max) {
        error_setg(errp, "Property %s.%s doesn't take value %" PRId64
                   " (minimum: %" PRId64 ", maximum: %" PRId64 ")" ,
                   object_get_typename(obj), name, value, min, max);
        return;
    }
    cpu->id = value;
}

static void s390_cpu_initfn(Object *obj)
{
    CPUState *cs = CPU(obj);
    S390CPU *cpu = S390_CPU(obj);
    CPUS390XState *env = &cpu->env;
    static bool inited;
#if !defined(CONFIG_USER_ONLY)
    struct tm tm;
#endif

    cs->env_ptr = env;
    cs->halted = 1;
    cs->exception_index = EXCP_HLT;
    object_property_add(OBJECT(cpu), "id", "int64_t", s390x_cpu_get_id,
                        s390x_cpu_set_id, NULL, NULL, NULL);
#if !defined(CONFIG_USER_ONLY)
    qemu_get_timedate(&tm, 0);
    env->tod_offset = TOD_UNIX_EPOCH +
                      (time2tod(mktimegm(&tm)) * 1000000000ULL);
    env->tod_basetime = 0;
    env->tod_timer = timer_new_ns(QEMU_CLOCK_VIRTUAL, s390x_tod_timer, cpu);
    env->cpu_timer = timer_new_ns(QEMU_CLOCK_VIRTUAL, s390x_cpu_timer, cpu);
    s390_cpu_set_state(CPU_STATE_STOPPED, cpu);
#endif

    if (tcg_enabled() && !inited) {
        inited = true;
        s390x_translate_init();
    }
}

static void s390_cpu_finalize(Object *obj)
{
#if !defined(CONFIG_USER_ONLY)
    S390CPU *cpu = S390_CPU(obj);

    qemu_unregister_reset(s390_cpu_machine_reset_cb, cpu);
    g_free(cpu->irqstate);
#endif
}

#if !defined(CONFIG_USER_ONLY)
static bool disabled_wait(CPUState *cpu)
{
    return cpu->halted && !(S390_CPU(cpu)->env.psw.mask &
                            (PSW_MASK_IO | PSW_MASK_EXT | PSW_MASK_MCHECK));
}

static unsigned s390_count_running_cpus(void)
{
    CPUState *cpu;
    int nr_running = 0;

    CPU_FOREACH(cpu) {
        uint8_t state = S390_CPU(cpu)->env.cpu_state;
        if (state == CPU_STATE_OPERATING ||
            state == CPU_STATE_LOAD) {
            if (!disabled_wait(cpu)) {
                nr_running++;
            }
        }
    }

    return nr_running;
}

unsigned int s390_cpu_halt(S390CPU *cpu)
{
    CPUState *cs = CPU(cpu);
    trace_cpu_halt(cs->cpu_index);

    if (!cs->halted) {
        cs->halted = 1;
        cs->exception_index = EXCP_HLT;
    }

    return s390_count_running_cpus();
}

void s390_cpu_unhalt(S390CPU *cpu)
{
    CPUState *cs = CPU(cpu);
    trace_cpu_unhalt(cs->cpu_index);

    if (cs->halted) {
        cs->halted = 0;
        cs->exception_index = -1;
    }
}

unsigned int s390_cpu_set_state(uint8_t cpu_state, S390CPU *cpu)
 {
    trace_cpu_set_state(CPU(cpu)->cpu_index, cpu_state);

    switch (cpu_state) {
    case CPU_STATE_STOPPED:
    case CPU_STATE_CHECK_STOP:
        /* halt the cpu for common infrastructure */
        s390_cpu_halt(cpu);
        break;
    case CPU_STATE_OPERATING:
    case CPU_STATE_LOAD:
        /* unhalt the cpu for common infrastructure */
        s390_cpu_unhalt(cpu);
        break;
    default:
        error_report("Requested CPU state is not a valid S390 CPU state: %u",
                     cpu_state);
        exit(1);
    }
    if (kvm_enabled() && cpu->env.cpu_state != cpu_state) {
        kvm_s390_set_cpu_state(cpu, cpu_state);
    }
    cpu->env.cpu_state = cpu_state;

    return s390_count_running_cpus();
}
#endif

static gchar *s390_gdb_arch_name(CPUState *cs)
{
    return g_strdup("s390:64-bit");
}

static void s390_cpu_class_init(ObjectClass *oc, void *data)
{
    S390CPUClass *scc = S390_CPU_CLASS(oc);
    CPUClass *cc = CPU_CLASS(scc);
    DeviceClass *dc = DEVICE_CLASS(oc);

    scc->next_cpu_id = 0;
    scc->parent_realize = dc->realize;
    dc->realize = s390_cpu_realizefn;

    scc->parent_reset = cc->reset;
#if !defined(CONFIG_USER_ONLY)
    scc->load_normal = s390_cpu_load_normal;
#endif
    scc->cpu_reset = s390_cpu_reset;
    scc->initial_cpu_reset = s390_cpu_initial_reset;
    cc->reset = s390_cpu_full_reset;
    cc->has_work = s390_cpu_has_work;
    cc->do_interrupt = s390_cpu_do_interrupt;
    cc->dump_state = s390_cpu_dump_state;
    cc->set_pc = s390_cpu_set_pc;
    cc->gdb_read_register = s390_cpu_gdb_read_register;
    cc->gdb_write_register = s390_cpu_gdb_write_register;
#ifdef CONFIG_USER_ONLY
    cc->handle_mmu_fault = s390_cpu_handle_mmu_fault;
#else
    cc->get_phys_page_debug = s390_cpu_get_phys_page_debug;
    cc->vmsd = &vmstate_s390_cpu;
    cc->write_elf64_note = s390_cpu_write_elf64_note;
    cc->cpu_exec_interrupt = s390_cpu_exec_interrupt;
    cc->debug_excp_handler = s390x_cpu_debug_excp_handler;
#endif
    cc->disas_set_info = s390_cpu_disas_set_info;

    cc->gdb_num_core_regs = S390_NUM_CORE_REGS;
    cc->gdb_core_xml_file = "s390x-core64.xml";
    cc->gdb_arch_name = s390_gdb_arch_name;
<<<<<<< HEAD
=======

    /*
     * Reason: s390_cpu_realizefn() calls cpu_exec_init(), which saves
     * the object in cpus -> dangling pointer after final
     * object_unref().
     */
    dc->cannot_destroy_with_object_finalize_yet = true;
>>>>>>> b01ff82c
}

static const TypeInfo s390_cpu_type_info = {
    .name = TYPE_S390_CPU,
    .parent = TYPE_CPU,
    .instance_size = sizeof(S390CPU),
    .instance_init = s390_cpu_initfn,
    .instance_finalize = s390_cpu_finalize,
    .abstract = false,
    .class_size = sizeof(S390CPUClass),
    .class_init = s390_cpu_class_init,
};

static void s390_cpu_register_types(void)
{
    type_register_static(&s390_cpu_type_info);
}

type_init(s390_cpu_register_types)<|MERGE_RESOLUTION|>--- conflicted
+++ resolved
@@ -455,8 +455,6 @@
     cc->gdb_num_core_regs = S390_NUM_CORE_REGS;
     cc->gdb_core_xml_file = "s390x-core64.xml";
     cc->gdb_arch_name = s390_gdb_arch_name;
-<<<<<<< HEAD
-=======
 
     /*
      * Reason: s390_cpu_realizefn() calls cpu_exec_init(), which saves
@@ -464,7 +462,6 @@
      * object_unref().
      */
     dc->cannot_destroy_with_object_finalize_yet = true;
->>>>>>> b01ff82c
 }
 
 static const TypeInfo s390_cpu_type_info = {
