#include "qemu/osdep.h"
#include "qemu-common.h"
#include "cpu.h"
#include "exec/exec-all.h"
#include "hw/hw.h"
#include "hw/boards.h"
#include "sysemu/kvm.h"
#include "helper_regs.h"
#include "mmu-hash64.h"
#include "migration/cpu.h"

static int cpu_load_old(QEMUFile *f, void *opaque, int version_id)
{
    PowerPCCPU *cpu = opaque;
    CPUPPCState *env = &cpu->env;
    unsigned int i, j;
    target_ulong sdr1;
    uint32_t fpscr;
    target_ulong xer;

    for (i = 0; i < 32; i++)
        qemu_get_betls(f, &env->gpr[i]);
#if !defined(TARGET_PPC64)
    for (i = 0; i < 32; i++)
        qemu_get_betls(f, &env->gprh[i]);
#endif
    qemu_get_betls(f, &env->lr);
    qemu_get_betls(f, &env->ctr);
    for (i = 0; i < 8; i++)
        qemu_get_be32s(f, &env->crf[i]);
    qemu_get_betls(f, &xer);
    cpu_write_xer(env, xer);
    qemu_get_betls(f, &env->reserve_addr);
    qemu_get_betls(f, &env->msr);
    for (i = 0; i < 4; i++)
        qemu_get_betls(f, &env->tgpr[i]);
    for (i = 0; i < 32; i++) {
        union {
            float64 d;
            uint64_t l;
        } u;
        u.l = qemu_get_be64(f);
        env->fpr[i] = u.d;
    }
    qemu_get_be32s(f, &fpscr);
    env->fpscr = fpscr;
    qemu_get_sbe32s(f, &env->access_type);
#if defined(TARGET_PPC64)
    qemu_get_betls(f, &env->spr[SPR_ASR]);
    qemu_get_sbe32s(f, &env->slb_nr);
#endif
    qemu_get_betls(f, &sdr1);
    for (i = 0; i < 32; i++)
        qemu_get_betls(f, &env->sr[i]);
    for (i = 0; i < 2; i++)
        for (j = 0; j < 8; j++)
            qemu_get_betls(f, &env->DBAT[i][j]);
    for (i = 0; i < 2; i++)
        for (j = 0; j < 8; j++)
            qemu_get_betls(f, &env->IBAT[i][j]);
    qemu_get_sbe32s(f, &env->nb_tlb);
    qemu_get_sbe32s(f, &env->tlb_per_way);
    qemu_get_sbe32s(f, &env->nb_ways);
    qemu_get_sbe32s(f, &env->last_way);
    qemu_get_sbe32s(f, &env->id_tlbs);
    qemu_get_sbe32s(f, &env->nb_pids);
    if (env->tlb.tlb6) {
        // XXX assumes 6xx
        for (i = 0; i < env->nb_tlb; i++) {
            qemu_get_betls(f, &env->tlb.tlb6[i].pte0);
            qemu_get_betls(f, &env->tlb.tlb6[i].pte1);
            qemu_get_betls(f, &env->tlb.tlb6[i].EPN);
        }
    }
    for (i = 0; i < 4; i++)
        qemu_get_betls(f, &env->pb[i]);
    for (i = 0; i < 1024; i++)
        qemu_get_betls(f, &env->spr[i]);
    if (!env->external_htab) {
        ppc_store_sdr1(env, sdr1);
    }
    qemu_get_be32s(f, &env->vscr);
    qemu_get_be64s(f, &env->spe_acc);
    qemu_get_be32s(f, &env->spe_fscr);
    qemu_get_betls(f, &env->msr_mask);
    qemu_get_be32s(f, &env->flags);
    qemu_get_sbe32s(f, &env->error_code);
    qemu_get_be32s(f, &env->pending_interrupts);
    qemu_get_be32s(f, &env->irq_input_state);
    for (i = 0; i < POWERPC_EXCP_NB; i++)
        qemu_get_betls(f, &env->excp_vectors[i]);
    qemu_get_betls(f, &env->excp_prefix);
    qemu_get_betls(f, &env->ivor_mask);
    qemu_get_betls(f, &env->ivpr_mask);
    qemu_get_betls(f, &env->hreset_vector);
    qemu_get_betls(f, &env->nip);
    qemu_get_betls(f, &env->hflags);
    qemu_get_betls(f, &env->hflags_nmsr);
    qemu_get_sbe32(f); /* Discard unused mmu_idx */
    qemu_get_sbe32(f); /* Discard unused power_mode */

    /* Recompute mmu indices */
    hreg_compute_mem_idx(env);

    return 0;
}

static int get_avr(QEMUFile *f, void *pv, size_t size)
{
    ppc_avr_t *v = pv;

    v->u64[0] = qemu_get_be64(f);
    v->u64[1] = qemu_get_be64(f);

    return 0;
}

static void put_avr(QEMUFile *f, void *pv, size_t size)
{
    ppc_avr_t *v = pv;

    qemu_put_be64(f, v->u64[0]);
    qemu_put_be64(f, v->u64[1]);
}

static const VMStateInfo vmstate_info_avr = {
    .name = "avr",
    .get  = get_avr,
    .put  = put_avr,
};

#define VMSTATE_AVR_ARRAY_V(_f, _s, _n, _v)                       \
    VMSTATE_ARRAY(_f, _s, _n, _v, vmstate_info_avr, ppc_avr_t)

#define VMSTATE_AVR_ARRAY(_f, _s, _n)                             \
    VMSTATE_AVR_ARRAY_V(_f, _s, _n, 0)

static bool cpu_pre_2_8_migration(void *opaque, int version_id)
{
    PowerPCCPU *cpu = opaque;

    return cpu->pre_2_8_migration;
}

static void cpu_pre_save(void *opaque)
{
    PowerPCCPU *cpu = opaque;
    CPUPPCState *env = &cpu->env;
    int i;
    uint64_t insns_compat_mask =
        PPC_INSNS_BASE | PPC_ISEL | PPC_STRING | PPC_MFTB
        | PPC_FLOAT | PPC_FLOAT_FSEL | PPC_FLOAT_FRES
        | PPC_FLOAT_FSQRT | PPC_FLOAT_FRSQRTE | PPC_FLOAT_FRSQRTES
        | PPC_FLOAT_STFIWX | PPC_FLOAT_EXT
        | PPC_CACHE | PPC_CACHE_ICBI | PPC_CACHE_DCBZ
        | PPC_MEM_SYNC | PPC_MEM_EIEIO | PPC_MEM_TLBIE | PPC_MEM_TLBSYNC
        | PPC_64B | PPC_64BX | PPC_ALTIVEC
        | PPC_SEGMENT_64B | PPC_SLBI | PPC_POPCNTB | PPC_POPCNTWD;
    uint64_t insns_compat_mask2 = PPC2_VSX | PPC2_VSX207 | PPC2_DFP | PPC2_DBRX
        | PPC2_PERM_ISA206 | PPC2_DIVE_ISA206
        | PPC2_ATOMIC_ISA206 | PPC2_FP_CVT_ISA206
        | PPC2_FP_TST_ISA206 | PPC2_BCTAR_ISA207
        | PPC2_LSQ_ISA207 | PPC2_ALTIVEC_207
        | PPC2_ISA205 | PPC2_ISA207S | PPC2_FP_CVT_S64 | PPC2_TM;

    env->spr[SPR_LR] = env->lr;
    env->spr[SPR_CTR] = env->ctr;
    env->spr[SPR_XER] = cpu_read_xer(env);
#if defined(TARGET_PPC64)
    env->spr[SPR_CFAR] = env->cfar;
#endif
    env->spr[SPR_BOOKE_SPEFSCR] = env->spe_fscr;

    for (i = 0; (i < 4) && (i < env->nb_BATs); i++) {
        env->spr[SPR_DBAT0U + 2*i] = env->DBAT[0][i];
        env->spr[SPR_DBAT0U + 2*i + 1] = env->DBAT[1][i];
        env->spr[SPR_IBAT0U + 2*i] = env->IBAT[0][i];
        env->spr[SPR_IBAT0U + 2*i + 1] = env->IBAT[1][i];
    }
    for (i = 0; (i < 4) && ((i+4) < env->nb_BATs); i++) {
        env->spr[SPR_DBAT4U + 2*i] = env->DBAT[0][i+4];
        env->spr[SPR_DBAT4U + 2*i + 1] = env->DBAT[1][i+4];
        env->spr[SPR_IBAT4U + 2*i] = env->IBAT[0][i+4];
        env->spr[SPR_IBAT4U + 2*i + 1] = env->IBAT[1][i+4];
    }

    /* Hacks for migration compatibility between 2.6, 2.7 & 2.8 */
<<<<<<< HEAD
    cpu->mig_msr_mask = env->msr_mask;
    cpu->mig_insns_flags = env->insns_flags & insns_compat_mask;
    cpu->mig_insns_flags2 = env->insns_flags2 & insns_compat_mask2;
    cpu->mig_nb_BATs = env->nb_BATs;
=======
    if (cpu->pre_2_8_migration) {
        cpu->mig_msr_mask = env->msr_mask;
        cpu->mig_insns_flags = env->insns_flags & insns_compat_mask;
        cpu->mig_insns_flags2 = env->insns_flags2 & insns_compat_mask2;
        cpu->mig_nb_BATs = env->nb_BATs;
    }
>>>>>>> 0737f32d
}

static int cpu_post_load(void *opaque, int version_id)
{
    PowerPCCPU *cpu = opaque;
    CPUPPCState *env = &cpu->env;
    int i;
    target_ulong msr;

    /*
     * We always ignore the source PVR. The user or management
     * software has to take care of running QEMU in a compatible mode.
     */
    env->spr[SPR_PVR] = env->spr_cb[SPR_PVR].default_value;
    env->lr = env->spr[SPR_LR];
    env->ctr = env->spr[SPR_CTR];
    cpu_write_xer(env, env->spr[SPR_XER]);
#if defined(TARGET_PPC64)
    env->cfar = env->spr[SPR_CFAR];
#endif
    env->spe_fscr = env->spr[SPR_BOOKE_SPEFSCR];

    for (i = 0; (i < 4) && (i < env->nb_BATs); i++) {
        env->DBAT[0][i] = env->spr[SPR_DBAT0U + 2*i];
        env->DBAT[1][i] = env->spr[SPR_DBAT0U + 2*i + 1];
        env->IBAT[0][i] = env->spr[SPR_IBAT0U + 2*i];
        env->IBAT[1][i] = env->spr[SPR_IBAT0U + 2*i + 1];
    }
    for (i = 0; (i < 4) && ((i+4) < env->nb_BATs); i++) {
        env->DBAT[0][i+4] = env->spr[SPR_DBAT4U + 2*i];
        env->DBAT[1][i+4] = env->spr[SPR_DBAT4U + 2*i + 1];
        env->IBAT[0][i+4] = env->spr[SPR_IBAT4U + 2*i];
        env->IBAT[1][i+4] = env->spr[SPR_IBAT4U + 2*i + 1];
    }

    if (!env->external_htab) {
        /* Restore htab_base and htab_mask variables */
        ppc_store_sdr1(env, env->spr[SPR_SDR1]);
    }

    /* Invalidate all msr bits except MSR_TGPR/MSR_HVB before restoring */
    msr = env->msr;
    env->msr ^= ~((1ULL << MSR_TGPR) | MSR_HVB);
    ppc_store_msr(env, msr);

    hreg_compute_mem_idx(env);

    return 0;
}

static bool fpu_needed(void *opaque)
{
    PowerPCCPU *cpu = opaque;

    return (cpu->env.insns_flags & PPC_FLOAT);
}

static const VMStateDescription vmstate_fpu = {
    .name = "cpu/fpu",
    .version_id = 1,
    .minimum_version_id = 1,
    .needed = fpu_needed,
    .fields = (VMStateField[]) {
        VMSTATE_FLOAT64_ARRAY(env.fpr, PowerPCCPU, 32),
        VMSTATE_UINTTL(env.fpscr, PowerPCCPU),
        VMSTATE_END_OF_LIST()
    },
};

static bool altivec_needed(void *opaque)
{
    PowerPCCPU *cpu = opaque;

    return (cpu->env.insns_flags & PPC_ALTIVEC);
}

static const VMStateDescription vmstate_altivec = {
    .name = "cpu/altivec",
    .version_id = 1,
    .minimum_version_id = 1,
    .needed = altivec_needed,
    .fields = (VMStateField[]) {
        VMSTATE_AVR_ARRAY(env.avr, PowerPCCPU, 32),
        VMSTATE_UINT32(env.vscr, PowerPCCPU),
        VMSTATE_END_OF_LIST()
    },
};

static bool vsx_needed(void *opaque)
{
    PowerPCCPU *cpu = opaque;

    return (cpu->env.insns_flags2 & PPC2_VSX);
}

static const VMStateDescription vmstate_vsx = {
    .name = "cpu/vsx",
    .version_id = 1,
    .minimum_version_id = 1,
    .needed = vsx_needed,
    .fields = (VMStateField[]) {
        VMSTATE_UINT64_ARRAY(env.vsr, PowerPCCPU, 32),
        VMSTATE_END_OF_LIST()
    },
};

#ifdef TARGET_PPC64
/* Transactional memory state */
static bool tm_needed(void *opaque)
{
    PowerPCCPU *cpu = opaque;
    CPUPPCState *env = &cpu->env;
    return msr_ts;
}

static const VMStateDescription vmstate_tm = {
    .name = "cpu/tm",
    .version_id = 1,
    .minimum_version_id = 1,
    .minimum_version_id_old = 1,
    .needed = tm_needed,
    .fields      = (VMStateField []) {
        VMSTATE_UINTTL_ARRAY(env.tm_gpr, PowerPCCPU, 32),
        VMSTATE_AVR_ARRAY(env.tm_vsr, PowerPCCPU, 64),
        VMSTATE_UINT64(env.tm_cr, PowerPCCPU),
        VMSTATE_UINT64(env.tm_lr, PowerPCCPU),
        VMSTATE_UINT64(env.tm_ctr, PowerPCCPU),
        VMSTATE_UINT64(env.tm_fpscr, PowerPCCPU),
        VMSTATE_UINT64(env.tm_amr, PowerPCCPU),
        VMSTATE_UINT64(env.tm_ppr, PowerPCCPU),
        VMSTATE_UINT64(env.tm_vrsave, PowerPCCPU),
        VMSTATE_UINT32(env.tm_vscr, PowerPCCPU),
        VMSTATE_UINT64(env.tm_dscr, PowerPCCPU),
        VMSTATE_UINT64(env.tm_tar, PowerPCCPU),
        VMSTATE_END_OF_LIST()
    },
};
#endif

static bool sr_needed(void *opaque)
{
#ifdef TARGET_PPC64
    PowerPCCPU *cpu = opaque;

    return !(cpu->env.mmu_model & POWERPC_MMU_64);
#else
    return true;
#endif
}

static const VMStateDescription vmstate_sr = {
    .name = "cpu/sr",
    .version_id = 1,
    .minimum_version_id = 1,
    .needed = sr_needed,
    .fields = (VMStateField[]) {
        VMSTATE_UINTTL_ARRAY(env.sr, PowerPCCPU, 32),
        VMSTATE_END_OF_LIST()
    },
};

#ifdef TARGET_PPC64
static int get_slbe(QEMUFile *f, void *pv, size_t size)
{
    ppc_slb_t *v = pv;

    v->esid = qemu_get_be64(f);
    v->vsid = qemu_get_be64(f);

    return 0;
}

static void put_slbe(QEMUFile *f, void *pv, size_t size)
{
    ppc_slb_t *v = pv;

    qemu_put_be64(f, v->esid);
    qemu_put_be64(f, v->vsid);
}

static const VMStateInfo vmstate_info_slbe = {
    .name = "slbe",
    .get  = get_slbe,
    .put  = put_slbe,
};

#define VMSTATE_SLB_ARRAY_V(_f, _s, _n, _v)                       \
    VMSTATE_ARRAY(_f, _s, _n, _v, vmstate_info_slbe, ppc_slb_t)

#define VMSTATE_SLB_ARRAY(_f, _s, _n)                             \
    VMSTATE_SLB_ARRAY_V(_f, _s, _n, 0)

static bool slb_needed(void *opaque)
{
    PowerPCCPU *cpu = opaque;

    /* We don't support any of the old segment table based 64-bit CPUs */
    return (cpu->env.mmu_model & POWERPC_MMU_64);
}

static int slb_post_load(void *opaque, int version_id)
{
    PowerPCCPU *cpu = opaque;
    CPUPPCState *env = &cpu->env;
    int i;

    /* We've pulled in the raw esid and vsid values from the migration
     * stream, but we need to recompute the page size pointers */
    for (i = 0; i < env->slb_nr; i++) {
        if (ppc_store_slb(cpu, i, env->slb[i].esid, env->slb[i].vsid) < 0) {
            /* Migration source had bad values in its SLB */
            return -1;
        }
    }

    return 0;
}

static const VMStateDescription vmstate_slb = {
    .name = "cpu/slb",
    .version_id = 1,
    .minimum_version_id = 1,
    .needed = slb_needed,
    .post_load = slb_post_load,
    .fields = (VMStateField[]) {
        VMSTATE_INT32_EQUAL(env.slb_nr, PowerPCCPU),
        VMSTATE_SLB_ARRAY(env.slb, PowerPCCPU, MAX_SLB_ENTRIES),
        VMSTATE_END_OF_LIST()
    }
};
#endif /* TARGET_PPC64 */

static const VMStateDescription vmstate_tlb6xx_entry = {
    .name = "cpu/tlb6xx_entry",
    .version_id = 1,
    .minimum_version_id = 1,
    .fields = (VMStateField[]) {
        VMSTATE_UINTTL(pte0, ppc6xx_tlb_t),
        VMSTATE_UINTTL(pte1, ppc6xx_tlb_t),
        VMSTATE_UINTTL(EPN, ppc6xx_tlb_t),
        VMSTATE_END_OF_LIST()
    },
};

static bool tlb6xx_needed(void *opaque)
{
    PowerPCCPU *cpu = opaque;
    CPUPPCState *env = &cpu->env;

    return env->nb_tlb && (env->tlb_type == TLB_6XX);
}

static const VMStateDescription vmstate_tlb6xx = {
    .name = "cpu/tlb6xx",
    .version_id = 1,
    .minimum_version_id = 1,
    .needed = tlb6xx_needed,
    .fields = (VMStateField[]) {
        VMSTATE_INT32_EQUAL(env.nb_tlb, PowerPCCPU),
        VMSTATE_STRUCT_VARRAY_POINTER_INT32(env.tlb.tlb6, PowerPCCPU,
                                            env.nb_tlb,
                                            vmstate_tlb6xx_entry,
                                            ppc6xx_tlb_t),
        VMSTATE_UINTTL_ARRAY(env.tgpr, PowerPCCPU, 4),
        VMSTATE_END_OF_LIST()
    }
};

static const VMStateDescription vmstate_tlbemb_entry = {
    .name = "cpu/tlbemb_entry",
    .version_id = 1,
    .minimum_version_id = 1,
    .fields = (VMStateField[]) {
        VMSTATE_UINT64(RPN, ppcemb_tlb_t),
        VMSTATE_UINTTL(EPN, ppcemb_tlb_t),
        VMSTATE_UINTTL(PID, ppcemb_tlb_t),
        VMSTATE_UINTTL(size, ppcemb_tlb_t),
        VMSTATE_UINT32(prot, ppcemb_tlb_t),
        VMSTATE_UINT32(attr, ppcemb_tlb_t),
        VMSTATE_END_OF_LIST()
    },
};

static bool tlbemb_needed(void *opaque)
{
    PowerPCCPU *cpu = opaque;
    CPUPPCState *env = &cpu->env;

    return env->nb_tlb && (env->tlb_type == TLB_EMB);
}

static bool pbr403_needed(void *opaque)
{
    PowerPCCPU *cpu = opaque;
    uint32_t pvr = cpu->env.spr[SPR_PVR];

    return (pvr & 0xffff0000) == 0x00200000;
}

static const VMStateDescription vmstate_pbr403 = {
    .name = "cpu/pbr403",
    .version_id = 1,
    .minimum_version_id = 1,
    .needed = pbr403_needed,
    .fields = (VMStateField[]) {
        VMSTATE_UINTTL_ARRAY(env.pb, PowerPCCPU, 4),
        VMSTATE_END_OF_LIST()
    },
};

static const VMStateDescription vmstate_tlbemb = {
    .name = "cpu/tlb6xx",
    .version_id = 1,
    .minimum_version_id = 1,
    .needed = tlbemb_needed,
    .fields = (VMStateField[]) {
        VMSTATE_INT32_EQUAL(env.nb_tlb, PowerPCCPU),
        VMSTATE_STRUCT_VARRAY_POINTER_INT32(env.tlb.tlbe, PowerPCCPU,
                                            env.nb_tlb,
                                            vmstate_tlbemb_entry,
                                            ppcemb_tlb_t),
        /* 403 protection registers */
        VMSTATE_END_OF_LIST()
    },
    .subsections = (const VMStateDescription*[]) {
        &vmstate_pbr403,
        NULL
    }
};

static const VMStateDescription vmstate_tlbmas_entry = {
    .name = "cpu/tlbmas_entry",
    .version_id = 1,
    .minimum_version_id = 1,
    .fields = (VMStateField[]) {
        VMSTATE_UINT32(mas8, ppcmas_tlb_t),
        VMSTATE_UINT32(mas1, ppcmas_tlb_t),
        VMSTATE_UINT64(mas2, ppcmas_tlb_t),
        VMSTATE_UINT64(mas7_3, ppcmas_tlb_t),
        VMSTATE_END_OF_LIST()
    },
};

static bool tlbmas_needed(void *opaque)
{
    PowerPCCPU *cpu = opaque;
    CPUPPCState *env = &cpu->env;

    return env->nb_tlb && (env->tlb_type == TLB_MAS);
}

static const VMStateDescription vmstate_tlbmas = {
    .name = "cpu/tlbmas",
    .version_id = 1,
    .minimum_version_id = 1,
    .needed = tlbmas_needed,
    .fields = (VMStateField[]) {
        VMSTATE_INT32_EQUAL(env.nb_tlb, PowerPCCPU),
        VMSTATE_STRUCT_VARRAY_POINTER_INT32(env.tlb.tlbm, PowerPCCPU,
                                            env.nb_tlb,
                                            vmstate_tlbmas_entry,
                                            ppcmas_tlb_t),
        VMSTATE_END_OF_LIST()
    }
};

const VMStateDescription vmstate_ppc_cpu = {
    .name = "cpu",
    .version_id = 5,
    .minimum_version_id = 5,
    .minimum_version_id_old = 4,
    .load_state_old = cpu_load_old,
    .pre_save = cpu_pre_save,
    .post_load = cpu_post_load,
    .fields = (VMStateField[]) {
        VMSTATE_UNUSED(sizeof(target_ulong)), /* was _EQUAL(env.spr[SPR_PVR]) */

        /* User mode architected state */
        VMSTATE_UINTTL_ARRAY(env.gpr, PowerPCCPU, 32),
#if !defined(TARGET_PPC64)
        VMSTATE_UINTTL_ARRAY(env.gprh, PowerPCCPU, 32),
#endif
        VMSTATE_UINT32_ARRAY(env.crf, PowerPCCPU, 8),
        VMSTATE_UINTTL(env.nip, PowerPCCPU),

        /* SPRs */
        VMSTATE_UINTTL_ARRAY(env.spr, PowerPCCPU, 1024),
        VMSTATE_UINT64(env.spe_acc, PowerPCCPU),

        /* Reservation */
        VMSTATE_UINTTL(env.reserve_addr, PowerPCCPU),

        /* Supervisor mode architected state */
        VMSTATE_UINTTL(env.msr, PowerPCCPU),

        /* Internal state */
        VMSTATE_UINTTL(env.hflags_nmsr, PowerPCCPU),
        /* FIXME: access_type? */

        /* Sanity checking */
<<<<<<< HEAD
        VMSTATE_UINTTL(mig_msr_mask, PowerPCCPU),
        VMSTATE_UINT64(mig_insns_flags, PowerPCCPU),
        VMSTATE_UINT64(mig_insns_flags2, PowerPCCPU),
        VMSTATE_UINT32(mig_nb_BATs, PowerPCCPU),
=======
        VMSTATE_UINTTL_TEST(mig_msr_mask, PowerPCCPU, cpu_pre_2_8_migration),
        VMSTATE_UINT64_TEST(mig_insns_flags, PowerPCCPU, cpu_pre_2_8_migration),
        VMSTATE_UINT64_TEST(mig_insns_flags2, PowerPCCPU,
                            cpu_pre_2_8_migration),
        VMSTATE_UINT32_TEST(mig_nb_BATs, PowerPCCPU, cpu_pre_2_8_migration),
>>>>>>> 0737f32d
        VMSTATE_END_OF_LIST()
    },
    .subsections = (const VMStateDescription*[]) {
        &vmstate_fpu,
        &vmstate_altivec,
        &vmstate_vsx,
        &vmstate_sr,
#ifdef TARGET_PPC64
        &vmstate_tm,
        &vmstate_slb,
#endif /* TARGET_PPC64 */
        &vmstate_tlb6xx,
        &vmstate_tlbemb,
        &vmstate_tlbmas,
        NULL
    }
};<|MERGE_RESOLUTION|>--- conflicted
+++ resolved
@@ -185,19 +185,12 @@
     }
 
     /* Hacks for migration compatibility between 2.6, 2.7 & 2.8 */
-<<<<<<< HEAD
-    cpu->mig_msr_mask = env->msr_mask;
-    cpu->mig_insns_flags = env->insns_flags & insns_compat_mask;
-    cpu->mig_insns_flags2 = env->insns_flags2 & insns_compat_mask2;
-    cpu->mig_nb_BATs = env->nb_BATs;
-=======
     if (cpu->pre_2_8_migration) {
         cpu->mig_msr_mask = env->msr_mask;
         cpu->mig_insns_flags = env->insns_flags & insns_compat_mask;
         cpu->mig_insns_flags2 = env->insns_flags2 & insns_compat_mask2;
         cpu->mig_nb_BATs = env->nb_BATs;
     }
->>>>>>> 0737f32d
 }
 
 static int cpu_post_load(void *opaque, int version_id)
@@ -598,18 +591,11 @@
         /* FIXME: access_type? */
 
         /* Sanity checking */
-<<<<<<< HEAD
-        VMSTATE_UINTTL(mig_msr_mask, PowerPCCPU),
-        VMSTATE_UINT64(mig_insns_flags, PowerPCCPU),
-        VMSTATE_UINT64(mig_insns_flags2, PowerPCCPU),
-        VMSTATE_UINT32(mig_nb_BATs, PowerPCCPU),
-=======
         VMSTATE_UINTTL_TEST(mig_msr_mask, PowerPCCPU, cpu_pre_2_8_migration),
         VMSTATE_UINT64_TEST(mig_insns_flags, PowerPCCPU, cpu_pre_2_8_migration),
         VMSTATE_UINT64_TEST(mig_insns_flags2, PowerPCCPU,
                             cpu_pre_2_8_migration),
         VMSTATE_UINT32_TEST(mig_nb_BATs, PowerPCCPU, cpu_pre_2_8_migration),
->>>>>>> 0737f32d
         VMSTATE_END_OF_LIST()
     },
     .subsections = (const VMStateDescription*[]) {
