--- conflicted
+++ resolved
@@ -4,12 +4,7 @@
 #include "qapi/qapi-commands-ui.h"
 #include "qapi/qmp/qdict.h"
 #include "qemu/error-report.h"
-<<<<<<< HEAD
-#include "qmp-commands.h"
-#include "ui/trace.h"
-=======
 #include "trace.h"
->>>>>>> 4743c235
 #include "ui/input.h"
 #include "ui/console.h"
 #include "sysemu/replay.h"
@@ -416,10 +411,8 @@
     return evt;
 }
 
-void qemu_input_event_send_key(QemuConsole *src, KeyValue *key, bool down)
-{
-    InputEvent *evt;
-    evt = qemu_input_event_new_key(key, down);
+
+void qemu_input_event_enqueue(QemuConsole *src, InputEvent *evt) {
     if (QTAILQ_EMPTY(&kbd_queue)) {
         qemu_input_event_send(src, evt);
         qemu_input_event_sync();
@@ -432,6 +425,13 @@
     }
 }
 
+void qemu_input_event_send_key(QemuConsole *src, KeyValue *key, bool down)
+{
+    InputEvent *evt;
+    evt = qemu_input_event_new_key(key, down);
+    qemu_input_event_enqueue(src, evt);
+}
+
 void qemu_input_event_send_key_number(QemuConsole *src, int num, bool down)
 {
     QKeyCode code = qemu_input_key_number_to_qcode(num);
