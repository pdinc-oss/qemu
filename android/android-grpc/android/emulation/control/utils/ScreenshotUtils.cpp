// Copyright (C) 2020 The Android Open Source Project
//
// Licensed under the Apache License, Version 2.0 (the "License");
// you may not use this file except in compliance with the License.
// You may obtain a copy of the License at
//
// http://www.apache.org/licenses/LICENSE-2.0
//
// Unless required by applicable law or agreed to in writing, software
// distributed under the License is distributed on an "AS IS" BASIS,
// WITHOUT WARRANTIES OR CONDITIONS OF ANY KIND, either express or implied.
// See the License for the specific language governing permissions and
// limitations under the License.
#include "android/emulation/control/utils/ScreenshotUtils.h"

#include <assert.h>  // for assert
#include <math.h>    // for fabs
#include <array>     // for array
#include <ostream>   // for operator<<, bas...
#include <utility>   // for make_pair, pair

#include "android/base/Log.h"  // for LogStreamVoidify
<<<<<<< HEAD
=======
#include "android/base/Tracing.h"
>>>>>>> ec1c92f4
#include "android/console.h"
#include "android/emulation/control/sensors_agent.h"  // for QAndroidSensors...
#include "android/hw-sensors.h"                       // for ANDROID_SENSOR_...
#include "android/opengles.h"
#include "android/physics/GlmHelpers.h"  // for vecNearEqual
<<<<<<< HEAD

=======
>>>>>>> ec1c92f4
namespace android {
namespace emulation {
namespace control {

using ImageFormatPair =
        std::pair<ImageFormat_ImgFormat, android::emulation::ImageFormat>;
using RotationPair = std::pair<Rotation_SkinRotation, SkinRotation>;

const std::array<ImageFormatPair, 3> imgFormatMap{
        {{ImageFormat::RGBA8888, android::emulation::ImageFormat::RGBA8888},
         {ImageFormat::PNG, android::emulation::ImageFormat::PNG},
         {ImageFormat::RGB888, android::emulation::ImageFormat::RGB888}}};

// Translates our external format to the intenal format. Note that the
// internal format contains values that do not exist in the external enum.
android::emulation::ImageFormat ScreenshotUtils::translate(
        ImageFormat_ImgFormat x) {
    for (auto [fst, snd] : imgFormatMap) {
        if (fst == x)
            return snd;
    }
    // Shouldn't happen.
    LOG(ERROR) << "Unknown enum: " << (int)x << ", returning RGBA8888 format.";
    return android::emulation::ImageFormat::RGBA8888;
};

// Translates our internal format to the external format. Note that the
// internal format contains values that do not exist in the external enum.
ImageFormat_ImgFormat ScreenshotUtils::translate(
        android::emulation::ImageFormat x) {
    for (auto [fst, snd] : imgFormatMap) {
        if (snd == x)
            return fst;
    }
    // Shouldn't happen.
    LOG(ERROR) << "Unknown enum: " << (int)x << ", returning RGBA8888 format.";
    return ImageFormat::RGBA8888;
};

SkinRotation ScreenshotUtils::translate(Rotation_SkinRotation x) {
    switch (x) {
        default:
        case Rotation::PORTRAIT:
            return SKIN_ROTATION_0;
        case Rotation::LANDSCAPE:
            return SKIN_ROTATION_270;
        case Rotation::REVERSE_PORTRAIT:
            return SKIN_ROTATION_180;
        case Rotation::REVERSE_LANDSCAPE:
            return SKIN_ROTATION_90;
    }
};

Rotation_SkinRotation ScreenshotUtils::deriveRotation(
        const QAndroidSensorsAgent* sensorAgent) {
    glm::vec3 gravity_vector(0.0f, 9.81f, 0.0f);
    glm::vec3 device_accelerometer;
    sensorAgent->getSensor(ANDROID_SENSOR_ACCELERATION, &device_accelerometer.x,
                           &device_accelerometer.y, &device_accelerometer.z);

    glm::vec3 normalized_accelerometer = glm::normalize(device_accelerometer);

    static const std::array<std::pair<glm::vec3, Rotation_SkinRotation>, 4>
            directions{std::make_pair(glm::vec3(0.0f, 1.0f, 0.0f),
                                      Rotation::PORTRAIT),
                       std::make_pair(glm::vec3(1.0f, 0.0f, 0.0f),
                                      Rotation::LANDSCAPE),
                       std::make_pair(glm::vec3(0.0f, -1.0f, 0.0f),
                                      Rotation::REVERSE_PORTRAIT),
                       std::make_pair(glm::vec3(-1.0f, 0.0f, 0.0f),
                                      Rotation::REVERSE_LANDSCAPE)};
    auto coarse_orientation = Rotation::PORTRAIT;
    for (const auto& v : directions) {
        if (fabs(glm::dot(normalized_accelerometer, v.first) - 1.f) < 0.1f) {
            coarse_orientation = v.second;
            break;
        }
    }
    return coarse_orientation;
}

std::tuple<int, int> ScreenshotUtils::resizeKeepAspectRatio(
        double width,
        double height,
        double desiredWidth,
        double desiredHeight) {
    double aspectRatio = width / height;
    double newAspectRatio = desiredWidth / desiredHeight;
    int newWidth, newHeight;
    if (newAspectRatio > aspectRatio) {
        // Wider than necessary; use the same height and compute the width
        // from the desired aspect ratio.
        newHeight = desiredHeight;
        newWidth = (desiredHeight * aspectRatio);
    } else {
        // Taller than necessary; use the same width and compute the height
        // from the desired aspect ratio
        newWidth = desiredWidth;
        newHeight = (desiredWidth / aspectRatio);
    }
    return std::make_tuple(newWidth, newHeight);
}

bool ScreenshotUtils::equals(const DisplayConfiguration& a,
                             const DisplayConfiguration& b) {
    return a.width() == b.width() && a.height() == b.height() &&
           a.dpi() == b.dpi() && a.flags() == b.flags() &&
           a.display() == b.display();
}

int ScreenshotUtils::getBytesPerPixel(const ImageFormat& fmt) {
    return fmt.format() == ImageFormat::RGB888 ? 3 : 4;
}

bool ScreenshotUtils::hasOpenGles() {
    return android_getOpenglesRenderer().get() != nullptr;
}

bool ScreenshotUtils::getScreenshot(int displayId,
                                    const ImageFormat_ImgFormat format,
                                    const Rotation_SkinRotation rotation,
                                    const uint32_t desiredWidth,
                                    const uint32_t desiredHeight,
                                    uint8_t* pixels,
                                    size_t* cPixels,
                                    uint32_t* finalWidth,
                                    uint32_t* finalHeight,
                                    SkinRect rect) {
<<<<<<< HEAD
=======
    AEMU_SCOPED_TRACE("ScreenshotUtils::getScreenshot");
>>>>>>> ec1c92f4
    // Screenshots can come from either the gl renderer, or the guest.
    const auto& renderer = android_getOpenglesRenderer();
    android::emulation::ImageFormat desiredFormat =
            ScreenshotUtils::translate(format);
    SkinRotation desiredRotation = ScreenshotUtils::translate(rotation);
    if (renderer.get() &&
        (format == ImageFormat::RGB888 || format == ImageFormat::RGBA8888)) {
        unsigned int bpp = (format == ImageFormat::RGB888 ? 3 : 4);
        return renderer.get()->getScreenshot(
                       bpp, finalWidth, finalHeight, pixels, cPixels, displayId,
                       desiredWidth, desiredHeight, desiredRotation, rect) == 0;
    } else {
        // oh, oh slow path.
        android::emulation::Image img = android::emulation::takeScreenshot(
                desiredFormat, desiredRotation, renderer.get(),
                getConsoleAgents()->display->getFrameBuffer, displayId,
                desiredWidth, desiredHeight, rect);
        if (img.getPixelCount() > *cPixels) {
            *cPixels = img.getPixelCount();
            return false;
        }
        *cPixels = img.getPixelCount();
        memcpy(pixels, img.getPixelBuf(), *cPixels);
        *finalWidth = img.getWidth();
        *finalHeight = img.getHeight();
    }

    return true;
}

android::emulation::Image ScreenshotUtils::getScreenshot(
        int displayId,
        const ImageFormat_ImgFormat format,
        const Rotation_SkinRotation rotation,
        const uint32_t desiredWidth,
        const uint32_t desiredHeight,
        uint32_t* finalWidth,
        uint32_t* finalHeight,
        SkinRect rect) {
    const auto& renderer = android_getOpenglesRenderer();
    android::emulation::ImageFormat desiredFormat =
            ScreenshotUtils::translate(format);
    SkinRotation desiredRotation = ScreenshotUtils::translate(rotation);
    auto img = android::emulation::takeScreenshot(
            desiredFormat, desiredRotation, renderer.get(),
            getConsoleAgents()->display->getFrameBuffer, displayId,
            desiredWidth, desiredHeight, rect);
    *finalWidth = img.getWidth();
    *finalHeight = img.getHeight();
    return img;
}

}  // namespace control
}  // namespace emulation
}  // namespace android<|MERGE_RESOLUTION|>--- conflicted
+++ resolved
@@ -20,19 +20,12 @@
 #include <utility>   // for make_pair, pair
 
 #include "android/base/Log.h"  // for LogStreamVoidify
-<<<<<<< HEAD
-=======
 #include "android/base/Tracing.h"
->>>>>>> ec1c92f4
 #include "android/console.h"
 #include "android/emulation/control/sensors_agent.h"  // for QAndroidSensors...
 #include "android/hw-sensors.h"                       // for ANDROID_SENSOR_...
 #include "android/opengles.h"
 #include "android/physics/GlmHelpers.h"  // for vecNearEqual
-<<<<<<< HEAD
-
-=======
->>>>>>> ec1c92f4
 namespace android {
 namespace emulation {
 namespace control {
@@ -161,10 +154,7 @@
                                     uint32_t* finalWidth,
                                     uint32_t* finalHeight,
                                     SkinRect rect) {
-<<<<<<< HEAD
-=======
     AEMU_SCOPED_TRACE("ScreenshotUtils::getScreenshot");
->>>>>>> ec1c92f4
     // Screenshots can come from either the gl renderer, or the guest.
     const auto& renderer = android_getOpenglesRenderer();
     android::emulation::ImageFormat desiredFormat =
