--- conflicted
+++ resolved
@@ -50,19 +50,6 @@
 #include <string>
 
 namespace {
-<<<<<<< HEAD
-
-void ChangeIcon(QPushButton* button, const char* icon, const char* tip) {
-    button->setIcon(getIconForCurrentTheme(icon));
-    button->setProperty("themeIconName", icon);
-    button->setProperty("toolTip", tip);
-}
-
-}  // namespace
-
-using Ui::Settings::SaveSnapshotOnExit;
-=======
->>>>>>> 5ff817ae
 
 void ChangeIcon(QPushButton* button, const char* icon, const char* tip) {
     button->setIcon(getIconForCurrentTheme(icon));
