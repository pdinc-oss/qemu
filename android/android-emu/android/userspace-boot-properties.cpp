// Copyright 2021 The Android Open Source Project
//
// This software is licensed under the terms of the GNU General Public
// License version 2, as published by the Free Software Foundation, and
// may be copied, distributed, and modified under those terms.
//
// This program is distributed in the hope that it will be useful,
// but WITHOUT ANY WARRANTY; without even the implied warranty of
// MERCHANTABILITY or FITNESS FOR A PARTICULAR PURPOSE.  See the
// GNU General Public License for more details.

#include "android/userspace-boot-properties.h"

#include <string.h>   // for strcmp, strchr
#include <algorithm>  // for replace_if
#include <map>        // for dedup user options
#include <ostream>    // for operator<<, ostream
#include <string>     // for string, operator+

#include "android/avd/info.h"
#include "aemu/base/Log.h"                      // for LOG, LogMessage
#include "aemu/base/StringFormat.h"             // for StringFormat
#include "android/base/system/System.h"        // for System
#include "aemu/base/misc/StringUtils.h"         // for splitTokens
#include "android/emulation/control/adb/adbkey.h"  // for getPrivateAdbKeyPath
#include "android/emulation/resizable_display_config.h"
#include "host-common/FeatureControl.h"  // for isEnabled
#include "host-common/Features.h"        // for AndroidbootProps2
#include "android/hw-sensors.h"                     // for android_foldable_...
#include "android/utils/debug.h"                    // for dwarning

namespace {

// Note: The ACPI _HID that follows devices/ must match the one defined in the
// ACPI tables (hw/i386/acpi_build.c)
static const char kSysfsAndroidDtDir[] =
        "/sys/bus/platform/devices/ANDR0001:00/properties/android/";
static const char kSysfsAndroidDtDirDtb[] =
        "/proc/device-tree/firmware/android/";

}  // namespace

using android::base::splitTokens;
using android::base::StringFormat;
using android::base::System;

std::string getDeviceStateString(const AndroidHwConfig* hw) {
    const bool not_pixel_fold = !android_foldable_is_pixel_fold();
    if (android_foldable_hinge_configured() && not_pixel_fold) {
        int numHinges = hw->hw_sensor_hinge_count;
        if (numHinges < 0 || numHinges > ANDROID_FOLDABLE_MAX_HINGES) {
            derror("Incorrect hinge count %d", hw->hw_sensor_hinge_count);
            return std::string();
        }
        std::string postureList(
                hw->hw_sensor_posture_list ? hw->hw_sensor_posture_list : "");
        std::string postureValues(
                hw->hw_sensor_hinge_angles_posture_definitions
                        ? hw->hw_sensor_hinge_angles_posture_definitions
                        : "");
        std::vector<std::string> postureListTokens, postureValuesTokens;
        splitTokens(postureList, &postureListTokens, ",");
        splitTokens(postureValues, &postureValuesTokens, ",");
        if (postureList.empty() || postureValues.empty() ||
            postureListTokens.size() != postureValuesTokens.size()) {
            derror("Incorrect posture list %s or posture mapping %s",
                   postureList.c_str(), postureValues.c_str());
            return std::string();
        }
        int foldAtPosture =
                hw->hw_sensor_hinge_fold_to_displayRegion_0_1_at_posture;
        std::string ret("<device-state-config>");
        std::vector<std::string> valuesToken;
        for (int i = 0; i < postureListTokens.size(); i++) {
            char name[16];
            ret += "<device-state>";
            if (foldAtPosture != 1 &&
                postureListTokens[i] == std::to_string(foldAtPosture)) {
                // "device/generic/goldfish/overlay/frameworks/base/core/res/res/values/config.xml"
                // specified "config_foldedDeviceStates" as "1" (CLOSED).
                // If foldablbe AVD configs "fold" at other deviceState, rewrite
                // it to "1"
                postureListTokens[i] = "1";
            }
            ret += "<identifier>" + postureListTokens[i] + "</identifier>";
            if (!android_foldable_posture_name(
                        std::stoi(postureListTokens[i], nullptr), name)) {
                return std::string();
            }
            ret += "<name>" + std::string(name) + "</name>";
            ret += "<conditions>";
            splitTokens(postureValuesTokens[i], &valuesToken, "&");
            if (valuesToken.size() != numHinges) {
                derror("Incorrect posture mapping %s",
                       postureValuesTokens[i].c_str());
                return std::string();
            }
            std::vector<std::string> values;
            struct AnglesToPosture valuesToPosture;
            for (int j = 0; j < valuesToken.size(); j++) {
                ret += "<sensor>";
                ret += "<type>android.sensor.hinge_angle</type>";
                ret += "<name>Goldfish hinge sensor" + std::to_string(j) +
                       " (in degrees)</name>";
                splitTokens(valuesToken[j], &values, "-");
                size_t tokenCount = values.size();
                if (tokenCount != 2 && tokenCount != 3) {
                    derror("Incorrect posture mapping %s", valuesToken[j]);
                    return std::string();
                }
                ret += "<value>";
                ret += "<min-inclusive>" + values[0] + "</min-inclusive>";
                ret += "<max-inclusive>" + values[1] + "</max-inclusive>";
                ret += "</value>";
                ret += "</sensor>";
            }
            ret += "</conditions>";
            ret += "</device-state>";
        }
        ret += "</device-state-config>";
        return ret;
    }

    if (android_foldable_rollable_configured()) {
        return std::string(
                "<device-state-config><device-state><identifier>1</identifier>"
                "<name>CLOSED</name><conditions><lid-switch><open>false</open>"
                "</lid-switch></conditions></device-state><device-state>"
                "<identifier>3</identifier><name>OPENED</name><conditions>"
                "<lid-switch><open>true</open></lid-switch></conditions>"
                "</device-state></device-state-config>");
    }

    return std::string();
}

std::vector<std::pair<std::string, std::string>> getUserspaceBootProperties(
        const AndroidOptions* opts,
        const char* targetArch,
        const char* serialno,
        const AndroidGlesEmulationMode glesMode,
        const int bootPropOpenglesVersion,
        const int apiLevel,
        const char* kernelSerialPrefix,
        const std::vector<std::string>* verifiedBootParameters,
        const AndroidHwConfig* hw) {
    const bool isX86ish =
            !strcmp(targetArch, "x86") || !strcmp(targetArch, "x86_64");
    const bool hasShellConsole = opts->logcat || opts->shell;

    const char* androidbootVerityMode;
    const char* checkjniProp;
    const char* bootanimProp;
    const char* bootanimPropValue;
    const char* qemuGlesProp;
    const char* qemuScreenOffTimeoutProp;
    const char* qemuEncryptProp;
    const char* qemuMediaProfileVideoProp;
    const char* qemuVsyncProp;
    const char* qemuGltransportNameProp;
    const char* hwGltransportNameProp;
    const char* qemuDrawFlushIntervalProp;
    const char* qemuOpenglesVersionProp;
    const char* qemuUirendererProp;
    const char* dalvikVmHeapsizeProp;
    const char* qemuLegacyFakeCameraProp;
    const char* qemuCameraProtocolVerProp;
    const char* qemuCameraHqEdgeProp;
    const char* qemuDisplaySettingsXmlProp;
    const char* qemuVirtioWifiProp;
    const char* qemuWifiProp;
    const char* androidQemudProp;
    const char* qemuHwcodecAvcdecProp;
    const char* qemuHwcodecHevcdecProp;
    const char* qemuHwcodecVpxdecProp;
    const char* androidbootLogcatProp;
    const char* adbKeyProp;
    const char* avdNameProp;
    const char* deviceStateProp;
    const char* qemuCpuVulkanVersionProp;
    const char* emulatorCircularProp;
    const char* autoRotateProp;
    const char* qemuExternalDisplays;
    const char* qemuDualModeMouseDriverProp;
    const char* qemuDualModeMouseHideGuestCursorProp;

    namespace fc = android::featurecontrol;
    if (fc::isEnabled(fc::AndroidbootProps) ||
        fc::isEnabled(fc::AndroidbootProps2)) {
        androidbootVerityMode = "androidboot.veritymode";
        checkjniProp = "androidboot.dalvik.vm.checkjni";
        bootanimProp = "androidboot.debug.sf.nobootanimation";
        bootanimPropValue = "1";
        qemuGlesProp = nullptr;  // deprecated
        qemuScreenOffTimeoutProp =
                "androidboot.qemu.settings.system.screen_off_timeout";
        qemuEncryptProp = nullptr;            // deprecated
        qemuMediaProfileVideoProp = nullptr;  // deprecated
        qemuVsyncProp = "androidboot.qemu.vsync";
        qemuGltransportNameProp = "androidboot.qemu.gltransport.name";
        hwGltransportNameProp = "androidboot.hardware.gltransport";
        qemuDrawFlushIntervalProp =
                "androidboot.qemu.gltransport.drawFlushInterval";
        qemuOpenglesVersionProp = "androidboot.opengles.version";
        qemuUirendererProp = "androidboot.debug.hwui.renderer";
        dalvikVmHeapsizeProp = "androidboot.dalvik.vm.heapsize";
        qemuLegacyFakeCameraProp = "androidboot.qemu.legacy_fake_camera";
        qemuCameraProtocolVerProp = "androidboot.qemu.camera_protocol_ver";
        qemuCameraHqEdgeProp = "androidboot.qemu.camera_hq_edge_processing";
        qemuDisplaySettingsXmlProp = "androidboot.qemu.display.settings.xml";
        qemuVirtioWifiProp = "androidboot.qemu.virtiowifi";
        qemuWifiProp = "androidboot.qemu.wifi";
        androidQemudProp = nullptr;  // deprecated
        qemuHwcodecAvcdecProp = "androidboot.qemu.hwcodec.avcdec";
        qemuHwcodecHevcdecProp = "androidboot.qemu.hwcodec.hevcdec";
        qemuHwcodecVpxdecProp = "androidboot.qemu.hwcodec.vpxdec";
        androidbootLogcatProp = "androidboot.logcat";
        adbKeyProp = "androidboot.qemu.adb.pubkey";
        avdNameProp = "androidboot.qemu.avd_name";
        deviceStateProp = "androidboot.qemu.device_state";
        qemuCpuVulkanVersionProp = "androidboot.qemu.cpuvulkan.version";
        emulatorCircularProp = "androidboot.emulator.circular";
        autoRotateProp = "androidboot.qemu.autorotate";
        qemuExternalDisplays = "androidboot.qemu.external.displays";
        qemuDualModeMouseDriverProp = "androidboot.qemu.dual_mode_mouse_driver";
        qemuDualModeMouseHideGuestCursorProp = "androidboot.qemu.dual_mode_mouse_hide_guest_cursor";
    } else {
        androidbootVerityMode = nullptr;
        checkjniProp = "android.checkjni";
        bootanimProp = "android.bootanim";
        bootanimPropValue = "0";
        qemuGlesProp = "qemu.gles";
        qemuScreenOffTimeoutProp = "qemu.settings.system.screen_off_timeout";
        qemuEncryptProp = "qemu.encrypt";
        qemuMediaProfileVideoProp = "qemu.mediaprofile.video";
        qemuVsyncProp = "qemu.vsync";
        qemuGltransportNameProp = "qemu.gltransport";
        hwGltransportNameProp = nullptr;
        qemuDrawFlushIntervalProp = "qemu.gltransport.drawFlushInterval";
        qemuOpenglesVersionProp = "qemu.opengles.version";
        qemuUirendererProp = "qemu.uirenderer";
        dalvikVmHeapsizeProp = "qemu.dalvik.vm.heapsize";
        qemuLegacyFakeCameraProp = "qemu.legacy_fake_camera";
        qemuCameraProtocolVerProp = "qemu.camera_protocol_ver";
        qemuCameraHqEdgeProp = "qemu.camera_hq_edge_processing";
        qemuDisplaySettingsXmlProp = "qemu.display.settings.xml";
        qemuVirtioWifiProp = "qemu.virtiowifi";
        qemuWifiProp = "qemu.wifi";
        androidQemudProp = "android.qemud";
        qemuHwcodecAvcdecProp = "qemu.hwcodec.avcdec";
        qemuHwcodecHevcdecProp = "qemu.hwcodec.hevcdec";
        qemuHwcodecVpxdecProp = "qemu.hwcodec.vpxdec";
        androidbootLogcatProp = nullptr;
        adbKeyProp = nullptr;
        avdNameProp = "qemu.avd_name";
        deviceStateProp = "qemu.device_state";
        qemuCpuVulkanVersionProp = nullptr;
        emulatorCircularProp = "ro.emulator.circular";
        autoRotateProp = "qemu.autorotate";
        qemuExternalDisplays = "qemu.external.displays";
        qemuDualModeMouseDriverProp = "qemu.dual_mode_mouse_driver";
        qemuDualModeMouseHideGuestCursorProp = "qemu.dual_mode_mouse_hide_guest_cursor";
    }

    std::vector<std::pair<std::string, std::string>> params;

    // We always force qemu=1 when running inside QEMU.
    if (fc::isEnabled(fc::AndroidbootProps2)) {
        params.push_back({"androidboot.qemu", "1"});
    } else {
        params.push_back({"qemu", "1"});
    }

    params.push_back({"androidboot.hardware", "ranchu"});

    if (opts->guest_angle) {
        dwarning(
                "Command line option -guest-angle is deprecated and will be "
                "removed, use '-feature GuestAngle' instead.");
        fc::setEnabledOverride(fc::GuestAngle, true);
    }
    if (fc::isEnabled(fc::GuestAngle)) {
        params.push_back({"androidboot.hardwareegl", "angle"});

        if (!fc::isEnabled(fc::Vulkan)) {
            // Cannot use GuestAngle without Vulkan enabled
            // This might happen because of unsupported API level or GPU
            dfatal("Vulkan is not supported: GuestAngle feature won't work!");
        }

        if (apiLevel == 35) {
            // There's an emulator-specific hack in API 35 to disable specific GL extensions. You
            // can provide your own colon-delimited list or set to 0 to not disable any extensions,
            // as we disable a large set of GL extensions by default. See below.
            std::string aemu_angle_overrides_disabled =
                    System::get()->envGet("AEMU_ANGLE_OVERRIDES_DISABLED");
            // The official angle feature set. See angle source code for more info.
            std::string angle_overrides_enabled =
                    System::get()->envGet("ANGLE_FEATURE_OVERRIDES_ENABLED");
            std::string angle_overrides_disabled =
                    System::get()->envGet("ANGLE_FEATURE_OVERRIDES_DISABLED");

            if (!angle_overrides_enabled.empty()) {
                params.push_back({"androidboot.hardware.angle_feature_overrides_enabled",
                                angle_overrides_enabled});
            }

            if (angle_overrides_disabled.empty()) {
                // Without turning off exposeNonConformantExtensionsAndVersions, ANGLE will bypass
                // the supported extensions check when guest creates a GL context, which means a ES
                // 3.2 context can be created even without the above extensions.
                params.push_back({"androidboot.hardware.angle_feature_overrides_disabled",
                                "exposeNonConformantExtensionsAndVersions"});
            } else {
                params.push_back({"androidboot.hardware.angle_feature_overrides_disabled",
                                angle_overrides_disabled});
            }

            // TODO(b/376893591): The feature set below is only tested on API 35. Adjust accordingly
            // for other APIs.
            if (aemu_angle_overrides_disabled.empty()) {
                // Turning these off effectively disables support for GLES 3.2.
                std::stringstream ss;
                ss << "textureCompressionAstcLdrKHR" << ":";
                ss << "sampleShadingOES" << ":";
                ss << "sampleVariablesOES" << ":";
                ss << "shaderMultisampleInterpolationOES" << ":";
                ss << "copyImageEXT" << ":";
                ss << "drawBuffersIndexedEXT" << ":";
                ss << "geometryShaderEXT" << ":";
                ss << "gpuShader5EXT" << ":";
                ss << "primitiveBoundingBoxEXT" << ":";
                ss << "shaderIoBlocksEXT" << ":";
                ss << "textureBorderClampEXT" << ":";
                ss << "textureBufferEXT" << ":";
                ss << "textureCubeMapArrayEXT" << ":";
                // Other extensions
                ss << "drawElementsBaseVertexOES" << ":";
                ss << "colorBufferFloatEXT" << ":";
                ss << "robustnessKHR" << ":";
                // Turn off tessellation shader (Required in ES 3.2)
                ss << "tessellationShaderEXT" << ":";
                ss << "tessellationShaderOES" << ":";
                // Turn off geometry shader (Required in ES 3.2)
                ss << "geometryShaderEXT" << ":";
                ss << "geometryShaderOES";
                aemu_angle_overrides_disabled = ss.str();
            }

            if (aemu_angle_overrides_disabled != "0") {
                params.push_back({"androidboot.qemu.angle.aemu_feature_overrides_disabled",
                                aemu_angle_overrides_disabled});
            }
        }
    }

    if (fc::isEnabled(fc::Vulkan)) {
        params.push_back({"androidboot.hardware.vulkan", "ranchu"});
    }

    if (serialno) {
        params.push_back({"androidboot.serialno", serialno});
    }

    if (opts->dalvik_vm_checkjni) {
        params.push_back({checkjniProp, "1"});
    }
    if (opts->no_boot_anim) {
        params.push_back({bootanimProp, bootanimPropValue});
    }

    // qemu.gles is used to pass the GPU emulation mode to the guest
    // through kernel parameters. Note that the ro.opengles.version
    // boot property must also be defined for |gles > 0|, but this
    // is not handled here (see vl-android.c for QEMU1).
    if (qemuGlesProp) {
        int gles;
        switch (glesMode) {
            case kAndroidGlesEmulationHost:
                gles = 1;
                break;
            case kAndroidGlesEmulationGuest:
                gles = 2;
                break;
            default:
                gles = 0;
        }
        params.push_back({qemuGlesProp, StringFormat("%d", gles)});
    }

    if (qemuCpuVulkanVersionProp && glesMode == kAndroidGlesEmulationHost) {
        // Put our swiftshader version string there, which is currently
        // Vulkan 1.1 (0x402000)
        params.push_back(
                {qemuCpuVulkanVersionProp, StringFormat("%d", 0x402000)});
    }

    const char* pTimeout = avdInfo_screen_off_timeout(apiLevel);
    params.push_back({qemuScreenOffTimeoutProp, pTimeout});

    if (opts->xts && fc::isEnabled(fc::AndroidVirtualizationFramework)) {
        params.push_back({"androidboot.hypervisor.version", "gfapi-35"});
        params.push_back({"androidboot.hypervisor.vm.supported", "1"});
        params.push_back({"androidboot.hypervisor.protected_vm.supported", "0"});
    }

    if (apiLevel >= 31 && androidbootVerityMode) {
        params.push_back({androidbootVerityMode, "enforcing"});
    }

    if (fc::isEnabled(fc::EncryptUserData) && qemuEncryptProp) {
        params.push_back({qemuEncryptProp, "1"});
    }

    // Android media profile selection
    // 1. If the SelectMediaProfileConfig is on, then select
    // <media_profile_name> if the resolution is above 1080p (1920x1080).
    if (fc::isEnabled(fc::DynamicMediaProfile) &&
        qemuMediaProfileVideoProp) {
        if ((hw->hw_lcd_width > 1920 && hw->hw_lcd_height > 1080) ||
            (hw->hw_lcd_width > 1080 && hw->hw_lcd_height > 1920)) {
            dwarning(
                    "Display resolution > 1080p. Using different media "
                    "profile.");
            params.push_back(
                    {qemuMediaProfileVideoProp,
                     "/data/vendor/etc/media_codecs_google_video_v2.xml"});
        }
    }

    // Set vsync rate
    if (opts->vsync_rate) {
      std::string param = opts->vsync_rate;
      params.push_back({qemuVsyncProp, param});
    } else {
      params.push_back({qemuVsyncProp, StringFormat("%u", hw->hw_lcd_vsync)});
    }


    // Set gl transport props
    params.push_back({qemuGltransportNameProp, hw->hw_gltransport});
    if (hwGltransportNameProp) {
        params.push_back({hwGltransportNameProp, hw->hw_gltransport});
    }
    params.push_back(
            {qemuDrawFlushIntervalProp,
             StringFormat("%u", hw->hw_gltransport_drawFlushInterval)});

    // OpenGL ES related setup
    // 1. Set opengles.version and set Skia as UI renderer if
    // GLESDynamicVersion = on (i.e., is a reasonably good driver)
    params.push_back({qemuOpenglesVersionProp,
                      StringFormat("%d", bootPropOpenglesVersion)});

    if (fc::isEnabled(fc::GLESDynamicVersion)) {
        params.push_back({qemuUirendererProp, "skiagl"});
    }

    if (androidbootLogcatProp) {
        if (opts->logcat) {
            std::string param = opts->logcat;

            // Replace any space with a comma.
            std::replace_if(
                    param.begin(), param.end(),
                    [](char c) {
                        switch (c) {
                            case ' ':
                            case '\t':
                                return true;

                            default:
                                return false;
                        }
                    },
                    ',');

            params.push_back({androidbootLogcatProp, param});
        } else {
            params.push_back({androidbootLogcatProp, "*:V"});
        }
    }

    // Send adb public key to device
    if (adbKeyProp) {
        auto privkey = getPrivateAdbKeyPath();
        std::string key = "";

        if (!privkey.empty() && pubkey_from_privkey(privkey, &key)) {
            params.push_back({adbKeyProp, key});
            dinfo("Sending adb public key [%s]", key);
        } else {
            dwarning("No adb private key exists");
        }
    }

    if (opts->bootchart) {
        params.push_back({"androidboot.bootchart", opts->bootchart});
    }

    if (opts->selinux) {
        params.push_back({"androidboot.selinux", opts->selinux});
    }

    if (hw->vm_heapSize > 0) {
        params.push_back(
                {dalvikVmHeapsizeProp, StringFormat("%dm", hw->vm_heapSize)});
    }

    if (opts->legacy_fake_camera) {
        params.push_back({qemuLegacyFakeCameraProp, "1"});
    }

    if (apiLevel > 29) {
        params.push_back({qemuCameraProtocolVerProp, "1"});
    }

    if (!opts->camera_hq_edge) {
        params.push_back({qemuCameraHqEdgeProp, "0"});
    }

    const bool isDynamicPartition = fc::isEnabled(fc::DynamicPartition);
    if (isX86ish && !isDynamicPartition) {
        // x86 and x86_64 platforms use an alternative Android DT directory that
        // mimics the layout of /proc/device-tree/firmware/android/
        params.push_back({"androidboot.android_dt_dir",
                          (fc::isEnabled(fc::KernelDeviceTreeBlobSupport)
                                   ? kSysfsAndroidDtDirDtb
                                   : kSysfsAndroidDtDir)});
    }

    if (verifiedBootParameters) {
        for (const std::string& param : *verifiedBootParameters) {
            const size_t i = param.find('=');
            if (i == std::string::npos) {
                params.push_back({param, ""});
            } else {
                params.push_back({param.substr(0, i), param.substr(i + 1)});
            }
        }
    }

    // display settings file name
    if (hw->display_settings_xml && hw->display_settings_xml[0] &&
        qemuDisplaySettingsXmlProp) {
        params.push_back(
                {qemuDisplaySettingsXmlProp, hw->display_settings_xml});
    }

    if (resizableEnabled()) {
        params.push_back({qemuDisplaySettingsXmlProp, "resizable"});
    }

    if (android_foldable_hinge_configured()) {
        params.push_back({autoRotateProp, "1"});
    }

    if (fc::isEnabled(fc::VirtioWifi)) {
        params.push_back({qemuVirtioWifiProp, "1"});
    } else if (fc::isEnabled(fc::Wifi)) {
        params.push_back({qemuWifiProp, "1"});
    }

    if (fc::isEnabled(fc::HardwareDecoder)) {
        params.push_back({qemuHwcodecAvcdecProp, "2"});
        params.push_back({qemuHwcodecHevcdecProp, "2"});
        params.push_back({qemuHwcodecVpxdecProp, "2"});
    }

    if (fc::isEnabled(fc::SupportPixelFold)) {
        if (android_foldable_hinge_configured() &&
            android_foldable_is_pixel_fold()) {
            int width{0}, height{0};
            width = hw->hw_displayRegion_0_1_width;
            height = hw->hw_displayRegion_0_1_height;
            dinfo("Configuring second built-in display with width %d and "
                  "height %d for pixel_fold device",
                  width, height);
            std::string display_list = StringFormat("1,%d,%d,%d,0", width,
                                                    height, hw->hw_lcd_density);
            params.push_back({qemuExternalDisplays, display_list});
        }
    }

    if (hasShellConsole) {
        params.push_back({"androidboot.console",
                          StringFormat("%s0", kernelSerialPrefix)});
    }

    if (androidQemudProp) {
        params.push_back({androidQemudProp, "1"});
    }

    params.push_back({avdNameProp, hw->avd_name});

    if (deviceStateProp &&
        android::featurecontrol::isEnabled(
                android::featurecontrol::DeviceStateOnBoot)) {
        std::string deviceState = getDeviceStateString(hw);
        if (deviceState != "") {
            dinfo(" sending device_state_config:%s", deviceState);
            params.push_back({deviceStateProp, deviceState});
        }
    }

    for (auto i = opts->append_userspace_opt; i; i = i->next) {
        const char* const val = i->param;
        const char* const eq = strchr(val, '=');
        if (eq) {
            params.push_back({std::string(val, eq), eq + 1});
        } else {
            params.push_back({val, ""});
        }
    }

    if (hw->hw_lcd_circular) {
      params.push_back({emulatorCircularProp, "1"});
    }

<<<<<<< HEAD
    if (fc::isEnabled(fc::VirtioDualModeMouse)) {
        params.push_back({qemuDualModeMouseDriverProp, "1"});
        if (fc::isEnabled(fc::DualModeMouseDisplayHostCursor)) {
            params.push_back({qemuDualModeMouseHideGuestCursorProp, "1"});
        }
    }

    return params;
=======
    std::map<std::string, std::string> key_to_val_map;
    for (int i = 0; i < params.size(); ++i) {
        const std::string& key = params[i].first;
        const std::string& val = params[i].second;
        if (key_to_val_map.find(key) != key_to_val_map.end()) {
            dwarning(
                    "found new value '%s' for option '%s', override previous "
                    "value '%s'",
                    val.c_str(), key.c_str(), key_to_val_map[key].c_str());
        }
        key_to_val_map[key] = params[i].second;
    }

    std::vector<std::pair<std::string, std::string>> unique_params;
    for (const auto& it : key_to_val_map) {
        unique_params.push_back({it.first, it.second});
    }

    return unique_params;
>>>>>>> a14f1653
}<|MERGE_RESOLUTION|>--- conflicted
+++ resolved
@@ -617,7 +617,6 @@
       params.push_back({emulatorCircularProp, "1"});
     }
 
-<<<<<<< HEAD
     if (fc::isEnabled(fc::VirtioDualModeMouse)) {
         params.push_back({qemuDualModeMouseDriverProp, "1"});
         if (fc::isEnabled(fc::DualModeMouseDisplayHostCursor)) {
@@ -625,8 +624,6 @@
         }
     }
 
-    return params;
-=======
     std::map<std::string, std::string> key_to_val_map;
     for (int i = 0; i < params.size(); ++i) {
         const std::string& key = params[i].first;
@@ -646,5 +643,4 @@
     }
 
     return unique_params;
->>>>>>> a14f1653
 }