--- conflicted
+++ resolved
@@ -500,7 +500,6 @@
 # sent to the guest with minimal manipulation. Critical shortcut keys (mouse
 # release, tool window shortcuts, etc.) are still processed prior to sending
 # key input. This has no effect when gRPC keyboard input is used instead.
-<<<<<<< HEAD
 QtRawKeyboardInput = on
 
 # Enables AndroidXR mode which enables Android XR specific UX and communication
@@ -520,8 +519,6 @@
 # so that all the host cursor events are processed coherently by the Guest OS.
 # Bug: 361641533
 DualModeMouseDisplayHostCursor = on
-=======
-QtRawKeyboardInput = off
 
 
 # VulkanDebugUtils--------------------------------------------------------------
@@ -534,5 +531,4 @@
 # If enabled, the host will enable the VK_NV_device_diagnostic_checkpoints extension
 # when available, track command buffers with markers, and report unfinished command
 # buffers on device lost.
-VulkanCommandBufferCheckpoints = off
->>>>>>> 6a2d75af
+VulkanCommandBufferCheckpoints = off