--- conflicted
+++ resolved
@@ -86,6 +86,7 @@
 RefCountPipe = on
 # ------------------------------------------------------------------------------
 
+
 # IntelPerformanceMonitoringUnit------------------------------------------------
 # Some CTS tests (mainly SimplePerf) require that the CPU expose some kind of
 # counters that can be used to measure CPU performance in cycles,
@@ -100,6 +101,11 @@
 # to host and use it to perofrm color buffer updates, and perform YV12->RGB
 # on the host as well, in an OpenGL shader.
 GLDMA = on
+
+# Enables DMA support for glMapBufferRange and glUnmapBuffer
+GLDMA2 = on
+# Enables direct memory (to the host memory) access in glMapBufferRange
+GLDirectMem = off
 # ------------------------------------------------------------------------------
 
 # GLESDynamicVersion------------------------------------------------------------
@@ -175,7 +181,7 @@
 # Enables the host-side virtual scene feature.
 VirtualScene = on
 
-# VideoPlayback
+# VideoPlayback -----------------------------------------------------------------
 # Enables the camera video playback feature.
 VideoPlayback = off
 
@@ -187,10 +193,6 @@
 # GenericSnapshotsUI------------------------------------------------------------
 # Show the generic snapshots UI.
 GenericSnapshotsUI = on
-
-# AllowSnapshotMigration--------------------------------------------------------
-# Skip snapshot file consistency checks, allowing for snapshot migration.
-AllowSnapshotMigration = off
 
 # WindowsOnDemandSnapshotLoad---------------------------------------------------
 # On-demand snapshot load for Windows.
@@ -255,8 +257,7 @@
 # VulkanNullOptionalStrings-----------------------------------------------------
 # When we want to encode null optional vulkan strings as actual nulls instead of
 # empty strings
-# Requires guest support as well.
-# On Fuchsia, hardcoded to on.
+# Requires guest support.
 VulkanNullOptionalStrings = on
 
 # DynamicMediaProfile-----------------------------------------------------------
@@ -367,8 +368,8 @@
 VulkanQueueSubmitWithCommands = on
 
 # VulkanBatchedDescriptorSetUpdate----------------------------------------------
-# Use batched descriptor set updates.
-VulkanBatchedDescriptorSetUpdate = on
+# Use batched descriptor set update.
+VulkanQueueSubmitWithCommands = on
 
 # Minigbm---------------------------------------------------------------
 # Minigbm is a guest side feature which use the minigbm for gralloc. It asks the host
@@ -391,11 +392,6 @@
 # DeviceSkinOverlay-------------------------------------------------------------
 # Apply overlay for each enabled devices (pixel devices)
 DeviceSkinOverlay = on
-AndroidbootProps = off
-
-# BluetoothEmulation-------------------------------------------------------------
-# If enabled, it will enable the bluetooth emulation stack.
-BluetoothEmulation = off
 
 # DeviceStateOnBoot-------------------------------------------------------------
 # If enabled, it will generate device_state_configratio.xml and send to guest.
@@ -448,8 +444,6 @@
 # Enable Vulkan ASTC LDR emulation.
 VulkanYcbcrEmulation = off
 
-<<<<<<< HEAD
-=======
 # Enable Vulkan to allocate device memory only
 # there will be no host only memory
 # needed for amd gpu on linux, for the moment
@@ -464,14 +458,13 @@
 # kvm "Bad Address" problem
 VulkanAllocateHostMemory = off
 
->>>>>>> 60cecf38
 # NetsimWebUi-------------------------------------------------------------------
 # Enable the netsim web user interface
-NetsimWebUi = off
+NetsimWebUi = on
 
 # NetsimCliUi-------------------------------------------------------------------
 # Enable the netsim command line interface through the netsim executable
-NetsimCliUi = off
+NetsimCliUi = on
 
 # WiFiPacketStream--------------------------------------------------------------
 # Enable WiFi packet streamer. Netsim will provide WiFi functionality
