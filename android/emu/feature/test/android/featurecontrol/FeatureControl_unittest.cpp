// Copyright 2015 The Android Open Source Project
//
// Licensed under the Apache License, Version 2.0 (the "License");
// you may not use this file except in compliance with the License.
// You may obtain a copy of the License at
//
// http://www.apache.org/licenses/LICENSE-2.0
//
// Unless required by applicable law or agreed to in writing, software
// distributed under the License is distributed on an "AS IS" BASIS,
// WITHOUT WARRANTIES OR CONDITIONS OF ANY KIND, either express or implied.
// See the License for the specific language governing permissions and
// limitations under the License.

#include "android/featurecontrol/testing/FeatureControlTest.h"

#include "aemu/base/memory/ScopedPtr.h"
#include "android/base/testing/TestSystem.h"
#include "android/cmdline-option.h"
#include "android/console.h"
#include "android/emulation/testing/TemporaryCommandLineOptions.h"

#include <sstream>
#include <gtest/gtest.h>

namespace android {
namespace featurecontrol {

TEST_F(FeatureControlTest, overrideSetting) {
    writeDefaultIniHost(mAllOffIni);
    writeDefaultIniGuest(mAllOffIniGuestOnly);
    writeUserIniHost(mAllDefaultIni);
    writeUserIniGuest(mAllDefaultIniGuestOnly);
    loadAllIni();
    using namespace featurecontrol;
    for (const auto feature : allFeatures()) {
        setEnabledOverride(feature, true);
        EXPECT_TRUE(isEnabled(feature));
        setEnabledOverride(feature, false);
        EXPECT_FALSE(isEnabled(feature));
    }
}

TEST_F(FeatureControlTest, resetToDefault) {
    writeDefaultIniHost(mAllOffIni);
    writeDefaultIniGuest(mAllOffIniGuestOnly);
    writeUserIniHost(mAllDefaultIni);
    writeUserIniGuest(mAllDefaultIniGuestOnly);
    loadAllIni();
    using namespace featurecontrol;
    for (const auto feature : allFeatures()) {
        bool defaultVal = isEnabled(feature);
        setEnabledOverride(feature, true);
        resetEnabledToDefault(feature);
        EXPECT_EQ(defaultVal, isEnabled(feature));
        setEnabledOverride(feature, false);
        resetEnabledToDefault(feature);
        EXPECT_EQ(defaultVal, isEnabled(feature));
    }
}

TEST_F(FeatureControlTest, readDefaultSettings) {
    writeUserIniHost(mAllDefaultIni);
    writeUserIniGuest(mAllDefaultIniGuestOnly);

    writeDefaultIniHost(mAllOnIni);
    writeDefaultIniGuest(mAllOnIniGuestOnly);
    loadAllIni();
    for (const auto feature : allFeatures()) {
        EXPECT_TRUE(isEnabled(feature));
    }

    writeDefaultIniHost(mAllOffIni);
    writeDefaultIniGuest(mAllOffIniGuestOnly);
    loadAllIni();
    for (const auto feature : allFeatures()) {
        EXPECT_FALSE(isEnabled(feature));
    }
}

TEST_F(FeatureControlTest, readDefaultSettingsWithNoUserSettings) {
    writeDefaultIniHost(mAllOnIni);
    writeDefaultIniGuest(mAllOnIniGuestOnly);
    FeatureControlImpl::get().init(mDefaultIniHostFilePath,
                                   mDefaultIniGuestFilePath, "", "");
    for (const auto feature : allFeatures()) {
        EXPECT_TRUE(isEnabled(feature)) << FeatureControlImpl::toString(feature) << " is not enabled.";
    }

    writeDefaultIniHost(mAllOffIni);
    writeDefaultIniGuest(mAllOffIniGuestOnly);
    FeatureControlImpl::get().init(mDefaultIniHostFilePath,
                                   mDefaultIniGuestFilePath, "", "");
    for (const auto feature : allFeatures()) {
        EXPECT_FALSE(isEnabled(feature))  << FeatureControlImpl::toString(feature) << " is enabled.";
    }
}

TEST_F(FeatureControlTest, readDefaultSettingsHostGuestDifferent) {
    writeDefaultIniHost(mAllOnIni);
    writeDefaultIniGuest(mAllOffIni);
    FeatureControlImpl::get().init(mDefaultIniHostFilePath,
                                   mDefaultIniGuestFilePath, "", "");

#define FEATURE_CONTROL_ITEM(item, idx) EXPECT_TRUE(isEnabled(item));
#include "host-common/FeatureControlDefHost.h"
    ;
#undef FEATURE_CONTROL_ITEM

#define FEATURE_CONTROL_ITEM(item, idx) EXPECT_FALSE(isEnabled(item));
#include "host-common/FeatureControlDefGuest.h"
    ;
#undef FEATURE_CONTROL_ITEM

    writeDefaultIniHost(mAllOffIni);
    writeDefaultIniGuest(mAllOnIni);
    FeatureControlImpl::get().init(mDefaultIniHostFilePath,
                                   mDefaultIniGuestFilePath, "", "");
    for (const auto feature : allFeatures()) {
        EXPECT_FALSE(isEnabled(feature));
    }
}

TEST_F(FeatureControlTest, readUserSettings) {
    writeDefaultIniHost(mAllOnIni);
    writeDefaultIniGuest(mAllOnIniGuestOnly);

    writeUserIniHost(mAllOnIni);
    writeUserIniGuest(mAllOnIniGuestOnly);
    loadAllIni();
    for (const auto feature : allFeatures()) {
        EXPECT_TRUE(isEnabled(feature));
    }

    writeUserIniHost(mAllOffIni);
    writeUserIniGuest(mAllOffIniGuestOnly);
    loadAllIni();
    for (const auto feature : allFeatures()) {
        EXPECT_FALSE(isEnabled(feature));
    }
}

TEST_F(FeatureControlTest, stringConversion) {
#define FEATURE_CONTROL_ITEM(item, idx)           \
    EXPECT_EQ(item, stringToFeature(#item)); \
    EXPECT_STREQ(#item, FeatureControlImpl::toString(item).data());
#include "host-common/FeatureControlDefGuest.h"
#include "host-common/FeatureControlDefHost.h"
#undef FEATURE_CONTROL_ITEM

    EXPECT_EQ(Feature_unknown,
              stringToFeature("somefeaturethatshouldneverexist"));
}

TEST_F(FeatureControlTest, setNonOverriden) {
    writeDefaultIniHost(mAllOnIni);
    writeDefaultIniGuest(mAllOnIniGuestOnly);
    loadAllIni();
    for (const auto feature : allFeatures()) {
        EXPECT_TRUE(isEnabled(feature));
        EXPECT_FALSE(isOverridden(feature));
    }

    Feature overriden = (Feature)0;
    setEnabledOverride(overriden, false);
    EXPECT_FALSE(isEnabled(overriden));

    setIfNotOverriden(overriden, true);
    EXPECT_FALSE(isEnabled(overriden));

    Feature nonOverriden = (Feature)1;
    EXPECT_TRUE(isEnabled(nonOverriden));
    EXPECT_FALSE(isOverridden(nonOverriden));
    setIfNotOverriden(nonOverriden, false);
    EXPECT_FALSE(isEnabled(nonOverriden));
}

TEST_F(FeatureControlTest, setNonOverridenGuestFeatureGuestOn) {
    writeDefaultIniHost(mAllOffIni);
    writeDefaultIniGuest(mAllOnIniGuestOnly);
    loadAllIni();
    for (const auto feature : allFeatures()) {
        EXPECT_FALSE(isEnabled(feature));
        EXPECT_FALSE(isOverridden(feature));
        setIfNotOverridenOrGuestDisabled(feature, true);
        EXPECT_TRUE(isEnabled(feature));
    }
}

TEST_F(FeatureControlTest, setNonOverridenGuestFeatureGuestOff) {
    writeDefaultIniHost(mAllOffIni);
    writeDefaultIniGuest(mAllOffIniGuestOnly);
    loadAllIni();
    for (const auto feature : allFeatures()) {
        EXPECT_FALSE(isEnabled(feature));
        EXPECT_FALSE(isOverridden(feature));
        setIfNotOverridenOrGuestDisabled(feature, true);
        if (isGuestFeature(feature)) {
            EXPECT_FALSE(isEnabled(feature)) << FeatureControlImpl::toString(feature) << " is not enabled.";
        } else {
            EXPECT_TRUE(isEnabled(feature)) << FeatureControlImpl::toString(feature) << " is  enabled.";
        }
    }
}


TEST_F(FeatureControlTest, parseCommandLine) {
    writeDefaultIniHost(mAllOffIni);
    writeDefaultIniGuest(mAllOffIniGuestOnly);
    ParamList feature1 = {
            (char*)FeatureControlImpl::toString(Feature::Wifi).data()};
    ParamList feature2 = {
            (char*)FeatureControlImpl::toString(Feature::EncryptUserData)
                    .data()};
    ParamList feature3 = {
            (char*)FeatureControlImpl::toString(Feature::GLPipeChecksum)
                    .data()};
    std::string feature4str =
            "-" + (std::string)FeatureControlImpl::toString(Feature::HYPERV);
    ParamList feature4 = {(char*)feature4str.data()};
    feature1.next = &feature2;
    feature2.next = &feature3;
    feature3.next = &feature4;
    AndroidOptions options = {};
    options.feature = &feature1;
    TemporaryCommandLineOptions cmldLine(&options);
    loadAllIni();

    EXPECT_TRUE(isEnabled(Feature::Wifi));
    EXPECT_TRUE(isOverridden(Feature::Wifi));
    EXPECT_TRUE(isEnabled(Feature::EncryptUserData));
    EXPECT_TRUE(isOverridden(Feature::EncryptUserData));
    EXPECT_TRUE(isEnabled(Feature::GLPipeChecksum));
    EXPECT_TRUE(isOverridden(Feature::GLPipeChecksum));
    EXPECT_FALSE(isEnabled(Feature::HYPERV));
    EXPECT_TRUE(isOverridden(Feature::HYPERV));
}

TEST_F(FeatureControlTest, parseEnvironment) {
    android::base::TestSystem system("/usr", 64, "/");
    system.envSet(
            "ANDROID_EMULATOR_FEATURES",
            android::base::StringFormat(
                    "%s,%s,-%s", FeatureControlImpl::toString(Feature::Wifi).data(),
                    FeatureControlImpl::toString(Feature::EncryptUserData).data(),
                    FeatureControlImpl::toString(Feature::GLPipeChecksum).data()));
    writeDefaultIniHost(mAllOffIni);
    writeDefaultIniGuest(mAllOffIniGuestOnly);
    loadAllIni();
    EXPECT_TRUE(isEnabled(Feature::Wifi));
    EXPECT_TRUE(isOverridden(Feature::Wifi));
    EXPECT_TRUE(isEnabled(Feature::EncryptUserData));
    EXPECT_TRUE(isOverridden(Feature::EncryptUserData));
    EXPECT_FALSE(isEnabled(Feature::GLPipeChecksum));
    EXPECT_TRUE(isOverridden(Feature::GLPipeChecksum));
}


TEST_F(FeatureControlTest, writesFeatureToStream) {
    android::base::TestSystem system("/usr", 64, "/");
    system.envSet(
            "ANDROID_EMULATOR_FEATURES",
            android::base::StringFormat(
                    "%s,%s,-%s", FeatureControlImpl::toString(Feature::Wifi).data(),
                    FeatureControlImpl::toString(Feature::EncryptUserData).data(),
                    FeatureControlImpl::toString(Feature::GLPipeChecksum).data()));
    writeDefaultIniHost(mAllOffIni);
    writeDefaultIniGuest(mAllOffIniGuestOnly);
    loadAllIni();
    std::stringstream ss;
    writeFeaturesToStream(ss);

    // Make sure we write the expected list that would go to crash report.
    std::string feature_list =
            R"#(Feature: 'GLPipeChecksum' (0), value: 0, default: 0, is overridden: 1
Feature: 'ForceANGLE' (1), value: 0, default: 0, is overridden: 0
Feature: 'ForceSwiftshader' (2), value: 0, default: 0, is overridden: 0
Feature: 'HYPERV' (3), value: 0, default: 0, is overridden: 0
Feature: 'HVF' (4), value: 0, default: 0, is overridden: 0
Feature: 'KVM' (5), value: 0, default: 0, is overridden: 0
Feature: 'HAXM' (6), value: 0, default: 0, is overridden: 0
Feature: 'FastSnapshotV1' (7), value: 0, default: 0, is overridden: 0
Feature: 'ScreenRecording' (8), value: 0, default: 0, is overridden: 0
Feature: 'VirtualScene' (9), value: 0, default: 0, is overridden: 0
Feature: 'VideoPlayback' (10), value: 0, default: 0, is overridden: 0
Feature: 'GenericSnapshotsUI' (11), value: 0, default: 0, is overridden: 0
Feature: 'AllowSnapshotMigration' (12), value: 0, default: 0, is overridden: 0
Feature: 'WindowsOnDemandSnapshotLoad' (13), value: 0, default: 0, is overridden: 0
Feature: 'WindowsHypervisorPlatform' (14), value: 0, default: 0, is overridden: 0
Feature: 'LocationUiV2' (15), value: 0, default: 0, is overridden: 0
Feature: 'SnapshotAdb' (16), value: 0, default: 0, is overridden: 0
Feature: 'QuickbootFileBacked' (17), value: 0, default: 0, is overridden: 0
Feature: 'Offworld' (18), value: 0, default: 0, is overridden: 0
Feature: 'OffworldDisableSecurity' (19), value: 0, default: 0, is overridden: 0
Feature: 'OnDemandSnapshotLoad' (20), value: 0, default: 0, is overridden: 0
Feature: 'Vulkan' (21), value: 0, default: 0, is overridden: 0
Feature: 'MacroUi' (22), value: 0, default: 0, is overridden: 0
Feature: 'IpDisconnectOnLoad' (23), value: 0, default: 0, is overridden: 0
Feature: 'HasSharedSlotsHostMemoryAllocator' (24), value: 0, default: 0, is overridden: 0
Feature: 'CarVHalTable' (25), value: 0, default: 0, is overridden: 0
Feature: 'VulkanSnapshots' (26), value: 0, default: 0, is overridden: 0
Feature: 'DynamicMediaProfile' (27), value: 0, default: 0, is overridden: 0
Feature: 'CarVhalReplay' (28), value: 0, default: 0, is overridden: 0
Feature: 'NoDelayCloseColorBuffer' (29), value: 0, default: 0, is overridden: 0
Feature: 'NoDeviceFrame' (30), value: 0, default: 0, is overridden: 0
Feature: 'VirtioGpuNativeSync' (31), value: 0, default: 0, is overridden: 0
Feature: 'VulkanShaderFloat16Int8' (32), value: 0, default: 0, is overridden: 0
Feature: 'CarRotary' (33), value: 0, default: 0, is overridden: 0
Feature: 'TvRemote' (34), value: 0, default: 0, is overridden: 0
Feature: 'NativeTextureDecompression' (35), value: 0, default: 0, is overridden: 0
Feature: 'GuestUsesAngle' (36), value: 0, default: 0, is overridden: 0
Feature: 'VulkanNativeSwapchain' (37), value: 0, default: 0, is overridden: 0
Feature: 'VirtioGpuFenceContexts' (38), value: 0, default: 0, is overridden: 0
Feature: 'AsyncComposeSupport' (39), value: 0, default: 0, is overridden: 0
Feature: 'NoDraw' (40), value: 0, default: 0, is overridden: 0
Feature: 'MigratableSnapshotSave' (41), value: 0, default: 0, is overridden: 0
Feature: 'VulkanAstcLdrEmulation' (42), value: 0, default: 0, is overridden: 0
Feature: 'VulkanYcbcrEmulation' (43), value: 0, default: 0, is overridden: 0
Feature: 'VulkanEtc2Emulation' (44), value: 0, default: 0, is overridden: 0
Feature: 'ExternalBlob' (45), value: 0, default: 0, is overridden: 0
Feature: 'SystemBlob' (46), value: 0, default: 0, is overridden: 0
Feature: 'GrallocSync' (47), value: 0, default: 0, is overridden: 0
Feature: 'EncryptUserData' (48), value: 1, default: 0, is overridden: 1
Feature: 'IntelPerformanceMonitoringUnit' (49), value: 0, default: 0, is overridden: 0
Feature: 'GLAsyncSwap' (50), value: 0, default: 0, is overridden: 0
Feature: 'GLDMA' (51), value: 0, default: 0, is overridden: 0
Feature: 'GLDMA2' (52), value: 0, default: 0, is overridden: 0
Feature: 'GLDirectMem' (53), value: 0, default: 0, is overridden: 0
Feature: 'GLESDynamicVersion' (54), value: 0, default: 0, is overridden: 0
Feature: 'Wifi' (55), value: 1, default: 0, is overridden: 1
Feature: 'PlayStoreImage' (56), value: 0, default: 0, is overridden: 0
Feature: 'LogcatPipe' (57), value: 0, default: 0, is overridden: 0
Feature: 'SystemAsRoot' (58), value: 0, default: 0, is overridden: 0
Feature: 'KernelDeviceTreeBlobSupport' (59), value: 0, default: 0, is overridden: 0
Feature: 'DynamicPartition' (60), value: 0, default: 0, is overridden: 0
Feature: 'RefCountPipe' (61), value: 0, default: 0, is overridden: 0
Feature: 'HostComposition' (62), value: 0, default: 0, is overridden: 0
Feature: 'WifiConfigurable' (63), value: 0, default: 0, is overridden: 0
Feature: 'VirtioInput' (64), value: 0, default: 0, is overridden: 0
Feature: 'MultiDisplay' (65), value: 0, default: 0, is overridden: 0
Feature: 'VulkanNullOptionalStrings' (66), value: 0, default: 0, is overridden: 0
Feature: 'YUV420888toNV21' (67), value: 0, default: 0, is overridden: 0
Feature: 'YUVCache' (68), value: 0, default: 0, is overridden: 0
Feature: 'KeycodeForwarding' (69), value: 0, default: 0, is overridden: 0
Feature: 'VulkanIgnoredHandles' (70), value: 0, default: 0, is overridden: 0
Feature: 'VirtioGpuNext' (71), value: 0, default: 0, is overridden: 0
Feature: 'Mac80211hwsimUserspaceManaged' (72), value: 0, default: 0, is overridden: 0
Feature: 'HardwareDecoder' (73), value: 0, default: 0, is overridden: 0
Feature: 'VirtioWifi' (74), value: 0, default: 0, is overridden: 0
Feature: 'ModemSimulator' (75), value: 0, default: 0, is overridden: 0
Feature: 'VirtioMouse' (76), value: 0, default: 0, is overridden: 0
Feature: 'VirtconsoleLogcat' (77), value: 0, default: 0, is overridden: 0
Feature: 'VirtioVsockPipe' (78), value: 0, default: 0, is overridden: 0
Feature: 'VulkanQueueSubmitWithCommands' (79), value: 0, default: 0, is overridden: 0
Feature: 'VulkanBatchedDescriptorSetUpdate' (80), value: 0, default: 0, is overridden: 0
Feature: 'Minigbm' (81), value: 0, default: 0, is overridden: 0
Feature: 'GnssGrpcV1' (82), value: 0, default: 0, is overridden: 0
Feature: 'AndroidbootProps' (83), value: 0, default: 0, is overridden: 0
Feature: 'AndroidbootProps2' (84), value: 0, default: 0, is overridden: 0
Feature: 'DeviceSkinOverlay' (85), value: 0, default: 0, is overridden: 0
Feature: 'BluetoothEmulation' (86), value: 0, default: 0, is overridden: 0
Feature: 'DeviceStateOnBoot' (87), value: 0, default: 0, is overridden: 0
Feature: 'HWCMultiConfigs' (88), value: 0, default: 0, is overridden: 0
Feature: 'VirtioSndCard' (89), value: 0, default: 0, is overridden: 0
Feature: 'VirtioTablet' (90), value: 0, default: 0, is overridden: 0
Feature: 'VsockSnapshotLoadFixed_b231345789' (91), value: 0, default: 0, is overridden: 0
Feature: 'DownloadableSnapshot' (92), value: 0, default: 0, is overridden: 0
Feature: 'NetsimWebUi' (93), value: 0, default: 0, is overridden: 0
Feature: 'NetsimCliUi' (94), value: 0, default: 0, is overridden: 0
Feature: 'WiFiPacketStream' (95), value: 0, default: 0, is overridden: 0
Feature: 'SupportPixelFold' (96), value: 0, default: 0, is overridden: 0
Feature: 'DeviceKeyboardHasAssistKey' (97), value: 0, default: 0, is overridden: 0
Feature: 'VulkanAllocateDeviceMemoryOnly' (98), value: 0, default: 0, is overridden: 0
Feature: 'VulkanAllocateHostMemory' (99), value: 0, default: 0, is overridden: 0
Feature: 'QtRawKeyboardInput' (100), value: 0, default: 0, is overridden: 0
Feature: 'Uwb' (101), value: 0, default: 0, is overridden: 0
Feature: 'GuestAngle' (102), value: 0, default: 0, is overridden: 0
<<<<<<< HEAD
Feature: 'XrModeUI' (103), value: 0, default: 0, is overridden: 0
Feature: 'VirtioDualModeMouse' (104), value: 0, default: 0, is overridden: 0
=======
Feature: 'AndroidVirtualizationFramework' (103), value: 0, default: 0, is overridden: 0
>>>>>>> 87961477
)#";
    EXPECT_EQ(feature_list, ss.str());
}

}  // namespace featurecontrol
}  // namespace android<|MERGE_RESOLUTION|>--- conflicted
+++ resolved
@@ -375,12 +375,9 @@
 Feature: 'QtRawKeyboardInput' (100), value: 0, default: 0, is overridden: 0
 Feature: 'Uwb' (101), value: 0, default: 0, is overridden: 0
 Feature: 'GuestAngle' (102), value: 0, default: 0, is overridden: 0
-<<<<<<< HEAD
-Feature: 'XrModeUI' (103), value: 0, default: 0, is overridden: 0
-Feature: 'VirtioDualModeMouse' (104), value: 0, default: 0, is overridden: 0
-=======
 Feature: 'AndroidVirtualizationFramework' (103), value: 0, default: 0, is overridden: 0
->>>>>>> 87961477
+Feature: 'XrModeUI' (104), value: 0, default: 0, is overridden: 0
+Feature: 'VirtioDualModeMouse' (105), value: 0, default: 0, is overridden: 0
 )#";
     EXPECT_EQ(feature_list, ss.str());
 }
