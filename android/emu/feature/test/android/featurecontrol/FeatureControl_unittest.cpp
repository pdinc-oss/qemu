--- conflicted
+++ resolved
@@ -370,11 +370,8 @@
 Feature: 'WiFiPacketStream' (95), value: 0, default: 0, is overridden: 0
 Feature: 'SupportPixelFold' (96), value: 0, default: 0, is overridden: 0
 Feature: 'DeviceKeyboardHasAssistKey' (97), value: 0, default: 0, is overridden: 0
-<<<<<<< HEAD
-=======
 Feature: 'VulkanAllocateDeviceMemoryOnly' (98), value: 0, default: 0, is overridden: 0
 Feature: 'VulkanAllocateHostMemory' (99), value: 0, default: 0, is overridden: 0
->>>>>>> 60cecf38
 )#";
     EXPECT_EQ(feature_list, ss.str());
 }
