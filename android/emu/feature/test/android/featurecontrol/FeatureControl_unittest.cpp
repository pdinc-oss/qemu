// Copyright 2015 The Android Open Source Project
//
// Licensed under the Apache License, Version 2.0 (the "License");
// you may not use this file except in compliance with the License.
// You may obtain a copy of the License at
//
// http://www.apache.org/licenses/LICENSE-2.0
//
// Unless required by applicable law or agreed to in writing, software
// distributed under the License is distributed on an "AS IS" BASIS,
// WITHOUT WARRANTIES OR CONDITIONS OF ANY KIND, either express or implied.
// See the License for the specific language governing permissions and
// limitations under the License.

#include "android/featurecontrol/testing/FeatureControlTest.h"

#include "aemu/base/memory/ScopedPtr.h"
#include "android/base/testing/TestSystem.h"
#include "android/cmdline-option.h"
#include "android/console.h"
#include "android/emulation/testing/TemporaryCommandLineOptions.h"

#include <sstream>
#include <gtest/gtest.h>

namespace android {
namespace featurecontrol {

TEST_F(FeatureControlTest, overrideSetting) {
    writeDefaultIniHost(mAllOffIni);
    writeDefaultIniGuest(mAllOffIniGuestOnly);
    writeUserIniHost(mAllDefaultIni);
    writeUserIniGuest(mAllDefaultIniGuestOnly);
    loadAllIni();
    using namespace featurecontrol;
    for (const auto feature : allFeatures()) {
        setEnabledOverride(feature, true);
        EXPECT_TRUE(isEnabled(feature));
        setEnabledOverride(feature, false);
        EXPECT_FALSE(isEnabled(feature));
    }
}

TEST_F(FeatureControlTest, resetToDefault) {
    writeDefaultIniHost(mAllOffIni);
    writeDefaultIniGuest(mAllOffIniGuestOnly);
    writeUserIniHost(mAllDefaultIni);
    writeUserIniGuest(mAllDefaultIniGuestOnly);
    loadAllIni();
    using namespace featurecontrol;
    for (const auto feature : allFeatures()) {
        bool defaultVal = isEnabled(feature);
        setEnabledOverride(feature, true);
        resetEnabledToDefault(feature);
        EXPECT_EQ(defaultVal, isEnabled(feature));
        setEnabledOverride(feature, false);
        resetEnabledToDefault(feature);
        EXPECT_EQ(defaultVal, isEnabled(feature));
    }
}

TEST_F(FeatureControlTest, readDefaultSettings) {
    writeUserIniHost(mAllDefaultIni);
    writeUserIniGuest(mAllDefaultIniGuestOnly);

    writeDefaultIniHost(mAllOnIni);
    writeDefaultIniGuest(mAllOnIniGuestOnly);
    loadAllIni();
    for (const auto feature : allFeatures()) {
        EXPECT_TRUE(isEnabled(feature));
    }

    writeDefaultIniHost(mAllOffIni);
    writeDefaultIniGuest(mAllOffIniGuestOnly);
    loadAllIni();
    for (const auto feature : allFeatures()) {
        EXPECT_FALSE(isEnabled(feature));
    }
}

TEST_F(FeatureControlTest, readDefaultSettingsWithNoUserSettings) {
    writeDefaultIniHost(mAllOnIni);
    writeDefaultIniGuest(mAllOnIniGuestOnly);
    FeatureControlImpl::get().init(mDefaultIniHostFilePath,
                                   mDefaultIniGuestFilePath, "", "");
    for (const auto feature : allFeatures()) {
        EXPECT_TRUE(isEnabled(feature)) << FeatureControlImpl::toString(feature) << " is not enabled.";
    }

    writeDefaultIniHost(mAllOffIni);
    writeDefaultIniGuest(mAllOffIniGuestOnly);
    FeatureControlImpl::get().init(mDefaultIniHostFilePath,
                                   mDefaultIniGuestFilePath, "", "");
    for (const auto feature : allFeatures()) {
        EXPECT_FALSE(isEnabled(feature))  << FeatureControlImpl::toString(feature) << " is enabled.";
    }
}

TEST_F(FeatureControlTest, readDefaultSettingsHostGuestDifferent) {
    writeDefaultIniHost(mAllOnIni);
    writeDefaultIniGuest(mAllOffIni);
    FeatureControlImpl::get().init(mDefaultIniHostFilePath,
                                   mDefaultIniGuestFilePath, "", "");

#define FEATURE_CONTROL_ITEM(item, idx) EXPECT_TRUE(isEnabled(item));
#include "host-common/FeatureControlDefHost.h"
    ;
#undef FEATURE_CONTROL_ITEM

#define FEATURE_CONTROL_ITEM(item, idx) EXPECT_FALSE(isEnabled(item));
#include "host-common/FeatureControlDefGuest.h"
    ;
#undef FEATURE_CONTROL_ITEM

    writeDefaultIniHost(mAllOffIni);
    writeDefaultIniGuest(mAllOnIni);
    FeatureControlImpl::get().init(mDefaultIniHostFilePath,
                                   mDefaultIniGuestFilePath, "", "");
    for (const auto feature : allFeatures()) {
        EXPECT_FALSE(isEnabled(feature));
    }
}

TEST_F(FeatureControlTest, readUserSettings) {
    writeDefaultIniHost(mAllOnIni);
    writeDefaultIniGuest(mAllOnIniGuestOnly);

    writeUserIniHost(mAllOnIni);
    writeUserIniGuest(mAllOnIniGuestOnly);
    loadAllIni();
    for (const auto feature : allFeatures()) {
        EXPECT_TRUE(isEnabled(feature));
    }

    writeUserIniHost(mAllOffIni);
    writeUserIniGuest(mAllOffIniGuestOnly);
    loadAllIni();
    for (const auto feature : allFeatures()) {
        EXPECT_FALSE(isEnabled(feature));
    }
}

TEST_F(FeatureControlTest, stringConversion) {
#define FEATURE_CONTROL_ITEM(item, idx)           \
    EXPECT_EQ(item, stringToFeature(#item)); \
    EXPECT_STREQ(#item, FeatureControlImpl::toString(item).data());
#include "host-common/FeatureControlDefGuest.h"
#include "host-common/FeatureControlDefHost.h"
#undef FEATURE_CONTROL_ITEM

    EXPECT_EQ(Feature_unknown,
              stringToFeature("somefeaturethatshouldneverexist"));
}

TEST_F(FeatureControlTest, setNonOverriden) {
    writeDefaultIniHost(mAllOnIni);
    writeDefaultIniGuest(mAllOnIniGuestOnly);
    loadAllIni();
    for (const auto feature : allFeatures()) {
        EXPECT_TRUE(isEnabled(feature));
        EXPECT_FALSE(isOverridden(feature));
    }

    Feature overriden = (Feature)0;
    setEnabledOverride(overriden, false);
    EXPECT_FALSE(isEnabled(overriden));

    setIfNotOverriden(overriden, true);
    EXPECT_FALSE(isEnabled(overriden));

    Feature nonOverriden = (Feature)1;
    EXPECT_TRUE(isEnabled(nonOverriden));
    EXPECT_FALSE(isOverridden(nonOverriden));
    setIfNotOverriden(nonOverriden, false);
    EXPECT_FALSE(isEnabled(nonOverriden));
}

TEST_F(FeatureControlTest, setNonOverridenGuestFeatureGuestOn) {
    writeDefaultIniHost(mAllOffIni);
    writeDefaultIniGuest(mAllOnIniGuestOnly);
    loadAllIni();
    for (const auto feature : allFeatures()) {
        EXPECT_FALSE(isEnabled(feature));
        EXPECT_FALSE(isOverridden(feature));
        setIfNotOverridenOrGuestDisabled(feature, true);
        EXPECT_TRUE(isEnabled(feature));
    }
}

TEST_F(FeatureControlTest, setNonOverridenGuestFeatureGuestOff) {
    writeDefaultIniHost(mAllOffIni);
    writeDefaultIniGuest(mAllOffIniGuestOnly);
    loadAllIni();
    for (const auto feature : allFeatures()) {
        EXPECT_FALSE(isEnabled(feature));
        EXPECT_FALSE(isOverridden(feature));
        setIfNotOverridenOrGuestDisabled(feature, true);
        if (isGuestFeature(feature)) {
            EXPECT_FALSE(isEnabled(feature)) << FeatureControlImpl::toString(feature) << " is not enabled.";
        } else {
            EXPECT_TRUE(isEnabled(feature)) << FeatureControlImpl::toString(feature) << " is  enabled.";
        }
    }
}


TEST_F(FeatureControlTest, parseCommandLine) {
    writeDefaultIniHost(mAllOffIni);
    writeDefaultIniGuest(mAllOffIniGuestOnly);
    ParamList feature1 = {
            (char*)FeatureControlImpl::toString(Feature::Wifi).data()};
    ParamList feature2 = {
            (char*)FeatureControlImpl::toString(Feature::EncryptUserData)
                    .data()};
    ParamList feature3 = {
            (char*)FeatureControlImpl::toString(Feature::GLPipeChecksum)
                    .data()};
    std::string feature4str =
            "-" + (std::string)FeatureControlImpl::toString(Feature::HYPERV);
    ParamList feature4 = {(char*)feature4str.data()};
    feature1.next = &feature2;
    feature2.next = &feature3;
    feature3.next = &feature4;
    AndroidOptions options = {};
    options.feature = &feature1;
    TemporaryCommandLineOptions cmldLine(&options);
    loadAllIni();

    EXPECT_TRUE(isEnabled(Feature::Wifi));
    EXPECT_TRUE(isOverridden(Feature::Wifi));
    EXPECT_TRUE(isEnabled(Feature::EncryptUserData));
    EXPECT_TRUE(isOverridden(Feature::EncryptUserData));
    EXPECT_TRUE(isEnabled(Feature::GLPipeChecksum));
    EXPECT_TRUE(isOverridden(Feature::GLPipeChecksum));
    EXPECT_FALSE(isEnabled(Feature::HYPERV));
    EXPECT_TRUE(isOverridden(Feature::HYPERV));
}

TEST_F(FeatureControlTest, parseEnvironment) {
    android::base::TestSystem system("/usr", 64, "/");
    system.envSet(
            "ANDROID_EMULATOR_FEATURES",
            android::base::StringFormat(
                    "%s,%s,-%s", FeatureControlImpl::toString(Feature::Wifi).data(),
                    FeatureControlImpl::toString(Feature::EncryptUserData).data(),
                    FeatureControlImpl::toString(Feature::GLPipeChecksum).data()));
    writeDefaultIniHost(mAllOffIni);
    writeDefaultIniGuest(mAllOffIniGuestOnly);
    loadAllIni();
    EXPECT_TRUE(isEnabled(Feature::Wifi));
    EXPECT_TRUE(isOverridden(Feature::Wifi));
    EXPECT_TRUE(isEnabled(Feature::EncryptUserData));
    EXPECT_TRUE(isOverridden(Feature::EncryptUserData));
    EXPECT_FALSE(isEnabled(Feature::GLPipeChecksum));
    EXPECT_TRUE(isOverridden(Feature::GLPipeChecksum));
}


TEST_F(FeatureControlTest, writesFeatureToStream) {
    android::base::TestSystem system("/usr", 64, "/");
    system.envSet(
            "ANDROID_EMULATOR_FEATURES",
            android::base::StringFormat(
                    "%s,%s,-%s", FeatureControlImpl::toString(Feature::Wifi).data(),
                    FeatureControlImpl::toString(Feature::EncryptUserData).data(),
                    FeatureControlImpl::toString(Feature::GLPipeChecksum).data()));
    writeDefaultIniHost(mAllOffIni);
    writeDefaultIniGuest(mAllOffIniGuestOnly);
    loadAllIni();
    std::stringstream ss;
    writeFeaturesToStream(ss);

    // Make sure we write the expected list that would go to crash report.
    std::string feature_list =
            R"#(Feature: 'GLPipeChecksum' (0), value: 0, default: 0, is overridden: 1
Feature: 'ForceANGLE' (1), value: 0, default: 0, is overridden: 0
Feature: 'ForceSwiftshader' (2), value: 0, default: 0, is overridden: 0
Feature: 'HYPERV' (3), value: 0, default: 0, is overridden: 0
Feature: 'HVF' (4), value: 0, default: 0, is overridden: 0
Feature: 'KVM' (5), value: 0, default: 0, is overridden: 0
Feature: 'HAXM' (6), value: 0, default: 0, is overridden: 0
Feature: 'FastSnapshotV1' (7), value: 0, default: 0, is overridden: 0
Feature: 'ScreenRecording' (8), value: 0, default: 0, is overridden: 0
Feature: 'VirtualScene' (9), value: 0, default: 0, is overridden: 0
Feature: 'VideoPlayback' (10), value: 0, default: 0, is overridden: 0
Feature: 'GenericSnapshotsUI' (11), value: 0, default: 0, is overridden: 0
Feature: 'AllowSnapshotMigration' (12), value: 0, default: 0, is overridden: 0
Feature: 'WindowsOnDemandSnapshotLoad' (13), value: 0, default: 0, is overridden: 0
Feature: 'WindowsHypervisorPlatform' (14), value: 0, default: 0, is overridden: 0
Feature: 'LocationUiV2' (15), value: 0, default: 0, is overridden: 0
Feature: 'SnapshotAdb' (16), value: 0, default: 0, is overridden: 0
Feature: 'QuickbootFileBacked' (17), value: 0, default: 0, is overridden: 0
Feature: 'Offworld' (18), value: 0, default: 0, is overridden: 0
Feature: 'OffworldDisableSecurity' (19), value: 0, default: 0, is overridden: 0
Feature: 'OnDemandSnapshotLoad' (20), value: 0, default: 0, is overridden: 0
Feature: 'Vulkan' (21), value: 0, default: 0, is overridden: 0
Feature: 'MacroUi' (22), value: 0, default: 0, is overridden: 0
Feature: 'IpDisconnectOnLoad' (23), value: 0, default: 0, is overridden: 0
Feature: 'HasSharedSlotsHostMemoryAllocator' (24), value: 0, default: 0, is overridden: 0
Feature: 'CarVHalTable' (25), value: 0, default: 0, is overridden: 0
Feature: 'VulkanSnapshots' (26), value: 0, default: 0, is overridden: 0
Feature: 'DynamicMediaProfile' (27), value: 0, default: 0, is overridden: 0
Feature: 'CarVhalReplay' (28), value: 0, default: 0, is overridden: 0
Feature: 'NoDelayCloseColorBuffer' (29), value: 0, default: 0, is overridden: 0
Feature: 'NoDeviceFrame' (30), value: 0, default: 0, is overridden: 0
Feature: 'VirtioGpuNativeSync' (31), value: 0, default: 0, is overridden: 0
Feature: 'VulkanShaderFloat16Int8' (32), value: 0, default: 0, is overridden: 0
Feature: 'CarRotary' (33), value: 0, default: 0, is overridden: 0
Feature: 'TvRemote' (34), value: 0, default: 0, is overridden: 0
Feature: 'NativeTextureDecompression' (35), value: 0, default: 0, is overridden: 0
Feature: 'GuestUsesAngle' (36), value: 0, default: 0, is overridden: 0
Feature: 'VulkanNativeSwapchain' (37), value: 0, default: 0, is overridden: 0
Feature: 'VirtioGpuFenceContexts' (38), value: 0, default: 0, is overridden: 0
Feature: 'AsyncComposeSupport' (39), value: 0, default: 0, is overridden: 0
Feature: 'NoDraw' (40), value: 0, default: 0, is overridden: 0
Feature: 'MigratableSnapshotSave' (41), value: 0, default: 0, is overridden: 0
Feature: 'VulkanAstcLdrEmulation' (42), value: 0, default: 0, is overridden: 0
Feature: 'VulkanYcbcrEmulation' (43), value: 0, default: 0, is overridden: 0
Feature: 'VulkanEtc2Emulation' (44), value: 0, default: 0, is overridden: 0
Feature: 'ExternalBlob' (45), value: 0, default: 0, is overridden: 0
Feature: 'SystemBlob' (46), value: 0, default: 0, is overridden: 0
Feature: 'GrallocSync' (47), value: 0, default: 0, is overridden: 0
Feature: 'EncryptUserData' (48), value: 1, default: 0, is overridden: 1
Feature: 'IntelPerformanceMonitoringUnit' (49), value: 0, default: 0, is overridden: 0
Feature: 'GLAsyncSwap' (50), value: 0, default: 0, is overridden: 0
Feature: 'GLDMA' (51), value: 0, default: 0, is overridden: 0
Feature: 'GLDMA2' (52), value: 0, default: 0, is overridden: 0
Feature: 'GLDirectMem' (53), value: 0, default: 0, is overridden: 0
Feature: 'GLESDynamicVersion' (54), value: 0, default: 0, is overridden: 0
Feature: 'Wifi' (55), value: 1, default: 0, is overridden: 1
Feature: 'PlayStoreImage' (56), value: 0, default: 0, is overridden: 0
Feature: 'LogcatPipe' (57), value: 0, default: 0, is overridden: 0
Feature: 'SystemAsRoot' (58), value: 0, default: 0, is overridden: 0
Feature: 'KernelDeviceTreeBlobSupport' (59), value: 0, default: 0, is overridden: 0
Feature: 'DynamicPartition' (60), value: 0, default: 0, is overridden: 0
Feature: 'RefCountPipe' (61), value: 0, default: 0, is overridden: 0
Feature: 'HostComposition' (62), value: 0, default: 0, is overridden: 0
Feature: 'WifiConfigurable' (63), value: 0, default: 0, is overridden: 0
Feature: 'VirtioInput' (64), value: 0, default: 0, is overridden: 0
Feature: 'MultiDisplay' (65), value: 0, default: 0, is overridden: 0
Feature: 'VulkanNullOptionalStrings' (66), value: 0, default: 0, is overridden: 0
Feature: 'YUV420888toNV21' (67), value: 0, default: 0, is overridden: 0
Feature: 'YUVCache' (68), value: 0, default: 0, is overridden: 0
Feature: 'KeycodeForwarding' (69), value: 0, default: 0, is overridden: 0
Feature: 'VulkanIgnoredHandles' (70), value: 0, default: 0, is overridden: 0
Feature: 'VirtioGpuNext' (71), value: 0, default: 0, is overridden: 0
Feature: 'Mac80211hwsimUserspaceManaged' (72), value: 0, default: 0, is overridden: 0
Feature: 'HardwareDecoder' (73), value: 0, default: 0, is overridden: 0
Feature: 'VirtioWifi' (74), value: 0, default: 0, is overridden: 0
Feature: 'ModemSimulator' (75), value: 0, default: 0, is overridden: 0
Feature: 'VirtioMouse' (76), value: 0, default: 0, is overridden: 0
Feature: 'VirtconsoleLogcat' (77), value: 0, default: 0, is overridden: 0
Feature: 'VirtioVsockPipe' (78), value: 0, default: 0, is overridden: 0
Feature: 'VulkanQueueSubmitWithCommands' (79), value: 0, default: 0, is overridden: 0
Feature: 'VulkanBatchedDescriptorSetUpdate' (80), value: 0, default: 0, is overridden: 0
Feature: 'Minigbm' (81), value: 0, default: 0, is overridden: 0
Feature: 'GnssGrpcV1' (82), value: 0, default: 0, is overridden: 0
Feature: 'AndroidbootProps' (83), value: 0, default: 0, is overridden: 0
Feature: 'AndroidbootProps2' (84), value: 0, default: 0, is overridden: 0
Feature: 'DeviceSkinOverlay' (85), value: 0, default: 0, is overridden: 0
Feature: 'BluetoothEmulation' (86), value: 0, default: 0, is overridden: 0
Feature: 'DeviceStateOnBoot' (87), value: 0, default: 0, is overridden: 0
Feature: 'HWCMultiConfigs' (88), value: 0, default: 0, is overridden: 0
Feature: 'VirtioSndCard' (89), value: 0, default: 0, is overridden: 0
Feature: 'VirtioTablet' (90), value: 0, default: 0, is overridden: 0
Feature: 'VsockSnapshotLoadFixed_b231345789' (91), value: 0, default: 0, is overridden: 0
Feature: 'DownloadableSnapshot' (92), value: 0, default: 0, is overridden: 0
Feature: 'NetsimWebUi' (93), value: 0, default: 0, is overridden: 0
Feature: 'NetsimCliUi' (94), value: 0, default: 0, is overridden: 0
Feature: 'WiFiPacketStream' (95), value: 0, default: 0, is overridden: 0
Feature: 'SupportPixelFold' (96), value: 0, default: 0, is overridden: 0
Feature: 'DeviceKeyboardHasAssistKey' (97), value: 0, default: 0, is overridden: 0
Feature: 'VulkanAllocateDeviceMemoryOnly' (98), value: 0, default: 0, is overridden: 0
Feature: 'VulkanAllocateHostMemory' (99), value: 0, default: 0, is overridden: 0
Feature: 'QtRawKeyboardInput' (100), value: 0, default: 0, is overridden: 0
Feature: 'Uwb' (101), value: 0, default: 0, is overridden: 0
<<<<<<< HEAD
Feature: 'XrModeUI' (102), value: 0, default: 0, is overridden: 0
Feature: 'VirtioDualModeMouse' (103), value: 0, default: 0, is overridden: 0
=======
Feature: 'GuestAngle' (102), value: 0, default: 0, is overridden: 0
>>>>>>> b9942680
)#";
    EXPECT_EQ(feature_list, ss.str());
}

}  // namespace featurecontrol
}  // namespace android<|MERGE_RESOLUTION|>--- conflicted
+++ resolved
@@ -374,12 +374,9 @@
 Feature: 'VulkanAllocateHostMemory' (99), value: 0, default: 0, is overridden: 0
 Feature: 'QtRawKeyboardInput' (100), value: 0, default: 0, is overridden: 0
 Feature: 'Uwb' (101), value: 0, default: 0, is overridden: 0
-<<<<<<< HEAD
-Feature: 'XrModeUI' (102), value: 0, default: 0, is overridden: 0
-Feature: 'VirtioDualModeMouse' (103), value: 0, default: 0, is overridden: 0
-=======
 Feature: 'GuestAngle' (102), value: 0, default: 0, is overridden: 0
->>>>>>> b9942680
+Feature: 'XrModeUI' (103), value: 0, default: 0, is overridden: 0
+Feature: 'VirtioDualModeMouse' (104), value: 0, default: 0, is overridden: 0
 )#";
     EXPECT_EQ(feature_list, ss.str());
 }
