--- conflicted
+++ resolved
@@ -376,13 +376,10 @@
 Feature: 'Uwb' (101), value: 0, default: 0, is overridden: 0
 Feature: 'GuestAngle' (102), value: 0, default: 0, is overridden: 0
 Feature: 'AndroidVirtualizationFramework' (103), value: 0, default: 0, is overridden: 0
-<<<<<<< HEAD
 Feature: 'XrModeUI' (104), value: 0, default: 0, is overridden: 0
 Feature: 'VirtioDualModeMouse' (105), value: 0, default: 0, is overridden: 0
 Feature: 'DualModeMouseDisplayHostCursor' (106), value: 0, default: 0, is overridden: 0
-=======
-Feature: 'BypassVulkanDeviceFeatureOverrides' (104), value: 0, default: 0, is overridden: 0
->>>>>>> 2fc1ed91
+Feature: 'BypassVulkanDeviceFeatureOverrides' (107), value: 0, default: 0, is overridden: 0
 )#";
     EXPECT_EQ(feature_list, ss.str());
 }
