// Copyright 2024 The Android Open Source Project
//
// This software is licensed under the terms of the GNU General Public
// License version 2, as published by the Free Software Foundation, and
// may be copied, distributed, and modified under those terms.
//
// This program is distributed in the hope that it will be useful,
// but WITHOUT ANY WARRANTY; without even the implied warranty of
// MERCHANTABILITY or FITNESS FOR A PARTICULAR PURPOSE.  See the
// GNU General Public License for more details.
#include "absl/strings/str_format.h"
#include "android/avd/info.h"
#include "android/base/system/System.h"
#include "android/emulation/compatibility_check.h"

#include "host-common/FeatureControl.h"  // for isEnabled
#include "host-common/opengl/emugl_config.h"

namespace android {
namespace emulation {

using android::base::System;
using android_studio::EmulatorCompatibilityInfo;

// A check to make sure there is a enough GPU capabilities available
// for the given avd.
AvdCompatibilityCheckResult hasSufficientHwGpu(AvdInfo* avd) {
    EmulatorCompatibilityInfo metrics;
    if (avd == nullptr) {
        metrics.set_check(
                EmulatorCompatibilityInfo::AVD_COMPATIBILITY_CHECK_NO_AVD);
        return {.description =
                        "No avd present, cannot check for system capabilities",
                .status = AvdCompatibility::Error,
                .metrics = metrics};
    }

    // Allow users and tests to skip compatibility checks
    if (System::get()->envGet("ANDROID_EMU_SKIP_GPU_CHECKS") == "1") {
        metrics.set_check(EmulatorCompatibilityInfo::
                                  AVD_COMPATIBILITY_CHECK_GPU_CHECK_SKIP);
        return {.description = "GPU compatibility checks are disabled",
                .status = AvdCompatibility::Warning,
                .metrics = metrics};
    }

    const char* name = avdInfo_getName(avd);

    // Check XR specific compatibility issues
    // TODO(b/373601997): Improve supported platforms and configurations
    const bool isXrAvd = (avdInfo_getAvdFlavor(avd) == AVD_DEV_2024);
    if (isXrAvd) {
        // Not supported on Mac Intel due to missing GPU features
#if defined(__APPLE__) && !defined(__arm64__)
        return {
                .description =
                        absl::StrFormat("`%s` is not supported to run on "
                                        "Mac with Intel processors",
                                        name),
                .status = AvdCompatibility::Error,
        };
#endif

        // Linux platform is not very well tested on XR scenarios, independently of the GPU
// TODO(b/373601997) Change this warning when we will have more tests
#ifdef __linux__
        return {
                .description =
                        absl::StrFormat("`%s` is not yet "
                                        "fully supported on Linux",
                                        name),
                .status = AvdCompatibility::Warning,
        };
#endif
    }

#ifdef _WIN32
    constexpr const bool isWindows = true;
#else
    constexpr const bool isWindows = false;
#endif

    // Only apply these checks on Windows when GuestAngle enabled
    namespace fc = android::featurecontrol;
    bool requiresHwGpuCheck = true;
    if (!isWindows || !fc::isEnabled(fc::GuestAngle)) {
        requiresHwGpuCheck = false;
    }

    if (!requiresHwGpuCheck) {
        return {.description = absl::StrFormat(
                        "Hardware GPU requirements to run avd: `%s` are passed",
                        name),
                .status = AvdCompatibility::Ok,
                .metrics = metrics};
    }

    char* vkVendor = nullptr;
    int vkMajor = 0;
    int vkMinor = 0;
    int vkPatch = 0;
    uint64_t vkDeviceMemBytes = 0;

    emuglConfig_get_vulkan_hardware_gpu(&vkVendor, &vkMajor, &vkMinor, &vkPatch,
                                        &vkDeviceMemBytes);

    if (!vkVendor) {
        // Could not properly detect the hardware parameters, disable Vulkan
        metrics.set_details("VulkanFail");
        return {.description = absl::StrFormat(
                        "Could not detect GPU for Vulkan compatibility "
                        "checks. Please try updating your GPU Drivers"),
                .status = AvdCompatibility::Error,
                .metrics = metrics};
    }

    bool isAMD = (strncmp("AMD", vkVendor, 3) == 0);
    bool isIntel = (strncmp("Intel", vkVendor, 5) == 0);
    bool isUnsupportedGpuDriver = false;
    // Based on androidEmuglConfigInit
    if (isAMD) {
        if (vkMajor == 1 && vkMinor < 3) {
            // on windows, amd gpu with api 1.2.x does not work
            // for vulkan, disable it
            isUnsupportedGpuDriver = true;
        }
    } else if (isIntel) {
        bool apiLevelLow = vkMajor == 1 && ((vkMinor == 3 && vkPatch < 240) || (vkMinor < 3));
        if (apiLevelLow || isXrAvd) {
            // Intel gpu with api < 1.3.240 does not work
            // for vulkan, disable it
            isUnsupportedGpuDriver = true;
        }
    }

    const std::string vendorName = vkVendor;
    free(vkVendor);

    if (isUnsupportedGpuDriver) {
<<<<<<< HEAD
        return {
                .description = absl::StrFormat(
                        "Your GPU driver is not supported to run avd: `%s`. "
                        "Your '%s' GPU has Vulkan API version %d.%d.%d, "
                        "and is not supported for this AVD",
                        name, vendorName.c_str(), vkMajor, vkMinor,
                        vkPatch),
=======
        metrics.set_check(
                EmulatorCompatibilityInfo::
                        AVD_COMPATIBILITY_CHECK_GPU_CHECK_UNSUPPORTED_VULKAN_VERSION);
        metrics.set_details(absl::StrFormat("GPU:%s, API: %d.%d.%d",
                                            vendorName.c_str(), vkMajor,
                                            vkMinor, vkPatch));
        return {.description = absl::StrFormat(
                        "GPU driver is not supported to run avd: `%s`. "
                        "Your '%s' GPU has Vulkan API version %d.%d.%d, "
                        "and is not supported for Vulkan",
                        name, vendorName.c_str(), vkMajor, vkMinor, vkPatch),
>>>>>>> 3b00aa0f
                .status = AvdCompatibility::Error,
                .metrics = metrics};
    }

    // Check available GPU memory
    const uint64_t deviceMemMiB = vkDeviceMemBytes / (1024 * 1024);
    const uint64_t avdMinGpuMemMiB = isXrAvd ? 2048 : 0;
    if (deviceMemMiB < avdMinGpuMemMiB) {
        metrics.set_check(
                EmulatorCompatibilityInfo::
                        AVD_COMPATIBILITY_CHECK_GPU_CHECK_INSUFFICIENT_MEMORY);
        metrics.set_details(std::to_string(deviceMemMiB));
        return {.description = absl::StrFormat(
                        "Not enough GPU memory available to run avd: `%s`. "
                        "Available: %llu MB, minimum required: %llu MB",
                        name, deviceMemMiB, avdMinGpuMemMiB),
                .status = AvdCompatibility::Error,
                .metrics = metrics};
    }
    const uint64_t avdSuggestedGpuMemMiB = isXrAvd ? 4096 : 0;
    if (deviceMemMiB < avdSuggestedGpuMemMiB) {
        return {
                .description = absl::StrFormat(
                        "GPU memory available (%llu MB) to run avd: `%s` is below "
                        "the suggested level (%llu MB)",
                        deviceMemMiB, name, avdMinGpuMemMiB),
                .status = AvdCompatibility::Warning,
        };
    }

    return {.description = absl::StrFormat(
                    "Hardware GPU requirements to run avd: `%s` are met", name),
            .status = AvdCompatibility::Ok,
            .metrics = metrics};
}

REGISTER_COMPATIBILITY_CHECK(hasSufficientHwGpu);

}  // namespace emulation
}  // namespace android<|MERGE_RESOLUTION|>--- conflicted
+++ resolved
@@ -137,15 +137,6 @@
     free(vkVendor);
 
     if (isUnsupportedGpuDriver) {
-<<<<<<< HEAD
-        return {
-                .description = absl::StrFormat(
-                        "Your GPU driver is not supported to run avd: `%s`. "
-                        "Your '%s' GPU has Vulkan API version %d.%d.%d, "
-                        "and is not supported for this AVD",
-                        name, vendorName.c_str(), vkMajor, vkMinor,
-                        vkPatch),
-=======
         metrics.set_check(
                 EmulatorCompatibilityInfo::
                         AVD_COMPATIBILITY_CHECK_GPU_CHECK_UNSUPPORTED_VULKAN_VERSION);
@@ -157,7 +148,6 @@
                         "Your '%s' GPU has Vulkan API version %d.%d.%d, "
                         "and is not supported for Vulkan",
                         name, vendorName.c_str(), vkMajor, vkMinor, vkPatch),
->>>>>>> 3b00aa0f
                 .status = AvdCompatibility::Error,
                 .metrics = metrics};
     }
