--- conflicted
+++ resolved
@@ -118,22 +118,6 @@
     bool isIntel = (strncmp("Intel", vkVendor, 5) == 0);
     bool isNvidia = (strncmp("NVIDIA", vkVendor, 6) == 0);
     bool isUnsupportedGpuDriver = false;
-<<<<<<< HEAD
-    // Based on androidEmuglConfigInit
-    if (isAMD) {
-        if (vkMajor == 1 && vkMinor < 3) {
-            // on windows, amd gpu with api 1.2.x does not work
-            // for vulkan, disable it
-            isUnsupportedGpuDriver = true;
-        }
-    } else if (isIntel) {
-        bool apiLevelLow = vkMajor == 1 && ((vkMinor == 3 && vkPatch < 240) || (vkMinor < 3));
-        if (apiLevelLow || isXrAvd) {
-            // Intel gpu with api < 1.3.240 does not work
-            // for vulkan, disable it
-            isUnsupportedGpuDriver = true;
-        }
-=======
     std::string driverVersionStr;
     if (isNvidia) {
         // Decode Nvidia driver version to make it meaningful to the users
@@ -177,7 +161,6 @@
             }
         }
 #endif
->>>>>>> 8e55a8a8
     }
 
     const std::string vendorName = vkVendor;
