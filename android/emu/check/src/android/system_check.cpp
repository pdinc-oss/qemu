--- conflicted
+++ resolved
@@ -97,12 +97,9 @@
     }
     const uint64_t ramMB = (memUsage.total_phys_memory / (1024 * 1024));
     const uint64_t minRamMB = 2048;
-<<<<<<< HEAD
-    const uint64_t idealMinRamMB = isXrAvd ? 16384 : 8192;
-=======
-    const uint64_t idealMinRamMB = 4096; // < 5% of our users as of
+    const uint64_t idealMinRamMB = isXrAvd ? 16384 : 4096;
+   // < 5% of our users as of November 2024
     // TODO(b/376873919): Improve the reporting to account for avd requirements.
->>>>>>> 49300de5
     if (ramMB < minRamMB) {
         return {
                 .description = absl::StrFormat(
@@ -114,17 +111,10 @@
         };
     } else if (ramMB < idealMinRamMB) {
         return {
-<<<<<<< HEAD
                 .description = absl::StrFormat(
                         "Suggested minimum system RAM to run "
                         "avd '%s' is %d MiB (available: %d MiB).",
                         avdName, idealMinRamMB, ramMB),
-=======
-                .description =
-                        absl::StrFormat("Suggested minimum system RAM to run "
-                                        "avd '%s' is %d MB (available: %d MB)",
-                                        avdName, idealMinRamMB, ramMB),
->>>>>>> 49300de5
                 .status = AvdCompatibility::Warning,
         };
     }
