syntax = "proto2";

option java_package = "com.google.wireless.android.sdk.stats";
option java_outer_classname = "AndroidStudioStats";

// IntelliJ gets realy upset with the large proto files we generate
// and disables auto-complete for the classes.
// This option will generate multiple files and restore auto-completion.
option java_multiple_files = true;

package android_studio;

message AndroidStudioEvent {
    // Describes a group of event kinds related to each other.
    // Necessary only for events that were originally being reported to Google
    // Analytics (GA).
    optional EventCategory category = 1;

    // Specific kind of event, primary separation key of all Android Studio
    // related events.
    optional EventKind kind = 2;

    // The session id is a UUID tracking a single instance of Android Studio
    // to associate events together such as kind = TEST_RUN
    optional string studio_session_id = 3;

    // Fully set when kind = STUDIO_PING
    // or ANDROID_STUDIO_TEST
    // or ANDROID_STUDIO_THROUGH_GRADLE
    // or kind = EMULATOR_PING
    // or kind = TEST_RUN.
    // The version field is set for most messages.
    optional ProductDetails product_details = 4;

    // set when kind = MONITOR_ACTIVATED or kind = MONITOR_RUNNING
    // Deprecated by AndroidProfilerEvent
    optional MonitorType monitor_type = 5 [deprecated = true];

    // set when kind = MONITOR_RUNNING
    // Deprecated by AndroidProfilerEvent
    optional bool monitor_paused = 6 [deprecated = true];

    // set when kind = PROFILING_OPEN or PROFILING_CAPTURE
    // Deprecated by AndroidProfilerEvent
    optional ProfilerCaptureType profiler_capture_type = 7 [deprecated = true];

    // set when kind = CLOUD_TESTING_BACKEND_ERROR
    optional string cloud_testing_error_message = 8;

    // set when kind = CLOUD_TESTING_COMPARE_SCREENSHOTS_OPENED
    optional int32 cloud_testing_loaded_screenshots_count = 9;

    // Deprecated, use debug_session_start_details instead.
    // set when kind = LLDB_SESSION_STARTED
    optional RunConfigurationType run_configuration_type = 10
            [deprecated = true];

    // Deprecated, use debug_session_start_details instead.
    // set when kind = LLDB_SESSION_STARTED
    optional DebuggerType debugger_type = 11 [deprecated = true];

    // set when kind = LLDB_LAUNCHED
    // or kind = DEPLOYMENT_APK
    // or kind = DEPLOYMENT_EMULATOR
    // or kind = CLOUD_TESTING_CONFIGURE_CLOUD_DEVICE
    // or kind = CLOUD_TESTING_LAUNCH_CLOUD_DEVICE
    // or kind = CLOUD_TESTING_DEBUG_FROM_RESULTS
    // or kind = TEST_RUN
    // or kind = LayoutInspectorEvent and LayoutInspectorEventType = CAPTURE
    // or kind = ANDROID_PROFILER and AndroidProfilerEvent.Type = CHANGE_DEVICE
    optional DeviceInfo device_info = 12;

    // set when kind = LLDB_INSTALL_FAILED
    // e.g. 'failed to get reply to handshake packet'
    optional string lldb_session_failure_message = 13;

    // set when kind = DEVELOPER_SERVICES_INSTALLED
    // or kind = DEVELOPER_SERVICES_REMOVED
    optional DeveloperServiceKind developer_service_kind = 14;

    // set when category = GRADLE_SYNC
    optional string gradle_version = 15;  // e.g. '2.10'

    // set when kind = GRADLE_SYNC_FAILURE_DETAILS (previously set when kind =
    // GRADLE_SYNC_FAILURE)
    optional GradleSyncFailure gradle_sync_failure = 16;

    // set when kind = GRADLE_SYNC_FAILURE and gradle_sync_failure = *_NOT_FOUND
    // e.g. 'org.gradle.api.internal.DemoClass.demoMethod'
    optional string gradle_missing_signature = 17;

    // set when kind = TEMPLATE_RENDERER
    optional TemplateRenderer template_renderer = 18;

    // set when kind = STUDIO_CRASH
    optional StudioCrash studio_crash = 19;

    // set when kind = GRADLE_BUILD_DETAILS or INSTANT_RUN
    // In the case of INSTANT_RUN, only the plugin version information is
    // included
    optional GradleBuildDetails gradle_build_details = 20;

    // set when kind = INSTANT_RUN
    optional InstantRun instant_run = 21;

    // set when kind = META_METRICS
    optional MetaMetrics meta_metrics = 22;

    // set when kind = EMULATOR_PING
    optional EmulatorDetails emulator_details = 23;

    // set when kind = TEST_RUN
    optional TestRun test_run = 24;

    // set when kind = EMULATOR_UI_EVENT
    optional EmulatorUiEvent emulator_ui_event = 25;

    // set when kind = HYPERVISOR
    optional Hypervisor hypervisor = 26;

    // set when kind = EMULATOR_HOST
    optional EmulatorHost emulator_host = 27;

    // set when kind = GRADLE_BUILD_PROFILE
    optional GradleBuildProfile gradle_build_profile = 28;

    // set when kind = LLDB_FRONTEND_EXITED
    optional LLDBFrontendDetails lldb_frontend_details = 29;

    // set when kind = FIREBASE_ASSISTANT_ERROR_PRESENTED or
    // kind FIREBASE_ASSISTANT_SILENT_ERROR
    optional FirebaseErrorDetails firebase_error_details = 30;

    // Client-side salted (rotating every 28 days), sha256 of the project id.
    // set when kind = PROJECT_STRUCTURE_* or kind = APK_ANALYZER_STATS
    optional string project_id = 31;

    // set when kind = GFX_TRACE_*
    optional GfxTracingDetails gfx_tracing_details = 32;

    // set when kind = TEST_RECORDER_GENERATE_TEST_CLASS
    optional TestRecorderDetails test_recorder_details = 33;

    // set when kind = STUDIO_UI_ACTION_STATS
    optional UIActionStats ui_action_stats = 34;

    // set when kind = STUDIO_PING
    optional MachineDetails machine_details = 35;

    // set when kind = STUDIO_PING
    optional JvmDetails jvm_details = 36;

    // set when kind = STUDIO_PROCESS_STATS
    // or kind = GRADLE_BUILD_PROFILE
    // or kind = STUDIO_UI_OOM_DIALOG_EVENT
    // or kind = STUDIO_LOW_MEMORY_EVENT
    optional JavaProcessStats java_process_stats = 37;

    // set when kind = STUDIO_PERFORMANCE_STATS
    optional StudioPerformanceStats studio_performance_stats = 38;

    // set when kind = LLDB_PERFORMANCE_STATS
    optional LldbPerformanceStats lldb_performance_stats = 39;

    // set when kind = STUDIO_PROJECT_OPENED or STUDIO_PROJECT_CLOSED
    optional StudioProjectChange studio_project_change = 40;

    // optionally set when kind = FIREBASE_ASSISTANT_* (except for errors).
    optional FirebaseContextDetails firebase_context_details = 41;

    // set when kind = LAYOUT_EDITOR_EVENT
    optional LayoutEditorEvent layout_editor_event = 42;

    // set when kind = APP_LINKS_ASSISTANT_STATS
    optional AppLinksAssistantEvent app_links_assistant_event = 43;

    // set when kind = EMULATOR_PERFORMANCE_STATS
    optional EmulatorPerformanceStats emulator_performance_stats = 44;

    // set when kind = ADB_ASSISTANT_STATS
    optional AdbAssistantStats adb_assistant_stats = 45;

    // set when kind = LLDB_SESSION_STARTED
    optional LldbSessionStartDetails lldb_session_start_details = 46;

    // set when kind = LLDB_SESSION_ENDED
    optional LldbSessionEndDetails lldb_session_end_details = 47;

    // set when kind = ANDROID_PROFILER
    optional AndroidProfilerEvent android_profiler_event = 48;

    // set when kind = APK_ANALYZER_STATS
    optional ApkAnalyzerStats apk_analyzer_stats = 49;

    // set when kind = GRADLE_SYNC_ENDED, GRADLE_SYNC_FAILURE or
    // GRADLE_SYNC_SETUP_STARTED
    optional GradleSyncStats gradle_sync_stats = 50;

    // set when category = APK_DEBUG
    optional ApkDebugProject apk_debug_project = 51;

    // set when kind = LAYOUT_INSPECTOR_EVENT
    optional LayoutInspectorEvent layout_inspector_event = 52;

    // set when kind = ANDROID_PROFILER_DB_STATS
    optional AndroidProfilerDbStats android_profiler_db_stats = 53;

    // set when kind = TEMPLATE_RENDER
    // or kind = GRADLE_SYNC_ENDED
    optional KotlinSupport kotlin_support = 54;

    // set when kind = CONNECTION_ASSISTANT_EVENT
    optional ConnectionAssistantEvent connection_assistant_event = 55;

    // set when kind = STUDIO_UI_OOM_DIALOG_EVENT
    optional OomDialogEvent oom_dialog_event = 56;

    // set when kind = CMAKE_EDITING_EVENT
    optional CMakeEditingEvent cmake_editing_event = 57;

    // set for all events generated by Android Studio
    optional IdeBrand ide_brand = 58;

    // set when kind = CPP_HEADERS_VIEW_EVENT
    optional CppHeadersViewEvent cpp_headers_view_event = 59;

    // set when kind = WHATS_NEW_ASSISTANT_EVENT
    optional WhatsNewAssistantEvent whats_new_assistant_event = 60;

    // the project id as used in the playstore, e.g.
    // 'com.google.android.apps.maps'. This is sensitive information and
    // thus restricted to "raw" sawmill access. This data is only available in
    // and for PWG approved scenarios.
    optional string raw_project_id = 61;

    // set when kind = INTELLIJ_INDEXING_STATS
    optional IntellijIndexingStats intellij_indexing_stats = 62;

    // set when kind == LINT_SESSION
    optional LintSession lint_session = 63;

    // set when kind == LINT_ACTION
    optional LintAction lint_action = 64;

    // set when kind = STUDIO_RUN_EVENT
    optional StudioRunEvent studio_run_event = 65 [deprecated = true];

    // set when kind = INTELLIJ_PROJECT_SIZE_STATS
    repeated IntellijProjectSizeStats intellij_project_size_stats = 66;

    // set when kind = STUDIO_TOOL_WINDOW_ACTION_STATS
    optional StudioToolWindowActionStats studio_tool_window_action_stats = 67;

    // set when kind = PROJECT_STRUCTURE_DIALOG
    optional PSDEvent psd_event = 68;

    // set when Android Studio is launched with the "idea.is.internal=true"
    // flag, indicating that this is somebody debugging Android Studio rather
    // than a normal user sending actual usage metrics.
    optional bool idea_is_internal = 69;

    // set when kind == JNI_INSPECTION
    optional JniInspectionEvent jni_inspection_event = 70;

    // set when kind == USER_SENTIMENT
    optional UserSentiment user_sentiment = 71;
    // Describes a group of event kinds related to each other.
    // This is redundant in the presence of EventKind + event specific message,
    // and is only necessary for events originally sent to GA.

    // set when kind = RUN_EVENT
    optional RunEvent run_event = 72;

    // set when kind = NAV_EDITOR_EVENT
    optional NavEditorEvent nav_editor_event = 73;

    // set when kind = DIALOG_STATS
    optional DialogStats dialog_stats = 74;

    // set when kind = GRADLE_PLUGIN_UPGRADE_DIALOG
    optional GradlePluginUpgradeDialogStats gradle_plugin_upgrade_dialog = 75;

    // set when kind = DATA_BINDING
    optional DataBindingEvent data_binding_event = 76;

    // set when kind = TYPING_LATENCY_STATS
    optional TypingLatencyStats typing_latency_stats = 77;

    // set when kind = GRADLE_SYNC_ISSUES.
    repeated GradleSyncIssue gradle_sync_issues = 78;

    // The list of quick-fixes offered to resolve a sync failure. (Quick fixes
    // offered to resolve specific sync issues are reported in
    // gradle_sync_issues). set when kind = GRADLE_SYNC_FAILURE_DETAILS.
    repeated GradleSyncQuickFix offered_quick_fixes = 79;

    // set when kind = STUDIO_PATCH_UPDATER
    optional StudioPatchUpdaterEvent studio_patch_updater_event = 80;

    // Set when kind = RESOURCE_MANAGER
    optional ResourceManagerEvent resource_manager_event = 81;

    // Set when kind = IDE_PLUGIN_INFO
    optional IdePluginInfo ide_plugin_info = 82;

    // Set when kind = EDITOR_HIGHLIGHTING_STATS
    optional EditorHighlightingStats editor_highlighting_stats = 83;

    // Set when kind = WINDOWS_DEFENDER_STATUS
    optional WindowsDefenderStatus windows_defender_status = 84;

    // set when kind = EMULATOR_UI_EVENTS
    repeated EmulatorUiEvent emulator_ui_events = 114;

    enum EventCategory {
        // The event was not grouped into any specific category (default).
        NO_EVENT_CATEGORY = 0;
        // The event is related to deployment to a device or emulator.
        DEPLOYMENT = 1;
        // Stats on builds from Studio.
        STUDIO_BUILD = 2;
        // The event is related to usage of 'Google Developer Services'
        // inside Android Studio.
        DEVELOPER_SERVICES = 3;
        // The event is related to interaction between Android Studio and
        // Gradle.
        GRADLE_SYNC = 4;
        // The event is related to Performance Profiling.
        // Deprecated by AndroidProfilerEvent
        PROFILING = 5 [deprecated = true];
        // The event is related to Performance Monitoring.
        // Deprecated by AndroidProfilerEvent
        MONITOR = 6 [deprecated = true];
        // The event is related to the SDK Manager.
        SDK_MANAGER = 7;
        // The event is related to project/file templates.
        TEMPLATE = 8;
        // The event is related to Theme Editor.
        THEME_EDITOR = 9;
        // The event is related to App Indexing integration.

        APP_INDEXING = 10;
        // The event is related to C++ debugging.
        LLDB = 11;
        // The event is related to Google Cloud Test Lab integration.
        CLOUD_TESTING = 12;
        // The event is a regular ping from the application.
        PING = 13;
        // The event is related to running tests.
        TESTS = 14;
        // The event is a meta event reporting metrics on metrics.
        META = 15;
        // The event is related to the Emulator UI
        EMULATOR_UI = 16;
        // The event describes System Info
        SYSTEM = 17;
        // The event is related to the Project Structure Dialog.
        PROJECT_STRUCTURE_DIALOG = 18;
        // The event is from the Android Gradle plugin.
        GRADLE = 19;
        // The event is related to the Firebase assistant.
        FIREBASE_ASSISTANT = 20;
        // The event is related to the GPU Profiler.
        // Deprecated by AndroidProfilerEvent
        GPU_PROFILER = 21 [deprecated = true];
        // the event is related to the test recorder (Cassette)
        TEST_RECORDER = 22;
        // the event is related to the Android Studio UI.
        STUDIO_UI = 23;
        // the event is related to the layout editor
        LAYOUT_EDITOR = 24;
        // The event is related to APK_DEBUGGING actions initiated by the user.
        APK_DEBUG = 25;
        // The event is related to CMake editing.
        // Do not use this -- use the EventKind below.
        DEPRECATED_CMAKE_EDITING_EVENT = 26 [deprecated = true];
        // The event is related to Android Studio Projects
        PROJECT_SYSTEM = 27;
    }

    // Specific kind of event, primary separation key of all Android Studio
    // related events.
    enum EventKind {
        UNKNOWN_EVENT_KIND = 0;
        // An APK (android application) is deployed.
        DEPLOYMENT_APK = 1;
        // A deployment to the emulator.
        DEPLOYMENT_TO_EMULATOR = 2;
        // The developer added a Google Developer Service to their app.
        DEVELOPER_SERVICES_INSTALLED = 3;
        // The developer removed  a Google Developer Service from their app.
        DEVELOPER_SERVICES_REMOVED = 4;
        // A sync between Android Studio and Gradle started.
        GRADLE_SYNC_STARTED = 5;
        // A sync between Android Studio and Gradle ended.
        GRADLE_SYNC_ENDED = 6;
        // A sync between Android Studio and Gradle was skipped.
        GRADLE_SYNC_SKIPPED = 7;
        // A sync between Android Studio and Gradle failed.
        GRADLE_SYNC_FAILURE = 8;
        // A sync between Android Studio and Gradle C++ support completed.
        GRADLE_CPP_SYNC_COMPLETED = 9;
        // Performance profiling capture started.
        PROFILING_CAPTURE = 10;
        // Performance profiling capture opened in the IDE.
        PROFILING_OPEN = 11;
        // Conversion of hprof profiling data in progress.
        PROFILING_CONVERT_HPROF = 12;
        // Analysis of the profiling data in progress.
        PROFILING_ANALYSIS_RUN = 13;
        // Performance monitoring has been activated.
        // Deprecated by AndroidProfilerEvent
        MONITOR_ACTIVATED = 14 [deprecated = true];
        // Performance monitoring is running.
        // Deprecated by AndroidProfilerEvent
        MONITOR_RUNNING = 15 [deprecated = true];
        // The user selected an action from the SDK Manager Toolbar.
        SDK_MANAGER_TOOLBAR_CLICKED = 16;
        // The standalone SDK Manager was launched.
        SDK_MANAGER_STANDALONE_LAUNCHED = 17;
        // The built-in SDK Manager was launched.
        SDK_MANAGER_LOADED = 18;
        // A new file/project is created based on a template.
        TEMPLATE_RENDER = 19;
        // User opened the Theme Editor.
        THEME_EDITOR_OPEN = 20;
        // A deep link was created for app indexing.
        APP_INDEXING_DEEP_LINK_CREATED = 21;
        // An api code was created for app indexing.
        APP_INDEXING_API_CODE_CREATED = 22;
        // An app indexing deep link was launched.
        APP_INDEXING_DEEP_LINK_LAUNCHED = 23;
        // An app indexing quick fix was applied.
        APP_INDEXING_TRIGGER_QUICKFIX = 24;
        // App Indexing Fetch As Google dialog is shown.
        APP_INDEXING_SHOW_FEAG_DIALOG = 25;
        // App Indexing Fetch As Google task has started.
        APP_INDEXING_START_FEAG_TASK = 26;
        // Native debugger is launched.
        LLDB_LAUNCHED = 27;
        // Native debugger session has started.
        LLDB_SESSION_STARTED = 28;
        // Deprecated, use LLDB_SESSION_ENDED instead.
        // Native debugger session has failed.
        LLDB_SESSION_FAILED = 29 [deprecated = true];
        // Deprecated, use DEBUG_SESSION_ENDED instead.
        // Native debugger session has completed successfully.
        LLDB_SESSION_COMPLETED = 30 [deprecated = true];
        // SDK Manager QuickFix Wizard is invoked to install LLDB package.
        LLDB_INSTALL_STARTED = 31;
        // SDK Manager QuickFix Wizard invocation to install LLDB package
        // failed.
        LLDB_INSTALL_FAILED = 32;
        // SDK Manager QuickFix Wizard invocation to install LLDB package
        // completed successfully.
        LLDB_INSTALL_COMPLETED = 33;
        // A watchpoint was added to native code.
        LLDB_SESSION_USED_WATCHPOINTS = 34;
        // A Cloud Device was configured for Cloud Testing.
        CLOUD_TESTING_CONFIGURE_CLOUD_DEVICE = 35;
        // A Matrix of Cloud Devices was configured for Cloud Testing.
        CLOUD_TESTING_CONFIGURE_MATRIX = 36;
        // A Cloud Devices was launched for Cloud Testing.
        CLOUD_TESTING_LAUNCH_CLOUD_DEVICE = 37;
        // A Matrix of Cloud Devices was run for Cloud Testing.
        CLOUD_TESTING_RUN_TEST_MATRIX = 38;
        // Cloud Testing reported a backend error.
        CLOUD_TESTING_BACKEND_ERROR = 39;
        // A Debug session was launched from Cloud Testing results.
        CLOUD_TESTING_DEBUG_FROM_RESULTS = 40;
        // The compare screenshots window was opened from a Cloud Testing run.
        CLOUD_TESTING_COMPARE_SCREENSHOTS_OPENED = 41;
        // Studio crash statistics were sent.
        STUDIO_CRASH = 42;
        // A Gradle Build was run and statistics are available.
        GRADLE_BUILD_DETAILS = 44;
        // Stats on Instant Run.
        INSTANT_RUN = 45;
        // Daily Android Studio ping with version & os details.
        STUDIO_PING = 46;
        // Daily emulator ping with version & os details.
        EMULATOR_PING = 47;
        // Metrics on Metrics.
        META_METRICS = 48;
        // User ran tests.
        TEST_RUN = 50;
        // User clicked something in the Emulator UI.
        EMULATOR_UI_EVENT = 51;
        // Information on the host OS's hypervisor support.
        HYPERVISOR = 52;
        // Provides info on the Emulator Host
        EMULATOR_HOST = 53;
        // Various UI events in the Project Structure Dialog.
        PROJECT_STRUCTURE_DIALOG_OPEN = 54;
        PROJECT_STRUCTURE_DIALOG_SAVE = 55;
        PROJECT_STRUCTURE_DIALOG_TOP_TAB_CLICK = 56;
        PROJECT_STRUCTURE_DIALOG_TOP_TAB_SAVE = 57;
        PROJECT_STRUCTURE_DIALOG_LEFT_NAV_CLICK = 58;
        PROJECT_STRUCTURE_DIALOG_LEFT_NAV_SAVE = 59;
        // A gradle build profile
        GRADLE_BUILD_PROFILE = 60;

        // The LLDB Frontend has unexpectedly exited
        LLDB_FRONTEND_EXITED = 61;

        // The Firebase assistant created a project.
        FIREBASE_ASSISTANT_PROJECT_CREATED = 62;
        // The Firebase assistant failed to create a project.
        FIREBASE_ASSISTANT_PROJECT_CREATE_FAILED = 63;
        // The Firebase assistant upgraded a project.
        FIREBASE_ASSISTANT_PROJECT_UPGRADED = 64;
        // The Firebase assistant failed to upgrade a project.
        FIREBASE_ASSISTANT_PROJECT_UPGRADE_FAILED = 66;
        // The Firebase assistant failed to create a config.
        FIREBASE_ASSISTANT_PROJECT_CONFIG_CREATE_FAILED = 67;
        // The Firebase assistant updated a project.
        FIREBASE_ASSISTANT_PROJECT_UPDATED = 68;
        // The Firebase assistant failed to update a project.
        FIREBASE_ASSISTANT_PROJECT_UPDATE_FAILED = 69;
        // The Firebase assistant failed to write the project config.
        FIREBASE_ASSISTANT_PROJECT_CONFIG_WRITE_FAILED = 70;
        // The Firebase assistant failed as the user did not accept the TOS.
        FIREBASE_ASSISTANT_TOS_FAILED = 71;
        // The Firebase assistant is trying to login.
        FIREBASE_ASSISTANT_ATTEMPT_LOGIN = 72;
        // The Firebase assistant successfully logged in.
        FIREBASE_ASSISTANT_LOGIN_SUCCESS = 73;
        // The Firebase assistant showed the dialog to offer to reconnect.
        FIREBASE_ASSISTANT_RECONNECT_DIALOG_SYNC = 74;
        // The Firebase assistant was requested to connect to the server.
        FIREBASE_ASSISTANT_CONNECT_REQUESTED = 75;
        // The Firebase assistant panel was opened.
        FIREBASE_ASSISTANT_OPEN = 76;
        // The Firebase assistant connect dialog was opened.
        FIREBASE_ASSISTANT_CONNECT_DIALOG_OPENED = 77;
        // The Firebase assistant connect dialog was asked to connect.
        FIREBASE_ASSISTANT_CONNECT_DIALOG_SYNC = 78;
        // The Firebase assistant presented an error to the user.
        FIREBASE_ASSISTANT_ERROR_PRESENTED = 79;
        // The Firebase assistant encounted an error but didn't inform the user.
        FIREBASE_ASSISTANT_SILENT_ERROR = 80;
        // The Firebase assistant reconnect dialog was opened.
        FIREBASE_ASSISTANT_RECONNECT_DIALOG_OPENED = 81;

        // The GPU Debugger tracing had an initialization failure.
        GFX_TRACE_INIT_ERROR = 82;
        // The GPU Debugger tracing was closed.
        GFX_TRACE_CLOSED = 83;
        // The GPU Debugger tracing had a parameter edited.
        GFX_TRACE_PARAMETER_EDITED = 84;
        // The GPU Debugger tracing was started.
        GFX_TRACE_TRACE_STARTED = 85;
        // The GPU Debugger tracing was stopped.
        GFX_TRACE_TRACE_STOPPED = 86;
        // A UI command influencing the GPU Debugger was selected.
        GFX_TRACE_COMMAND_SELECTED = 87;
        // A link from  the GPU Debugger tracing results was clicked.
        GFX_TRACE_LINK_CLICKED = 88;
        // A memory snapshot from  the GPU Debugger tracing results was clicked.
        GFX_TRACE_MEMORY_VIEWED = 89;
        // A texture from the GPU Debugger tracing results was viewed.
        GFX_TRACE_TEXTURE_VIEWED = 90;

        // A "legacy" IntelliJ style project was loaded.
        LEGACY_IDEA_ANDROID_PROJECT = 91;

        // The user requested the test recorder to generate a test class.
        TEST_RECORDER_GENERATE_TEST_CLASS = 92;
        // The test recorder detected missing espresso dependencies.
        TEST_RECORDER_MISSING_ESPRESSO_DEPENDENCIES = 93;
        // The test recorder detected missing instrumentation test folder.
        TEST_RECORDER_MISSING_INSTRUMENTATION_TEST_FOLDER = 94;
        // The test recorder was launched.
        TEST_RECORDER_LAUNCH = 95;

        // A GPU Debugger Trace session was opened but not started yet.
        GFX_TRACE_OPEN = 96;

        // Statistics on user actions in the Android Studio UI.
        STUDIO_UI_ACTION_STATS = 97;

        // Stats on the current running Android Studio process.
        STUDIO_PROCESS_STATS = 98;

        // Stats on Studio's performance
        STUDIO_PERFORMANCE_STATS = 99;

        // Performance stats for LLDB operations.
        LLDB_PERFORMANCE_STATS = 100;

        // User opened a project in the IDE.
        STUDIO_PROJECT_OPENED = 101;

        // User closed a project in the IDE.
        STUDIO_PROJECT_CLOSED = 102;

        // Feature grouping of tutorials expanded.
        FIREBASE_ASSISTANT_FEATURE_EXPANDED = 103;
        // Tutorial opened.
        FIREBASE_ASSISTANT_TUTORIAL_OPENED = 104;
        // Tutorial closed via navigation.
        FIREBASE_ASSISTANT_TUTORIAL_CLOSED = 105;
        // Project update failed due to permissions issue.
        FIREBASE_ASSISTANT_PROJECT_UPDATE_DENIED = 106;
        // Terms of service accepted by user.
        FIREBASE_ASSISTANT_TOS_ACCEPTED = 107;
        // Dependency added.
        FIREBASE_ASSISTANT_DEPENDENCY_ADDED = 108;

        // Layout editor event
        LAYOUT_EDITOR_EVENT = 109;

        // Receive sync response and start to setup project in IDE.
        GRADLE_SYNC_SETUP_STARTED = 110;

        // For event from App Links Assistant.
        APP_LINKS_ASSISTANT_STATS = 111;

        // Emulator performance tracking.
        EMULATOR_PERFORMANCE_STATS = 112;

        // The user saved a recorded Robo bootstrap script.
        TEST_RECORDER_SAVE_ROBO_SCRIPT = 113;

        // Opened ADB Connection Help Link
        ADB_ASSISTANT_STATS = 114;

        // A native debug session ended.
        LLDB_SESSION_ENDED = 115;

        // Android Profiler event
        ANDROID_PROFILER = 116;

        // APK Analyzer Statistics
        APK_ANALYZER_STATS = 117;

        // The user launched the test recorder to record a Robo bootstrap
        // script.
        TEST_RECORDER_RECORD_ROBO_SCRIPT = 118;

        // Instant Run Notification Tracking
        INSTANT_RUN_PROMPT_FOR_APPLY_CHANGES_SHOWN = 119;

        // APK Main module imported for debugging
        APK_DEBUG_IMPORT = 120;

        // Attach java sources for apk debuggging
        APK_DEBUG_ATTACH_JAVA_SOURCES = 121;

        // Add debug symbols for apk debugging
        APK_DEBUG_ADD_SYMBOLS = 122;

        // Select Path mappings for apk debugging
        APK_DEBUG_SELECT_PATH_MAPPINGS = 123;

        // Layout Inspector event
        LAYOUT_INSPECTOR_EVENT = 124;

        // Android Profiler database statistics
        ANDROID_PROFILER_DB_STATS = 125;

        // Connection Assistant event
        CONNECTION_ASSISTANT_EVENT = 126;

        // Out of Memory Dialog event
        STUDIO_UI_OOM_DIALOG_EVENT = 127;

        // The event is related to CMake editing.
        CMAKE_EDITING_EVENT = 128;

        // The event is related to C++ header file view in Android Project
        CPP_HEADERS_VIEW_EVENT = 129;

        // The event is related to What's New Assistant
        WHATS_NEW_ASSISTANT_EVENT = 130;

        // Indexing operation event.
        INTELLIJ_INDEXING_STATS = 131;

        // The event is related to a lint session
        LINT_SESSION = 132;

        // The event is related to taking an action on a lint suggestion
        LINT_ACTION = 133;

        // Events related to a “Run” in studio
        STUDIO_RUN_EVENT = 134 [deprecated = true];

        // The event is related to count files in a search scope
        INTELLIJ_PROJECT_SIZE_STATS = 135;

        // The event is related to a tool window
        STUDIO_TOOL_WINDOW_ACTION_STATS = 136;

        // The event is related to a JNI inspection
        JNI_INSPECTION = 137;

        // The event is descibing user sentiment
        USER_SENTIMENT = 138;

        // More events on the UI of Project Structure Dialog
        PROJECT_STRUCTURE_DIALOG_APPLY = 139;
        PROJECT_STRUCTURE_DIALOG_CANCEL = 140;
        PROJECT_STRUCTURE_DIALOG_VARIABLES_ADD_SIMPLE = 141;
        PROJECT_STRUCTURE_DIALOG_VARIABLES_ADD_LIST = 142;
        PROJECT_STRUCTURE_DIALOG_VARIABLES_ADD_MAP = 143;
        PROJECT_STRUCTURE_DIALOG_VARIABLES_REMOVE = 144;
        PROJECT_STRUCTURE_DIALOG_VARIABLES_RENAME = 145;
        PROJECT_STRUCTURE_DIALOG_VARIABLES_MODIFY_VALUE = 146;
        PROJECT_STRUCTURE_DIALOG_MODULES_ADD = 147;
        PROJECT_STRUCTURE_DIALOG_MODULES_REMOVE = 148;
        PROJECT_STRUCTURE_DIALOG_MODULES_RENAME = 149;
        PROJECT_STRUCTURE_DIALOG_MODULES_SIGNINGCONFIGS_ADD = 150;
        PROJECT_STRUCTURE_DIALOG_MODULES_SIGNINGCONFIGS_REMOVE = 151;
        PROJECT_STRUCTURE_DIALOG_MODULES_SIGNINGCONFIGS_RENAME = 152;
        PROJECT_STRUCTURE_DIALOG_DEPENDENCIES_ADD_LIBRARY = 153;
        PROJECT_STRUCTURE_DIALOG_DEPENDENCIES_ADD_MODULE = 154;
        PROJECT_STRUCTURE_DIALOG_DEPENDENCIES_ADD_JAR = 155;
        PROJECT_STRUCTURE_DIALOG_DEPENDENCIES_REMOVE = 156;
        PROJECT_STRUCTURE_DIALOG_BUILTYPES_ADD = 157;
        PROJECT_STRUCTURE_DIALOG_BUILTYPES_REMOVE = 158;
        PROJECT_STRUCTURE_DIALOG_BUILTYPES_RENAME = 159;
        PROJECT_STRUCTURE_DIALOG_FLAVORS_DIMENSION_ADD = 160;
        PROJECT_STRUCTURE_DIALOG_FLAVORS_DIMENSION_REMOVE = 161;
        PROJECT_STRUCTURE_DIALOG_FLAVORS_DIMENSION_RENAME = 162;
        PROJECT_STRUCTURE_DIALOG_FLAVORS_PRODUCTFLAVOR_ADD = 163;
        PROJECT_STRUCTURE_DIALOG_FLAVORS_PRODUCTFLAVOR_REMOVE = 164;
        PROJECT_STRUCTURE_DIALOG_FLAVORS_PRODUCTFLAVOR_RENAME = 165;
        PROJECT_STRUCTURE_DIALOG_UPDATE_LIBRARY_VERSION = 166;

        // Deploying and running apps from studio
        RUN_EVENT = 167;

        // Studio's LowMemoryWatcher triggered
        STUDIO_LOW_MEMORY_EVENT = 168;

        // Project Structure Dialog repository search events.
        PROJECT_STRUCTURE_DIALOG_REPOSITORIES_SEARCH = 169;

        // Navigation Editor event
        NAV_EDITOR_EVENT = 170;

        // User took an action on a dialog (open or close)
        DIALOG_STATS = 171;

        // User took an action to invalidate caches
        PROJECT_SYSTEM_INVALIDATE_CACHES = 172;

        // Performed an action with the Gradle Plugin Upgrade dialog
        GRADLE_PLUGIN_UPGRADE_DIALOG = 173;

        // Data binding related metrics
        DATA_BINDING = 174;

        // Typing latency statistics.
        TYPING_LATENCY_STATS = 175;

        // Sync failure details reported to the user (previously reported as a
        // GRADLE_SYNC_FAILURE).
        GRADLE_SYNC_FAILURE_DETAILS = 176;

        // Sync issues reported to the user (after sync completed).
        GRADLE_SYNC_ISSUES = 177;

        // Android Studio Patch Updater events
        STUDIO_PATCH_UPDATER = 178;

        // Resource Manager events
        RESOURCE_MANAGER = 179;

        // Info on which IDE plugins are enabled for the current session.
        IDE_PLUGIN_INFO = 180;

        // Editor syntax highlighting statistics.
        EDITOR_HIGHLIGHTING_STATS = 181;

        // Status of Windows Defender
        WINDOWS_DEFENDER_STATUS = 182;

        // User clicked something in the Emulator UI.
        EMULATOR_UI_EVENTS = 216;
    }

    // Represents different Performance Monitoring types.
    enum MonitorType {
        UNKNOWN_MONITOR_TYPE = 0;
        CPU = 1;
        GPU = 2;
        MEMORY = 3;
        NETWORK = 4;
    }

    // Represents different Performance Profiler Capture types.
    enum ProfilerCaptureType {
        UNKNOWN_PROFILER_CAPTURE_TYPE = 0;
        ALLOCATION = 1;
        FILE = 2;
        GFX_TRACE = 3;
        HEAP = 4;
        SYSTEM_INFO = 5;
        VM_TRACE = 6;
        METHOD_TRACING = 7;
        LAYOUT_INSPECTOR_SNAPSHOT = 8;
        HIERARCHY_VIEW = 9;
    }

    // Represents the different Run Configurations the debugger supports.
    enum RunConfigurationType {
        UNKNOWN_RUN_CONFIGURATION_TYPE = 0;
        ANDROID = 1;
        ANDROID_NATIVE = 2;
        ANDROID_TEST = 3;
    }

    // Represents the different debugger types supported.
    enum DebuggerType {
        UNKNOWN_DEBUGGER_TYPE = 0;
        JAVA = 1;
        HYBRID = 2;
        NATIVE = 3;
    }

    // Represents the different Google Developer Services that can be
    // (semi-)automatically integrated into Android Applications.
    enum DeveloperServiceKind {
        UNKNOWN_DEVELOPER_SERVICE_KIND = 0;
        GOOGLE_CLOUD_MESSAGING = 1;
        AD_MOB = 2;
        GOOGLE_SIGN_IN = 3;
        GOOGLE_ANALYTICS = 4;
        FIREBASE = 5;
        REALTIME_DATABASE = 6;
        AUTHENTICATION = 7;
        CRASH_REPORTING = 8;
        NOTIFICATIONS = 9;
        REMOTE_CONFIG = 10;
        STORAGE = 11;
        APP_INVITES = 12;
        DYNAMIC_LINKS = 13;
    }

    // The various templates the template engine could be asked to render.
    enum TemplateRenderer {
        UNKNOWN_TEMPLATE_RENDERER = 0;
        CUSTOM_TEMPLATE_RENDERER = 1;
        ANDROID_MODULE = 2;
        ANDROID_PROJECT = 3;
        EMPTY_ACTIVITY = 4;
        BLANK_ACTIVITY = 5;
        LAYOUT_XML_FILE = 6;
        FRAGMENT_BLANK = 7;
        NAVIGATION_DRAWER_ACTIVITY = 8;
        VALUES_XML_FILE = 9;
        GOOGLE_MAPS_ACTIVITY = 10;
        LOGIN_ACTIVITY = 11;
        ASSETS_FOLDER = 12;
        TABBED_ACTIVITY = 13;
        SCROLLING_ACTIVITY = 14;
        FULLSCREEN_ACTIVITY = 15;
        SERVICE = 16;
        JAVA_LIBRARY = 17;
        SETTINGS_ACTIVITY = 18;
        FRAGMENT_LIST = 19;
        MASTER_DETAIL_FLOW = 20;
        ANDROID_WEAR_MODULE = 21;
        BROADCAST_RECEIVER = 22;
        AIDL_FILE = 23;
        INTENT_SERVICE = 24;
        JNI_FOLDER = 25;
        JAVA_FOLDER = 26;
        CUSTOM_VIEW = 27;
        ANDROID_TV_MODULE = 28;
        GOOGLE_ADMOBS_ADS_ACTIVITY = 29;
        ALWAYS_ON_WEAR_ACTIVITY = 30;
        RES_FOLDER = 31;
        ANDROID_TV_ACTIVITY = 32;
        BLANK_WEAR_ACTIVITY = 33;
        BASIC_ACTIVITIY = 34;
        APP_WIDGET = 35;
        ANDROID_INSTANT_APP_PROJECT = 36;
        ANDROID_INSTANT_APP_MODULE = 37;
        ANDROID_INSTANT_APP_BUNDLE_PROJECT = 38;
        ANDROID_INSTANT_APP_DYNAMIC_MODULE = 39;
    }

    // Reasons Gradle sync failed.
    enum GradleSyncFailure {
        UNKNOWN_GRADLE_FAILURE = 0;
        CONNECTION_DENIED = 1;
        CLASS_NOT_FOUND = 2;
        DSL_METHOD_NOT_FOUND = 3;
        FAILED_TO_PARSE_SDK = 4;
        METHOD_NOT_FOUND = 5;
        MISSING_ANDROID_PLATFORM = 6;
        MISSING_ANDROID_SUPPORT_REPO = 7;
        MISSING_BUILD_TOOLS = 8;
        OUT_OF_MEMORY = 9;
        SDK_NOT_FOUND = 10;
        UNKNOWN_HOST = 11;
        UNSUPPORTED_ANDROID_MODEL_VERSION = 12;
        UNSUPPORTED_GRADLE_VERSION = 13;
        CANNOT_BE_CAST_TO = 14;
        BROKEN_PIPE = 15;
        CANNOT_OPEN_ZIP_FILE = 16;
        OBJECT_STREAM_ERROR = 17;
        NDK_INTEGRATION_DEPRECATED = 18;
        SDK_BUILD_TOOLS_TOO_LOW = 19;
        CACHED_DEPENDENCY_NOT_FOUND = 20;
        UNEXPECTED_ERROR = 21;
        GRADLE2_REQUIRED = 22;
        CORRUPT_GRADLE_DEPENDENCY = 23;
        INTERNET_CONNECTION_ERROR = 24;
        OLD_ANDROID_PLUGIN = 25;
        MISSING_CMAKE = 26;
        NDK_NOT_CONFIGURED = 27;
        FAILED_TO_INSTALL_NDK_BUNDLE = 28;
        UNSUPPORTED_MODEL_VERSION = 29;
        DAEMON_CONTEXT_MISMATCH = 30;
        JAVA_HEAP_ERROR = 31;
        JDK8_REQUIRED = 32;
    }

    // IDE brand containing the android plugin
    enum IdeBrand {
        UNKNOWN_IDE_BRAND = 0;
        ANDROID_STUDIO = 1;
        ANDROID_STUDIO_WITH_BLAZE = 2;
        INTELLIJ = 3;
    }

    // Gradle sync issue type.
    enum GradleSyncIssueType {
        UNKNOWN_GRADLE_SYNC_ISSUE_TYPE = 0;

        TYPE_PLUGIN_OBSOLETE = 1;
        TYPE_UNRESOLVED_DEPENDENCY = 2;
        TYPE_DEPENDENCY_IS_APK = 3;
        TYPE_DEPENDENCY_IS_APKLIB = 4;
        TYPE_NON_JAR_LOCAL_DEP = 5;
        TYPE_NON_JAR_PACKAGE_DEP = 6;
        TYPE_NON_JAR_PROVIDED_DEP = 7;
        TYPE_JAR_DEPEND_ON_AAR = 8;

        // Mismatch dependency version between tested and test app. Data is dep
        // coordinate without the version (groupId:artifactId)
        TYPE_MISMATCH_DEP = 9;

        TYPE_OPTIONAL_LIB_NOT_FOUND = 10;

        TYPE_JACK_IS_NOT_SUPPORTED = 11;

        TYPE_GRADLE_TOO_OLD = 12;

        TYPE_BUILD_TOOLS_TOO_LOW = 13;

        // Found dependency that's the maven published android.jar. Data is the
        // maven artifact coordinates.
        TYPE_DEPENDENCY_MAVEN_ANDROID = 14;

        // Found dependency that is known to be inside android.jar. Data is
        // maven artifact coordinates.
        TYPE_DEPENDENCY_INTERNAL_CONFLICT = 15;

        // Errors configuring NativeConfigValues for individual individual
        // variants
        TYPE_EXTERNAL_NATIVE_BUILD_CONFIGURATION = 16;

        // Errors configuring NativeConfigValues. There was a process exception.
        // Data contains STDERR which should be interpreted by Android Studio.
        TYPE_EXTERNAL_NATIVE_BUILD_PROCESS_EXCEPTION = 17;

        // Cannot use Java 8 Language features without Jack.
        TYPE_JACK_REQUIRED_FOR_JAVA_8_LANGUAGE_FEATURES = 18;

        // A wearApp configuration was resolved and found more than one apk.
        // Data is the configuration name.
        TYPE_DEPENDENCY_WEAR_APK_TOO_MANY = 19;

        // A wearApp configuration was resolved and found an apk even though
        // unbundled mode is on.
        TYPE_DEPENDENCY_WEAR_APK_WITH_UNBUNDLED = 20;

        TYPE_JAR_DEPEND_ON_ATOM = 21;

        TYPE_AAR_DEPEND_ON_ATOM = 22;

        TYPE_ATOM_DEPENDENCY_PROVIDED = 23;

        // Indicates that a required SDK package was not installed. The data
        // field contains the sdklib package ID of the missing package that the
        // user should install.
        TYPE_MISSING_SDK_PACKAGE = 24;

        // Indicates that the plugin requires a newer version of studio. Minimum
        // version is passed in the data.
        TYPE_STUDIO_TOO_OLD = 25;

        // Indicates that the module contains flavors but that no dimensions
        // have been named. data is empty.
        TYPE_UNNAMED_FLAVOR_DIMENSION = 26;

        // An incompatible plugin is used.
        TYPE_INCOMPATIBLE_PLUGIN = 27;

        // Indicates that the project uses a deprecated DSL.
        TYPE_DEPRECATED_DSL = 28;

        TYPE_DEPRECATED_CONFIGURATION = 29;

        // Indicates that the project uses a deprecated DSL.
        TYPE_DEPRECATED_DSLVALUE = 30;

        // Indicates that the project contains the min sdk in the android
        // manifest file.
        TYPE_MIN_SDK_VERSION_IN_MANIFEST = 31;

        // Indicates that the project contains the target sdk in the android
        // manifest file.
        TYPE_TARGET_SDK_VERSION_IN_MANIFEST = 32;

        // Indicated that an experimental gradle project option is used.
        TYPE_UNSUPPORTED_PROJECT_OPTION_USE = 33;

        // Indicates that building the configuration rules for this project
        // requires parsing the manifest file.
        TYPE_MANIFEST_PARSED_DURING_CONFIGURATION = 34;

        // Indicates that the version of a third-party Gradle plugin (not the
        // Android Gradle plugin) is not supported and needs to be updated.
        TYPE_THIRD_PARTY_GRADLE_PLUGIN_TOO_OLD = 35;

        // Indicates that the signing configuration is declared in the
        // dynamic-feature gradle file. This should only be declared in the
        // application module, as dynamic-features use the base module's signing
        // configuration, and this will be ignored.
        TYPE_SIGNING_CONFIG_DECLARED_IN_DYNAMIC_FEATURE = 36;

        // Indicates that the SDK is missing or invalid, this can either be set
        // in the ANDROID_SDK_ROOT environment variable or the projects
        // local.properties files.
        TYPE_SDK_NOT_SET = 37;
    }

    // Various quick-fixes that are offered to resolve sync issues.
    enum GradleSyncQuickFix {
        UNKNOWN_GRADLE_SYNC_QUICK_FIX = 0;
        ADD_GOOGLE_MAVEN_REPOSITORY_HYPERLINK = 1;
        BUILD_PROJECT_HYPERLINK = 2;
        CREATE_GRADLE_WRAPPER_HYPERLINK = 3;
        DISABLE_OFFLINE_MODE_HYPERLINK = 4;
        DOWNLOAD_ANDROID_STUDIO_HYPERLINK = 5;
        DOWNLOAD_JDK8_HYPERLINK = 6;
        ENABLE_EMBEDDED_REPO_HYPERLINK = 7;
        FILE_BUG_HYPERLINK = 8;
        FIX_ANDROID_GRADLE_PLUGIN_VERSION_HYPERLINK = 9;
        FIX_BUILD_TOOLS_VERSION_HYPERLINK = 10;
        FIX_GRADLE_VERSION_IN_WRAPPER_HYPERLINK = 11;
        INSTALL_ARTIFACT_HYPERLINK = 12;
        INSTALL_BUILD_TOOLS_HYPERLINK = 13;
        INSTALL_C_MAKE_HYPERLINK = 14;
        INSTALL_NDK_HYPERLINK = 15;
        INSTALL_PLATFORM_HYPERLINK = 16;
        INSTALL_REPOSITORY_HYPERLINK = 17;
        INSTALL_SDK_PACKAGE_HYPERLINK = 18;
        INSTALL_SDK_TOOLS_HYPERLINK = 19;
        OPEN_ANDROID_SDK_MANAGER_HYPERLINK = 20;
        OPEN_BUILD_FILE_HYPERLINK = 21;
        OPEN_FILE_HYPERLINK = 22;
        OPEN_GRADLE_SETTINGS_HYPERLINK = 23;
        OPEN_HTTP_SETTINGS_HYPERLINK = 24;
        OPEN_PLUGIN_BUILD_FILE_HYPERLINK = 25;
        OPEN_PROJECT_STRUCTURE_HYPERLINK = 26;
        OPEN_URL_HYPERLINK = 27;
        REMOVE_SDK_FROM_MANIFEST_HYPERLINK = 28;
        SEARCH_IN_BUILD_FILES_HYPERLINK = 29;
        SELECT_JDK_FROM_FILE_SYSTEM_HYPERLINK = 30;
        SET_SDK_DIR_HYPERLINK = 31;
        SET_USE_DEPRECATED_NDK_HYPERLINK = 32;
        SHOW_DEPENDENCY_IN_PROJECT_STRUCTURE_HYPERLINK = 33;
        SHOW_LOG_HYPERLINK = 34;
        SHOW_SYNC_ISSUES_DETAILS_HYPERLINK = 35;
        STOP_GRADLE_DAEMONS_HYPERLINK = 36;
        SYNC_PROJECT_WITH_EXTRA_COMMAND_LINE_OPTIONS_HYPERLINK = 37;
        TOGGLE_OFFLINE_MODE_HYPERLINK = 38;
        UPDATE_PLUGIN_HYPERLINK = 39;
        UPGRADE_APPENGINE_PLUGIN_VERSION_HYPERLINK = 40;
        USE_CURRENTLY_RUNNING_JDK_HYPERLINK = 41;
        USE_EMBEDDED_JDK_HYPERLINK = 42;
        SET_NDK_DIR_HYPERLINK = 43;
        SET_CMAKE_DIR_HYPERLINK = 44;
    }
}

// Describes a product, e.g. Android Studio or Emulator.
message ProductDetails {
    // The product this event relates to.
    optional ProductKind product = 1;
    // The build ID of Android Studio.
    optional string build = 2;  // e.g. AI-141.2178183
    // The version of the product.
    optional string version = 3;  // e.g. 2.0.0.11
    // Historical: never used as it was not providing enough info. Use channel
    // instead as it distinguishes between different kinds of preview releases.
    optional bool preview = 4 [deprecated = true];
    // The CPU archtecture the product is running on.
    optional CpuArchitecture os_architecture = 5;
    // The state in the software lifecycle of this product.
    optional SoftwareLifeCycleChannel channel = 6;
    // Set when ProductKind = STUDIO, the look and feel of the product.
    optional IdeTheme theme = 7;

    // Various states in the software life cycle this software could be in.
    enum SoftwareLifeCycleChannel {
        UNKNOWN_LIFE_CYCLE_CHANNEL = 0;
        CANARY = 1;
        DEV = 2;
        BETA = 3;
        STABLE = 4;
    }

    // Describes the various Products related to Android Studio.
    enum ProductKind {
        UNKNOWN_PRODUCT = 0;
        STUDIO = 1;
        EMULATOR = 2;
        GRADLE = 3;
        DDMS = 4;
        STUDIO_PATCH_UPDATER = 5;
    }

    // Chip the software is running on.
    enum CpuArchitecture {
        UNKNOWN_CPU_ARCHITECTURE = 0;
        X86 = 1;
        X86_64 = 2;
        ARM = 3;
        X86_ON_ARM = 4;
    }

    // The current theme set for Android Studio
    enum IdeTheme {
        UNKNOWN_THEME = 0;
        DARCULA = 1;
        LIGHT = 2;
        LIGHT_MAC_NATIVE = 3;
        LIGHT_WIN_NATIVE = 4;
        GTK = 5;
    }
}

// Describes a emulator or physical Android Device.
message DeviceInfo {
    // serial number of the device, salted & sha256ed on the client.
    optional string anonymized_serial_number = 1;

    // Tags used to build the android version on this device.
    // e.g. 'release-keys' or 'test-keys' or 'A100_V001'
    optional string build_tags = 2;

    // Type of build this device is running.
    // e.g. 'user' or 'userdebug' or 'eng' or 'alphabuild'
    optional string build_type = 3;

    // Android version e.g. '5.1.1'
    optional string build_version_release = 4;

    // Historic: doesn't support api levels for code names such as 'N'.
    optional int32 build_api_level = 5;

    // ABI of the device, e.g. 'armeabi-v7a' or 'x86'
    optional ApplicationBinaryInterface cpu_abi = 6;

    // Device manufacturer, e.g. 'Motorola' or 'Samsung'
    optional string manufacturer = 7;

    // Device model, e.g. 'Nexus 5' or 'GT-I9500'.
    optional string model = 8;

    // What kind of device is this? Physicial/Emulator/Cloud etc...
    optional DeviceType device_type = 9;

    // android api level  e.g. '23' or 'N'
    optional string build_api_level_full = 10;

    // Describes tthe ABI of the device/emulator.
    enum ApplicationBinaryInterface {
        UNKNOWN_ABI = 0;
        ARME_ABI_V7A = 1;
        X86_ABI = 2;
        ARM64_V8A_ABI = 3;
        X86_64_ABI = 4;
        ARME_ABI = 5;
        MIPS_ABI = 6;
        MIPS_R2_ABI = 7;
        ARME_ABI_V6L = 8;
        ARME_ABI_V6J = 9;
    }

    // Describes the kind of device being deployed/tested on.
    enum DeviceType {
        UNKNOWN_DEVICE_TYPE = 0;
        LOCAL_PHYSICAL = 1;
        LOCAL_EMULATOR = 2;
        CLOUD_EMULATOR = 3;
        CLOUD_PHYSICAL = 4;
    }
}

message LldbSessionStartDetails {
    // A UUID used to relate start and end of a native debug session.
    optional string debug_session_id = 1;
    // Debugger type for this session
    optional AndroidStudioEvent.DebuggerType debugger_type = 2;
    // Run configuration that was used to start this sesssion.
    optional AndroidStudioEvent.RunConfigurationType run_configuration_type = 3;
    // True if debugger_type was chosen via the Auto debugger type.
    optional bool auto_debugger = 4;
    // Device on which the debuggable app is running.
    optional DeviceInfo device_info = 5;
    // Version of the native debugger.
    optional string lldb_version = 6;
    // Type of starter used to start this session.
    optional StarterType starter_type = 7;

    // Describes session starter implementations.
    enum StarterType {
        UNKNOWN_STARTER_TYPE = 0;
        ROOT_SHELL_STARTER_TYPE = 1;
        RUN_AS_SHELL_STARTER_TYPE = 2;
        INJECTOR_STARTER_TYPE = 3;
    }
}

message LldbSessionEndDetails {
    // A UUID used to relate start and end of a native debug session.
    optional string debug_session_id = 1;
    // If the session ended with a failure, the related message.
    // e.g. 'failed to get reply to handshake packet'
    optional string failure_message = 2;
    // Number of times the program was stopped by the debugger.
    // Proxy for use of the session to compute error rates.
    optional uint64 stops = 3;
    // Number of errors encountered during the session.
    // Includes both fatal and non-fatal errors.
    optional uint64 errors = 4;
}

message StudioExceptionDetails {
    // hash of the exception stack trace
    optional string hash = 1;
    // summary of the exception stack trace
    optional string summary = 2;
    // number of crashes seen with this stack trace
    optional uint32 count = 3;
}

// Metrics on crashes in Android Studio.
message StudioCrash {
    // number of actions since last crash report.
    optional int64 actions = 1;
    // number of exceptions since last crash report.
    optional int64 exceptions = 2;
    // number of crashes since last crash report.
    optional int64 crashes = 3;
    // number of exceptions from plugins bundled with Android Studio.
    optional int64 bundled_plugin_exceptions = 4;
    // number of exceptions from plugins not bundled with Android Studio.
    optional int64 non_bundled_plugin_exceptions = 5;
    // details on each exception
    repeated StudioExceptionDetails details = 6;
}

// Metrics for Icebox invocations.
message EmulatorIcebox {
    // Message for starting an icebox command.
    message StartIcebox {
        // Maximum number of snapshots set by users. -1 for infinite snapshots;
        optional int32 max_snapshot_number = 1;
    }
    // Message for taking a snapshot.
    message TakeSnapshot {
        // The snapshot.
        optional EmulatorSnapshot snapshot = 1;
    }
    // Message for finishing an icebox command.
    message FinishIcebox {
        // Maximum number of snapshots set by users. -1 for infinite snapshots;
        optional int32 max_snapshot_number = 1;
        // Actual number of snapshots taken.
        optional uint32 actual_snapshot_number = 2;
    }
    // Kind of command of this message.
    oneof kind {
        StartIcebox start_icebox = 1;
        TakeSnapshot take_snapshot = 2;
        FinishIcebox finish_icebox = 3;
    }
}

// Emulator guest image's GL info.
message EmulatorGuestGlInfo {
    // GL Driver vendor.
    optional string vendor = 1;
    // GL Driver name.
    optional string renderer = 2;
    // GL Driver version number.
    optional string version = 3;
}

// Emulator: Host GPU info.
message EmulatorGpuInfo {
    // Make of the Graphics card.
    optional string make = 1;
    // Model of the Graphics card.
    optional string model = 2;
    // Device id of the Graphics card.
    optional string device_id = 3;
    // Revision of the graphics card.
    optional string revision_id = 4;
    // Version of the graphics card driver.
    optional string version = 5;
    // Name of the graphics card driver.
    optional string renderer = 6;
}

// Set of emulator feature flags to report ones used during current session.
message EmulatorFeatures {
    enum EmulatorLaunchType {
        UNKNOWN_EMULATOR_LAUNCH_TYPE = 0;
        CONTAINER = 1;
        FUCHSIA = 2;
    }
    optional bool gps = 1;
    optional bool sensors = 2;
    optional bool virtualscene_config = 3;
    // Use launch_type with "CONTAINER" instead.
    optional bool container_launch = 4 [deprecated = true];
    optional EmulatorLaunchType launch_type = 5;
}

// A description of a single file from an AVD.
message EmulatorAvdFile {
    enum EmulatorAvdFileLocation {
        UNKNOWN_EMULATOR_AVD_FILE_LOCATION = 0;
        STANDARD = 1;
        CUSTOM = 2;
    }

    enum EmulatorAvdFileKind {
        UNKNOWN_EMULATOR_AVD_FILE_KIND = 0;
        KERNEL = 1;
        SYSTEM = 2;
        RAMDISK = 3;
    }

    // Kind of the file this report is about.
    optional EmulatorAvdFileKind kind = 1;
    // Location of the file
    optional EmulatorAvdFileLocation location = 2;
    // Size
    optional int64 size = 3;
    // Creation datetime, as a UTC unix timestamp
    optional int64 creation_timestamp = 4;
}

// A description of an AVD Emulator has loaded.
message EmulatorAvdInfo {
    enum EmulatorAvdImageKind {
        UNKNOWN_EMULATOR_AVD_IMAGE_KIND = 0;
        AOSP = 1;
        GOOGLE = 2;
        PLAY_STORE_KIND = 3;
        AOSP_ATD = 4;
        GOOGLE_ATD = 5;
    }
    // Other AVD properties that can combine with EmulatorAvdImageKind.
    enum EmulatorAvdProperty {
        UNKNOWN_EMULATOR_AVD_FLAG = 0;
        PLAY_STORE_AVD = 1;
        PHONE_AVD = 2;
        TV_AVD = 3;
        WEAR_AVD = 4;
        ANDROIDAUTO_AVD = 5;
        THING_AVD = 6;
        TABLET_AVD = 7;
        LAPTOP_AVD = 8;
        DESKTOP_AVD = 9;
        CHROMEOS = 10;
        DEV_2024_AVD = 11;
        // Next tag: 12
    }
    enum EmulatorDeviceName {
        UNKNOWN_EMULATOR_DEVICE_NAME = 0;
        RESIZABLE = 1;
        FOLDABLE_7_6_IN = 2;
        SMALL_PHONE = 3;
        MEDIUM_PHONE = 4;
        MEDIUM_TABLET = 5;
        PIXEL_C = 6;
        PIXEL = 7;
        PIXEL_XL = 8;
        PIXEL_2 = 9;
        PIXEL_2_XL = 10;
        PIXEL_3 = 11;
        PIXEL_3_XL = 12;
        PIXEL_3A = 13;
        PIXEL_3A_XL = 14;
        PIXEL_4 = 15;
        PIXEL_4_XL = 16;
        PIXEL_4A = 17;
        PIXEL_5 = 18;
        PIXEL_6 = 19;
        PIXEL_6_PRO = 20;
        PIXEL_6A = 21;
        PIXEL_7_PRO = 22;
        PIXEL_7 = 23;
        PIXEL_FOLD = 24;
        PIXEL_TABLET = 25;
        AUTOMOTIVE_1024P_LANDSCAPE = 26;
        DESKTOP_SMALL = 27;
        DESKTOP_MEDIUM = 28;
        DESKTOP_LARGE = 29;
        TV_4K = 30;
        TV_1080P = 31;
        TV_720P = 32;
        WEAROS_LARGE_ROUND = 33;
        WEAROS_SMALL_ROUND = 34;
        WEAROS_RECT = 35;
        WEAROS_SQUARE = 36;
        PIXEL_7A = 37;
        PIXEL_8 = 38;
        PIXEL_8_PRO = 39;
        PIXEL_8A = 40;
        PIXEL_9 = 41;
        PIXEL_9_PRO = 42;
        PIXEL_9_PRO_XL = 43;
        PIXEL_9_PRO_FOLD = 44;
        AUTOMOTIVE_1080P_LANDSCAPE = 45;
        AUTOMOTIVE_1408P_LANDSCAPE_WITH_PLAY = 46;
        AUTOMOTIVE_1408P_LANDSCAPE_WITH_GOOGLE_APIS = 47;
        AUTOMOTIVE_PORTRAIT = 48;
        AUTOMOTIVE_DISTANT_DISPLAY = 49;
        AUTOMOTIVE_DISTANT_DISPLAY_WITH_PLAY = 50;
        AUTOMOTIVE_ULTRAWIDE_DISPLAY = 51;
        AUTOMOTIVE_LARGE_PORTRAIT = 52;
    }
    // Name of the AVD. Deprecated as it could potentially contain PII.
    optional string name = 1 [deprecated = true];
    // Api level (23 = M, 24 = N, ...)
    optional int64 api_level = 2;
    // CPU architecture.
    optional EmulatorDetails.GuestCpuArchitecture arch = 3;
    // When was this AVD created, UTC Unix timespamp.
    optional int64 creation_timestamp = 4;
    // A build-id string from build.prop, something like 'sdk_google_phone
    // 1231231 10-11-2012'.
    optional string build_id = 5;
    // Unix build UTC timestamp.
    optional int64 build_timestamp = 6;
    // Kind of the image (e.g. pure AOSP, with Google APIs, etc.).
    optional EmulatorAvdImageKind image_kind = 7;
    // A collection of files in the AVD
    // (usually 3 entries: kernel, system & ramdisk).
    repeated EmulatorAvdFile files = 8;
    // Collection of other AVD properties, mostly relating to flavor
    // (TV vs phone vs Auto, etc)
    repeated EmulatorAvdProperty properties = 9;
    // Device name of the AVD (for example, PIXEL_2)
    optional EmulatorDeviceName device_name = 10;
}

// State of emulator feature flags, including
// which flags attempted to enable vs resulting set
// of enabled flags.
message EmulatorFeatureFlagState {
    enum EmulatorFeatureFlag {
        EMULATOR_FEATURE_FLAG_UNSPECIFIED = 0;
        GL_PIPE_CHECKSUM = 1;
        GRALLOC_SYNC = 2;
        ENCRYPT_USER_DATA = 3;
        INTEL_PERFORMANCE_MONITORING_UNIT = 4;
        GL_ASYNC_SWAP = 5;
        GLDMA = 6;
        GLES_DYNAMIC_VERSION = 7;
        FORCE_ANGLE = 8;
        FORCE_SWIFTSHADER = 9;
        WIFI = 10;
        PLAY_STORE_IMAGE = 11;
        LOGCAT_PIPE = 12;
        // Hypervisor "allowed" flags (different from actual using)
        HYPERV = 13;
        HVF = 14;
        KVM = 15;
        HAXM = 16;
        FAST_SNAPSHOT_V1 = 17;
        SCREEN_RECORDING = 18;
        VIRTUAL_SCENE = 19;
        SYSTEM_AS_ROOT = 20;
        DEPRECATED_IGNORE_HOST_OPENGL_ERRORS = 21 [deprecated = true];
        GENERIC_SNAPSHOTS_UI = 22;
        ALLOW_SNAPSHOT_MIGRATION = 23;
        DEPRECATED_GENERIC_INCREMENTAL_SNAPSHOT = 24 [deprecated = true];
        WINDOWS_ON_DEMAND_SNAPSHOT_LOAD = 25;
        WINDOWS_HYPERVISOR_PLATFORM = 26;
        KERNEL_DEVICE_TREE_BLOB_SUPPORT = 27;
        LOCATION_UI_V2 = 28;
        GENERIC_INCREMENTAL_SNAPSHOT = 29;
        SNAPSHOT_ADB = 30;
        OFFWORLD = 31;
        OFFWORLD_DISABLE_SECURITY = 32;
        QUICKBOOT_FILE_BACKED = 33;
        REFCOUNT_PIPE = 34;
        GLDMA2 = 35;
        HOST_COMPOSITION_V1 = 36;
        ON_DEMAND_SNAPSHOT_LOAD = 37;
        WIFI_CONFIGURABLE = 38;
        GL_DIRECT_MEM = 39;
        VIDEO_PLAYBACK = 40;
        VULKAN = 41;
        MACRO_UI = 42;
        CAR_VHAL_TABLE = 43;
        DYNAMIC_PARTITION = 44;
        IP_DISCONNECT_ON_LOAD = 45;
        VULKAN_SNAPSHOTS = 46;
        VIRTIO_INPUT = 47;
        MULTI_DISPLAY = 48;
        VULKAN_NULL_OPTIONAL_STRINGS = 49;
        DYNAMIC_MEDIA_PROFILE = 50;
        YUV420_888_to_NV21 = 51;
        YUV_Cache = 52;
        KEYCODE_FORWARDING = 53;
        VULKAN_IGNORED_HANDLES = 54;
        VIRTIO_GPU_NEXT = 55;
        MAC80211HWSIM_USERSPACE_MANAGED = 56;
        HAS_SHARED_SLOTS_HOST_MEMORY_ALLOCATOR = 57;
        CAR_VHAL_REPLAY = 58;
        CAR_ASSIST_BUTTON = 59;
        HARDWARE_DECODER = 60;
        NO_DELAY_CLOSE_COLOR_BUFFER = 61;
        NO_DEVICE_FRAME = 62;
        VIRTIO_GPU_NATIVE_SYNC = 63;
        VIRTIO_WIFI = 64;
        VULKAN_SHADER_FLOAT16_INT8 = 65;
        CAR_ROTARY = 66;
        MODEM_SIMULATOR = 67;
        TV_REMOTE = 68;
        NATIVE_TEXTURE_DECOMPRESSION = 69;
        BPTC_TEXTURE_SUPPORT = 70 [deprecated = true];
        GUEST_USES_ANGLE = 71;
        VIRTIO_VSOCK_PIPE = 72;
        S3TC_TEXTURE_SUPPORT = 73 [deprecated = true];
        VIRTIO_MOUSE = 74;
        VIRTCONSOLE_LOGCAT = 75;
        VULKAN_QUEUE_SUBMIT_WITH_COMMANDS = 76;
        VULKAN_BATCHED_DESCRIPTOR_SET_UPDATE = 77;
        MINIGBM = 78;
        NO_DRAW = 79;
        GNSS_GRPC_V1 = 80;
        MIGRATABLE_SNAPSHOT_SAVE = 81;
        ANDROIDBOOT_PROPS = 82;
        DEVICESKINOVERLAY = 83;
        ANDROIDBOOT_PROPS2 = 84;
        BLUETOOTH_EMULATION = 85;
        DEVICESTATE_ON_BOOT = 86;
        HWC_MULTI_CONFIGS = 87;
        ASYNC_COMPOSE_SUPPORT = 88;
        VIRTIO_SND_CARD = 89;
        VIRTIO_TABLET = 90;
        RGTC_TEXTURE_SUPPORT = 91 [deprecated = true];
        VULKAN_NATIVE_SWAPCHAIN = 92;
        VIRTIO_GPU_FENCE_CONTEXTS = 93;
        VSOCK_SNAPSHOT_LOAD_FIXED_B231345789 = 94;
        VULKAN_ASTC_LDR_EMULATION = 95;
        VULKAN_YCBCR_EMULATION = 96;
        VULKAN_ETC2_EMULATION = 97;
        EXTERNAL_BLOB = 98;
        DOWNLOADABLE_SNAPSHOT = 99;
        SYSTEM_BLOB = 100;
        NETSIMWEBUI = 101;
        NETSIMCLIUI = 102;
        WIFIPACKETSTREAM = 103;
        SUPPORT_PIXEL_FOLD = 104;
        DEVICE_KEYBOARD_HAS_ASSIST_KEY = 105;
        VULKAN_ALLOCATE_DEVICE_MEMORY_ONLY = 106;
        VULKAN_ALLOCATE_HOST_MEMORY = 107;
        DEVICE_KEYBOARD_QT_RAW_INPUT = 108;
        UWB = 109;
        UX_TEST_2024 = 110;
        GUEST_ANGLE = 111;
        ANDROID_VIRTUALIZATION_FRAMEWORK = 112;
<<<<<<< HEAD
        // Intentional gap to avoid merge conflicts.
        VIRTIO_DUAL_MODE_MOUSE = 131;
        DUAL_MODE_MOUSE_DISPLAY_HOST_CURSOR = 132;
        // Next tag: 113
=======
        BYPASS_VULKAN_DEVICE_FEATURE_OVERRIDES = 113;
        // Next tag: 114
>>>>>>> 2fc1ed91
    }
    // Which features were enabled by default or through the server-side config.
    repeated EmulatorFeatureFlag attempted_enabled_feature_flags = 1;
    // Which features were enabled through user override.
    repeated EmulatorFeatureFlag user_overridden_enabled_features = 2;
    // Which features were disabled through user override.
    repeated EmulatorFeatureFlag user_overridden_disabled_features = 3;
    // Which features ended up being enabled overall.
    repeated EmulatorFeatureFlag resulting_enabled_features = 4;
    // Next tag: 5
}

// RAM usage info for the emulator, in bytes.
message EmulatorMemoryUsage {
    optional uint64 resident_memory = 1;
    optional uint64 resident_memory_max = 2;
    optional uint64 virtual_memory = 3;
    optional uint64 virtual_memory_max = 4;
    optional uint64 total_phys_memory = 5;
    optional uint64 total_page_file = 6;
    optional uint64 total_guest_memory = 7;
}

// An enum representing all possible snapshot properties (bit flags).
enum EmulatorSnapshotFlags {
    // Default, no special properties.
    SNAPSHOT_FLAGS_NONE = 0;
    // RAM is compressed in this snapshot.
    SNAPSHOT_FLAGS_RAM_COMPRESSED_BIT = 1;
    // Textures are compressed in this snapshot.
    SNAPSHOT_FLAGS_TEXTURES_COMPRESSED_BIT = 2;
    // Hard disk drive was used.
    SNAPSHOT_FLAGS_HDD_BIT = 3;
}

// Generic snapshot save states. Distinguished
// from Quickboot save states.
enum EmulatorSnapshotSaveState {
    // Successful saving.
    EMULATOR_SNAPSHOT_SAVE_SUCCEEDED_NORMAL = 0;
    // Generic failure when saving state.
    EMULATOR_SNAPSHOT_SAVE_FAILED = 1;
    // Saving skipped: not supported in current configuration.
    EMULATOR_SNAPSHOT_SAVE_SKIPPED_UNSUPPORTED = 2;
    // Saving skipped: Not booted yet.
    EMULATOR_SNAPSHOT_SAVE_SKIPPED_NOT_BOOTED = 3;
    // Saving skipped: No snapshot name given.
    EMULATOR_SNAPSHOT_SAVE_SKIPPED_NO_SNAPSHOT = 4;
    // Saving skipped: Disk under pressure.
    EMULATOR_SNAPSHOT_SAVE_SKIPPED_DISK_PRESSURE = 5;
    // Next tag: 6
}

// Generic snapshot load states. Distinguished
// from Quickboot load states.
enum EmulatorSnapshotLoadState {
    // Successful load.
    EMULATOR_SNAPSHOT_LOAD_SUCCEEDED_NORMAL = 0;
    // Generic failure when loading state.
    EMULATOR_SNAPSHOT_LOAD_FAILED = 1;
    // Loading snapshots not supported in current configuration.
    EMULATOR_SNAPSHOT_LOAD_SKIPPED_UNSUPPORTED = 2;
    // Loading snapshot failed because it doesn't exist.
    EMULATOR_SNAPSHOT_LOAD_NO_SNAPSHOT = 3;
    // Loading snapshot failed because the snapshot is too old.
    EMULATOR_SNAPSHOT_LOAD_OLD_SNAPSHOT = 4;
    // The snapshot load hung.
    EMULATOR_SNAPSHOT_LOAD_HUNG = 5;
}

// Detailed lists of snapshot operation failure reasons.
// Shared between load and save operations.
enum EmulatorSnapshotFailureReason {
    EMULATOR_SNAPSHOT_FAILURE_REASON_UNSPECIFIED = 0;

    EMULATOR_SNAPSHOT_FAILURE_REASON_CORRUPTED_DATA = 1;
    EMULATOR_SNAPSHOT_FAILURE_REASON_NO_SNAPSHOT_PB = 2;
    EMULATOR_SNAPSHOT_FAILURE_REASON_BAD_SNAPSHOT_PB = 3;
    EMULATOR_SNAPSHOT_FAILURE_REASON_INCOMPATIBLE_VERSION = 4;
    EMULATOR_SNAPSHOT_FAILURE_REASON_NO_RAM_FILE = 5;
    EMULATOR_SNAPSHOT_FAILURE_REASON_NO_TEXTURES_FILE = 6;
    EMULATOR_SNAPSHOT_FAILURE_REASON_SNAPSHOTS_NOT_SUPPORTED = 7;

    // Next unrecoverable error here: 8

    EMULATOR_SNAPSHOT_FAILURE_REASON_UNRECOVERABLE_ERROR_LIMIT = 10000;

    EMULATOR_SNAPSHOT_FAILURE_REASON_NO_SNAPSHOT_IN_IMAGE = 10001;
    EMULATOR_SNAPSHOT_FAILURE_REASON_CONFIG_MISMATCH_HOST_HYPERVISOR = 10002;
    EMULATOR_SNAPSHOT_FAILURE_REASON_CONFIG_MISMATCH_HOST_GPU = 10003;
    EMULATOR_SNAPSHOT_FAILURE_REASON_CONFIG_MISMATCH_RENDERER = 10004;
    EMULATOR_SNAPSHOT_FAILURE_REASON_CONFIG_MISMATCH_FEATURES = 10005;
    EMULATOR_SNAPSHOT_FAILURE_REASON_CONFIG_MISMATCH_AVD = 10006;
    EMULATOR_SNAPSHOT_FAILURE_REASON_SYSTEM_IMAGE_CHANGED = 10007;

    // Next validation error here: here: 10008

    EMULATOR_SNAPSHOT_FAILURE_REASON_VALIDATION_ERROR_LIMIT = 20000;

    EMULATOR_SNAPSHOT_FAILURE_REASON_INTERNAL_ERROR = 20001;
    EMULATOR_SNAPSHOT_FAILURE_REASON_EMULATION_ENGINE_FAILED = 20002;
    EMULATOR_SNAPSHOT_FAILURE_REASON_RAM_FAILED = 20003;
    EMULATOR_SNAPSHOT_FAILURE_REASON_TEXTURES_FAILED = 20004;
    EMULATOR_SNAPSHOT_FAILURE_REASON_ADB_OFFLINE = 20005;
    EMULATOR_SNAPSHOT_FAILURE_REASON_UNSUPPORTED_VK_APP = 20006;
    EMULATOR_SNAPSHOT_FAILURE_REASON_UNSUPPORTED_VK_API = 20007;

    // Next other kind of error here: 20008

    EMULATOR_SNAPSHOT_FAILURE_REASON_IN_PROGRESS_LIMIT = 30000;

    // Next new type of error here: 30001
}

// Emulator snapshot description.
message EmulatorSnapshot {
    // Anonymized snapshot name (SHA256 + salted).
    optional string name = 1;
    // A combination of EmulatorSnapshotFlags describing the snapshot.
    optional int32 flags = 2;
    // Total size on disk, in bytes.
    optional int64 size_bytes = 3;
    // Snapshot save/load states.
    optional EmulatorSnapshotSaveState save_state = 4;
    optional EmulatorSnapshotLoadState load_state = 5;
    // Detailed reason for non-success of snapshot load.
    optional EmulatorSnapshotFailureReason load_failure_reason = 6;
    // Detailed reason for non-success of snapshot save.
    optional EmulatorSnapshotFailureReason save_failure_reason = 7;
    // Whether or not it was lazy loaded.
    optional bool lazy_loaded = 8;
    // Whether or not it was incrementally saved.
    optional bool incrementally_saved = 9;
    // Size of RAM (possibly incl. incremental / compression)
    optional int64 ram_size_bytes = 10;
    // Size of textures (possibly incl. incremental / compression)
    optional int64 textures_size_bytes = 11;
    // Duration of load / save (total).
    optional uint64 load_duration_ms = 12;
    optional uint64 save_duration_ms = 13;
    // Duration of load / save (ram).
    optional uint64 ram_load_duration_ms = 14;
    optional uint64 ram_save_duration_ms = 15;
    // Duration of load / save (textures).
    optional uint64 textures_load_duration_ms = 16;
    optional uint64 textures_save_duration_ms = 17;
    // Next tag: 19
}

message EmulatorDownloadableSnapshotLoad {
    optional uint64 snapshot_source = 1;
    optional uint64 snapshot_copy_duration_ms = 2;
    enum EmulatorDownloadableSnapshotLoadState {
        EMULATOR_DOWNLOADABLE_SNAPSHOT_LOAD_SUCCEEDED = 0;
        // failed but not sure why
        EMULATOR_DOWNLOADABLE_SNAPSHOT_LOAD_FAILED = 1;
        // failed because incompatible avd config
        EMULATOR_DOWNLOADABLE_SNAPSHOT_LOAD_FAILED_INCOMPATIBLE_AVD = 2;
        EMULATOR_DOWNLOADABLE_SNAPSHOT_LOAD_FAILED_TO_COPY_AVD = 3;
    }
    optional EmulatorDownloadableSnapshotLoadState state = 3;
}

message EmulatorDownloadableSnapshotSave {
    optional uint64 snapshot_copy_duration_ms = 1;
    enum EmulatorDownloadableSnapshotSaveState {
        EMULATOR_DOWNLOADABLE_SAVE_SUCCEEDED = 0;
        EMULATOR_DOWNLOADABLE_SAVE_FAILED = 1;
    }
    optional EmulatorDownloadableSnapshotSaveState state = 2;
}

// Description of emulator's quickboot load.
message EmulatorQuickbootLoad {
    // List of possible states of a load operation.
    enum EmulatorQuickbootLoadState {
        // Quickboot succeeded.
        EMULATOR_QUICKBOOT_LOAD_SUCCEEDED = 0;
        // There was no snapshot for a quickboot load.
        EMULATOR_QUICKBOOT_LOAD_NO_SNAPSHOT = 1;
        // Generic failure during load.
        EMULATOR_QUICKBOOT_LOAD_FAILED = 2;
        // Guest hung after loading a quickboot snapshot.
        EMULATOR_QUICKBOOT_LOAD_HUNG = 3;
        // Performed a cold boot because of feature control settings.
        EMULATOR_QUICKBOOT_LOAD_COLD_FEATURE = 4;
        // Performed a cold boot because of command line flag.
        EMULATOR_QUICKBOOT_LOAD_COLD_CMDLINE = 5;
        // Performed a cold boot because of AVD configuration.
        EMULATOR_QUICKBOOT_LOAD_COLD_AVD = 6;
        // Performed a cold boot because quickboot is not supported in the
        // current configuration.
        EMULATOR_QUICKBOOT_LOAD_COLD_UNSUPPORTED = 7;
        // Specified snapshot is too old for loading, fallback to cold boot.
        EMULATOR_QUICKBOOT_LOAD_COLD_OLD_SNAPSHOT = 8;
        // Quickboot succeeded.
        EMULATOR_QUICKBOOT_LOAD_SUCCEEDED_WITH_VULKAN = 9;
    }

    // The state of the quickboot load operation.
    optional EmulatorQuickbootLoadState state = 1;
    // How long it took, milliseconds.
    optional uint64 duration_ms = 2;
    // Information about loaded snapshot.
    optional EmulatorSnapshot snapshot = 3;
    // Flag is set when on demand RAM loading was enabled for the load.
    optional bool on_demand_ram_enabled = 4;
    // ADB connection retries.
    optional uint32 adb_connection_retries = 6;
    optional EmulatorDownloadableSnapshotLoad downloadable_load = 7;
    // Next tag: 8
}

// Description of emulator's quickboot saving.
message EmulatorQuickbootSave {
    // List of possible states of a save operation.
    enum EmulatorQuickbootSaveState {
        // Successful saving.
        EMULATOR_QUICKBOOT_SAVE_SUCCEEDED = 0;
        // Generic failure when saving state.
        EMULATOR_QUICKBOOT_SAVE_FAILED = 1;
        // Saving disabled: feature control.
        EMULATOR_QUICKBOOT_SAVE_DISABLED_FEATURE = 2;
        // Saving disabled: command line argument.
        EMULATOR_QUICKBOOT_SAVE_DISABLED_CMDLINE = 3;
        // Saving disabled: AVD configuration.
        EMULATOR_QUICKBOOT_SAVE_DISABLED_AVD = 4;
        // Saving skipped: not supported in current configuration.
        EMULATOR_QUICKBOOT_SAVE_SKIPPED_UNSUPPORTED = 5;
        // Saving skipped: too low guest uptime.
        EMULATOR_QUICKBOOT_SAVE_SKIPPED_LOW_UPTIME = 6;
        // Saving skipped: Used the UI to skip saving.
        EMULATOR_QUICKBOOT_SAVE_DISABLED_UI = 7;
        // Saving skipped: Not booted yet.
        EMULATOR_QUICKBOOT_SAVE_SKIPPED_NOT_BOOTED = 8;
        // Successful saving with Vulkan.
        EMULATOR_QUICKBOOT_SAVE_SUCCEEDED_WITH_VULKAN = 9;
    }
    // The state of the quickboot save operation.
    optional EmulatorQuickbootSaveState state = 1;
    // How long it took, milliseconds.
    optional uint64 duration_ms = 2;
    // Information about the saved snapshot.
    optional EmulatorSnapshot snapshot = 3;
    // What was the guest session uptime at the time of saving.
    optional uint64 sesion_uptime_ms = 4;
    optional EmulatorDownloadableSnapshotSave downloadable_save = 5;
}

// Track whether a GLES1 command is used or not
message EmulatorGLEScmUsages {
    // Has the client create any GLES1 contexts
    optional bool is_used = 1;
    // Track glLight{f,fv,x,xv} command calls
    optional bool light = 2;
    // Track glTexGen{f,fv,x,xv,i,iv}OES command calls
    optional bool tex_gen = 3;
}

// Track whether a GLES3.0 command is used or not
message EmulatorGLESv30Usages {
    // Has the client create any GLES3 contexts
    optional bool is_used = 1;
    // Track glFenceSync command calls
    optional bool fence_sync = 2;
    // Track glFramebufferTextureLayer command calls
    optional bool framebuffer_texture_layer = 3;
    // Track glRenderbufferStorageMultisample command calls
    optional bool renderbuffer_storage_multisample = 4;
    // Track glGenTransformFeedbacks command calls
    optional bool gen_transform_feedbacks = 5;
    // Track glBeginQuery command calls
    optional bool begin_query = 6;
}

// Track whether a GLES command is used or not
message EmulatorGLESUsages {
    // GLES 1 usage report
    optional EmulatorGLEScmUsages gles_1_usages = 1;
    // GLES 3.0 usage report
    optional EmulatorGLESv30Usages gles_3_0_usages = 2;
}

// Per-session counts of snapshot UI interactions.
message EmulatorSnapshotUICounts {
    // Quickboot selection for exit behavior
    optional uint32 quickboot_selection_yes = 1;
    optional uint32 quickboot_selection_no = 2;
    optional uint32 quickboot_selection_ask = 3;
    // Next for quickboot selection: 4

    // Ask dialog
    optional uint32 quickboot_ask_canceled = 10;
    optional uint32 quickboot_ask_yes = 11;
    optional uint32 quickboot_ask_no = 12;
    optional uint32 quickboot_ask_total_time_ms = 13;
    // Next for ask dialog: 14

    // Quickboot "save now" metrics
    optional uint32 quickboot_save_now = 100;
    // Next for "save now": 101

    // Generic snapshot dialog
    optional uint32 generic_save = 1000;
    optional uint32 generic_load = 1001;
    optional uint32 generic_delete = 1002;
    optional uint32 generic_clone = 1003;
    optional uint32 generic_edit = 1004;
    optional uint32 generic_edited_name = 1005;
    optional uint32 generic_edited_description = 1006;
    optional uint32 generic_export = 1007;
    optional uint32 generic_import = 1008;
    optional uint32 generic_flat_view = 1009;
    optional uint32 generic_tree_view = 1010;
    optional uint32 generic_total_time_flat_view_ms = 1011;
    optional uint32 generic_total_time_tree_view_ms = 1012;
    optional uint32 generic_total_time_ms = 1013;
    // Next for generic snapshot dialog: 1014
}

// Metrics on camera usage.
message EmulatorCameraSession {
    // List of possible camera types.
    enum EmulatorCameraType {
        // Unspecified camera source.
        EMULATOR_CAMERA_TYPE_UNSPECIFIED = 0;
        // Camera source is the host's webcam.
        EMULATOR_CAMERA_TYPE_WEBCAM = 1;
        // Camera source is the virtual scene camera.
        EMULATOR_CAMERA_TYPE_VIRTUAL_SCENE = 2;
        // Camera source is the video playback camera.
        EMULATOR_CAMERA_TYPE_VIDEO_PLAYBACK = 3;
    }

    // List of possible camera directions.
    enum EmulatorCameraDirection {
        // Unspecified direction.
        EMULATOR_CAMERA_DIRECTION_UNSPECIFIED = 0;
        // Back-facing camera.
        EMULATOR_CAMERA_DIRECTION_BACK = 1;
        // Front-facing camera.
        EMULATOR_CAMERA_DIRECTION_FRONT = 2;
    }

    // Camera start result, successful values are positive, failures are
    // negative.
    enum EmulatorCameraStartResult {
        // Camera was started successfully.
        EMULATOR_CAMERA_START_SUCCESS = 0;
        // The camera was already started.
        EMULATOR_CAMERA_START_ALREADY_STARTED = 1;

        // Failures.
        // Camera start failed with an unspecified error.
        EMULATOR_CAMERA_START_FAILED = -1;
        // The camera was already started, but the parameters don't match.
        EMULATOR_CAMERA_START_PARAMETER_MISMATCH = -2;
        // The requested pixel format is unknown.
        EMULATOR_CAMERA_START_UNKNOWN_PIXEL_FORMAT = -3;
        // No pixel conversion available.
        EMULATOR_CAMERA_START_NO_PIXEL_CONVERSION = -4;
        // Out of memory when starting the camera.
        EMULATOR_CAMERA_START_OUT_OF_MEMORY = -5;
    }

    // The camera source used for the camera session.
    optional EmulatorCameraType type = 1;
    // The camera direction.
    optional EmulatorCameraDirection direction = 2;

    // Width of the camera frame in pixels.
    optional uint32 width = 3;
    // Height of the camera frame in pixels.
    optional uint32 height = 4;
    // FOURCC pixel format requested.
    optional fixed32 pixel_format = 5;

    // Camera start result.
    optional EmulatorCameraStartResult start_result = 6;
    // How long the camera session took to initialize.
    optional uint64 startup_time_ms = 7;

    // How long the session was running, in milliseconds.
    optional uint64 duration_ms = 8;
    // Average framerate of the camera.
    optional double average_framerate = 9;

    // set when type = EMULATOR_CAMERA_TYPE_VIRTUAL_SCENE
    // Name of the virtual scene that is loaded.
    optional string virtual_scene_name = 10;
}

// Metrics for virtual scene camera sessions.
message EmulatorVirtualSceneSession {
    // How long the session was running, in milliseconds.
    optional uint64 duration_ms = 1;

    // Minimum sensor update delay in milliseconds.
    optional uint32 min_sensor_delay_ms = 2;
    // Total tap count when the camera is running.
    optional uint32 tap_count = 3;
    // The number of times the orientation changed during the session.
    optional uint32 orientation_change_count = 4;
    // Whether the virtual sensors window was visible at any point during the
    // session.
    optional bool virtual_sensors_visible = 5;
    // How many interactions were performed on the virtual sensors page.
    optional uint32 virtual_sensors_interaction_count = 6;

    // Invocation count of WASD/Mouselook hotkey.
    optional uint32 hotkey_invoke_count = 7;
    // Total time the user was in WASD/Mouselook mode during this session.
    optional uint64 hotkey_duration_ms = 8;
    // Taps shortly after a hotkey invoke, to determine how much the user
    // alternates between modes to tap.
    optional uint32 taps_after_hotkey_invoke = 9;
    // Total rotation performed in the virtual scene.
    optional double total_rotation_radians = 10;
    // Total translation performed in the virtual scene.
    optional double total_translation_meters = 11;
}

// Per-session metrics for automation/macros.
message EmulatorAutomation {
    // List of possible preset macros played.
    enum EmulatorAutomationPresetMacro {
        // Reset position.
        EMULATOR_AUTOMATION_PRESET_MACRO_RESET = 0;
        // Track horizontal plane.
        EMULATOR_AUTOMATION_PRESET_MACRO_TRACK_HORIZONTAL = 1;
        // Track vertical plane.
        EMULATOR_AUTOMATION_PRESET_MACRO_TRACK_VERTICAL = 2;
        // Walk to image room.
        EMULATOR_AUTOMATION_PRESET_MACRO_IMAGE_ROOM = 3;
    }
    // Total sum of time of macros playing -> Sum(Stop-Play).
    optional uint64 total_duration_ms = 1;
    // Total amount of times macros played.
    optional uint64 macro_playback_count = 2;
    // Total amount of times previews replayed.
    optional uint64 preview_replay_count = 3;
    // Played preset-macros.
    repeated EmulatorAutomationPresetMacro played_preset_macro = 4;
    // Total amount of macros recorded.
    optional uint64 record_macro_count = 5;
    // Total amount of macros deleted.
    optional uint64 delete_macro_count = 6;
    // Total amount of macros edited.
    optional uint64 edit_macro_count = 7;
}

// Metrics for multi-display details
message EmulatorMultiDisplay {
    // Count for add/modify/delete displays
    optional uint32 apply_count = 1;
    // Max displays created
    optional uint32 max_displays = 2;
}

// Metrics for resizable display details
message EmulatorResizableDisplay {
    // Counts for different display size types
    optional uint32 display_phone_count = 1;
    optional uint32 display_foldable_count = 2;
    optional uint32 display_tablet_count = 3;
    optional uint32 display_desktop_count = 4;
}

// Metrics for LocationV2
message EmulatorLocationV2 {
    // Count for "Set Location" button
    optional uint32 set_loc_count = 1;
    // Count for "Play route" button
    optional uint32 play_route_count = 2;
}

// Metrics for streaming screenshots.
message EmulatorStreamScreenshot {
    // Size of a single screenshot in bytes, w * h * bpp
    optional uint32 size = 1;
    // This gives us an idea of delivery delay we are experiencing
    // from the emulators perspective, and frames delivered.
    optional PercentileEstimator delivery_delay = 2;
    // # of frames generated by the emulator.
    optional uint32 frames = 3;
}

// Metrics for grpc invocations.
message EmulatorGrpc {
    enum GrpcConnection {
        // An incoming call to the server
        SERVER = 0;
        // Client making a call
        CLIENT = 1;
    }

    // CRC32 digest of the fully-specified method name.
    optional uint32 call_id = 1;
    // Number of requests
    optional uint32 requests = 2;
    // Number of requests for which the response was not Status::OK
    optional uint32 failures = 3;
    // Sum of received message size, if streaming
    optional PercentileEstimator rcv_bytes_estimate = 4;
    // Sum of sent message size, if streaming
    optional PercentileEstimator snd_bytes_estimate = 5;
    // Duration of the total request time in milliseconds.
    optional PercentileEstimator duration = 6;
    // Number of messages received
    optional PercentileEstimator rcv = 7;
    // Number of messages send
    optional PercentileEstimator snd = 8;
    // Type of connection
    optional GrpcConnection type = 9;
}

// Metrics related to the Emulator.
message EmulatorDetails {
    // Cpu architecture of the guest.
    optional GuestCpuArchitecture guest_arch = 1;
    // cpu time spent in kernel mode in milliseconds since last metrics report.
    optional int64 system_time = 2;
    // cpu time spent in user mode in milliseconds since last metrics report.
    optional int64 user_time = 3;
    // number of crashes since last metrics report.
    optional int64 crashes = 4;
    // real time in milliseconds since last metrics report.
    optional int64 wall_time = 5;
    // True iff a crash occurred while process started its exit routines.
    optional bool exit_started = 6;
    // The API level of the running guest image.
    optional int64 guest_api_level = 7;
    // The value of guest gpu option (ro.kernel.qemu.gles)
    optional bool guest_gpu_enabled = 8;
    // True if we were able to correctly initialize opengl on the host.
    optional bool is_opengl_alive = 10;
    // Connectivity from adb of the running emulator instance.
    optional EmulatorAdbLiveness adb_liveness = 11;
    // Information about the gl implementation in the guest image.
    optional EmulatorGuestGlInfo guest_gl = 12;
    // Information about the host GPUs (one per GPU).
    repeated EmulatorGpuInfo host_gpu = 13;
    // The "phase" of an emulator session where crash happened.
    optional EmulatorSessionPhase session_phase = 14;
    // The emulator core version (e.g. QEMU engine's version).
    optional string core_version = 15;
    // Renderer of the current emulator session.
    optional EmulatorRenderer renderer = 16;
    // Flags for the used UI featurs.
    optional EmulatorFeatures used_features = 17;
    // Information about the currently loaded AVD.
    optional EmulatorAvdInfo avd_info = 18;
    // State tracking emulator feature flag enable/disable.
    optional EmulatorFeatureFlagState feature_flag_state = 19;
    // Hypervisor used in current session.
    optional EmulatorHypervisor hypervisor = 20;
    // Information about quickboot status of the current session.
    optional EmulatorQuickbootLoad quickboot_load = 21;
    optional EmulatorQuickbootSave quickboot_save = 22;
    // Track GLES command usages
    optional EmulatorGLESUsages gles_usages = 23;
    // Metrics on all generic emulator snapshot saves and loads.
    repeated EmulatorSnapshot snapshot_loads = 24;
    repeated EmulatorSnapshot snapshot_saves = 25;
    // Metrics on all snapshot UI.
    optional EmulatorSnapshotUICounts snapshot_ui_counts = 26;
    // Metrics on camera usage.
    optional EmulatorCameraSession camera = 27;
    // Metrics for virtual scene camera sessions.
    optional EmulatorVirtualSceneSession virtual_scene = 28;
    // Metrics for emulator boot status and time.
    optional EmulatorBootInfo boot_info = 29;
    // Metrics for automation/macros.
    optional EmulatorAutomation automation = 30;
    // Metrics for multi-display
    optional EmulatorMultiDisplay multi_display = 31;
    // Metrics for gRPC invocation
    optional EmulatorGrpc grpc = 32;
    // Metrics for LocationUiV2
    optional EmulatorLocationV2 location_v2 = 33;
    // Metrics for streamScreenshot
    optional EmulatorStreamScreenshot screenshot = 34;
    // Metrics for Icebox
    repeated EmulatorIcebox icebox = 35;
    // Metrics for resizable display
    optional EmulatorResizableDisplay resizable_display = 36;
    // Process ID of the emulator wrapper process.
    optional int32 emu_pid = 37;
    // Process ID of the child qemu process that does the real job.
    optional int32 qemu_pid = 38;
    // Vulkan backend.
    optional VulkanIcd vulkan_icd = 39;
    // Next tag: 40

    // Emulator instance liveness as determined via adb connectivity.
    enum EmulatorAdbLiveness {
        UNKNOWN_EMULATOR_ADB_LIVENESS = 0;
        FAILURE_NO_ADB = 1;
        ADB_ONLINE = 2;
        FAILURE_ADB_SERVER_DEAD = 3;
        FAILURE_EMULATOR_DEAD = 4;
    }

    // In What phase of the lifetime of the Emulator were the metrics reported.
    enum EmulatorSessionPhase {
        UNKNOWN_EMULATOR_SESSION_PHASE = 0;
        // The custom emulator launcher is running.
        LAUNCHER = 1;
        // Final emulator target is parsing command line arguments.
        PARSE_OPTIONS = 2;
        // Initialization - general.
        INIT_GENERAL = 3;
        // Initializing GPU
        INIT_GPU = 4;
        // Initializing hardware acceleration.
        INIT_ACCEL = 5;
        // Main use case -- init done, emulator is up.
        RUNNING_GENERAL = 6;
        // Exiting
        EXIT_GENERAL = 7;
    }

    // Chip the emulator is emulating for.
    enum GuestCpuArchitecture {
        UNKNOWN_GUEST_CPU_ARCHITECTURE = 0;
        X86 = 1;
        X86_64 = 2;
        ARM = 3;
        ARM_64 = 4;
        MIPS = 5;
        MIPS_64 = 6;
    }

    // Rendering method emulator uses for the reporter session.
    enum EmulatorRenderer {
        UNKNOWN_EMULATOR_RENDERER = 0;
        HOST = 1;
        OFF = 2;
        GUEST = 3;
        MESA = 4;
        SWIFTSHADER = 5;
        ANGLE = 6;
        ANGLE9 = 7;
        SWIFTSHADER_INDIRECT = 8;
        ANGLE_INDIRECT = 9;
        ANGLE9_INDIRECT = 10;
        ERROR_IN_EMULATOR_RENDERER = 255;
    }

    // Hypervisor in use for the session.
    enum EmulatorHypervisor {
        UNKNOWN_HYPERVISOR = 0;
        NO_HYPERVISOR = 1;
        KVM = 2;     // KVM
        HAXM = 3;    // Intel HAXM
        HVF = 4;     // Apple Hypervisor.Framework
        HYPERV = 5;  // Microsoft Hyper-V
        AEHD = 6;    // AEHD
                     // Next tag: 7
    }

    // Vulkan backend
    enum VulkanIcd {
        UNKNOWN_VK = 0;
        HARDWARE_VK = 1;
        SWIFTSHADER_VK = 2; // Swiftshader software renderer
        MOLTEN_VK = 3; // Mac only
    }
}

// Describes a user clicking on some part of the Emulator UI.
message EmulatorUiEvent {
    // Id of the UI element, baked in the emulator binary.
    optional string element_id = 1;
    // The type of UI event
    optional EmulatorUiEventType type = 2;
    // The current context of the event.
    optional EmulatorUiEventContext context = 3;
    // This value is an opaque numeric type. The exact schema of the UI metrics
    // is not specific here. e.g., |value| may represent a boolean, a "count",
    // or an index into the list of items in a drop down menu.
    optional int64 value = 4;

    // Tracks the type of the emulator UI Event.
    enum EmulatorUiEventType {
        UNKONWN_EMULATOR_UI_EVENT_TYPE = 0;
        BUTTON_PRESS = 1;
        // Generated when a user action changes the value of certain field from
        // its default value.
        OPTION_SET_TO_NON_DEFAULT = 2;
        // Generated to report the index of an option selected by the user in a
        // drop-down menu / radio button etc.
        OPTION_SELECTED = 3;
        // Generated on event processing end, |value| is time in microseconds.
        // Is only sent if the processing time is considered 'long' in the
        // emulator, which is determined in the emulator code itself.
        LONG_PROCESSING_TIME_US = 4;
    }

    // Tracks the context of the Emulator UI.
    enum EmulatorUiEventContext {
        UNKNOWN_EMULATOR_UI_EVENT_CONTEXT = 0;
        EXTENDED_WINDOW_OPEN = 1;
        EXTENDED_DISPLAYS_TAB = 2;
        EXTENDED_CELLULAR_TAB = 3;
        EXTENDED_BATTERY_TAB = 4;
        EXTENDED_CAMERA_TAB = 5;
        EXTENDED_TELEPHONY_TAB = 6;
        EXTENDED_MIC_TAB = 7;
        EXTENDED_FINGER_TAB = 8;
        EXTENDED_SENSORS_TAB = 9;
        EXTENDED_BUG_TAB = 10;
        EXTENDED_SNAPSHOT_TAB = 11;
        EXTENDED_RECORD_TAB = 12;
        EXTENDED_SETTINGS_TAB = 13;
        EXTENDED_HELP_TAB = 14;
    }
}

message EmulatorPercentileEstimator {
    // Type of the performance metric.
    optional EmulatorPerformanceMetric metric = 1;
    // Per-metric type context, e.g. UI element name if this is an event
    // handling time. Not set if there's no context for the specific metric
    // type.
    optional string context = 2;
    // Estimator for metric.
    optional PercentileEstimator estimator = 3;

    // Metric types that can be monitored.
    enum EmulatorPerformanceMetric {
        UI_EVENT_HANDLING_TIME_US = 0;
    }
}

// Tracking CPU usage for some operation
message CpuTimeSlice {
    optional uint64 wall_time_us = 1;
    optional uint64 user_time_us = 2;
    optional uint64 system_time_us = 3;
}

// Tracking OpenGL/Vulkan resource usage
message VulkanResourceUsage {
    optional uint64 total_host_visible_memory_allocation_bytes = 1;
    optional uint64 total_device_local_memory_allocation_bytes = 2;
    optional uint32 total_instances = 3;
}

message GraphicsResourceUsage {
    // common betweek OpenGL and Vulkan
    optional uint32 colorbuffer_count = 1;
    optional uint32 shader_count = 2;
    optional uint32 renderthread_count = 3;
    optional uint64 colorbuffer_total_allocation_bytes = 4;
    // Vulkan
    optional VulkanResourceUsage vulkan_resource_usage = 5;
}

// Emulator resource usage statistics
message EmulatorResourceUsage {
    // Run condition, if applicable
    enum RunCondition {
        RUN_CONDITION_DEFAULT = 0;
        RUN_CONDITION_IDLE = 1;
        RUN_CONDITION_TEST = 2;
        RUN_CONDITION_DEPLOY = 3;
    }
    // Estimations of what is taking CPU in the guest
    enum GuestCpuUsageSource {
        GUEST_CPU_USAGE_DEFAULT = 0;
        GUEST_CPU_USAGE_PLAY_SERVICES = 1;
        GUEST_CPU_USAGE_SURFACEFLINGER = 2;
        GUEST_CPU_USAGE_AUDIO_SERVICE = 3;
        GUEST_CPU_USAGE_SENSOR_SERVICE = 4;
        GUEST_CPU_USAGE_CHROME = 5;
        GUEST_CPU_USAGE_OTHER = 6;
    }
    optional RunCondition run_condition = 1;
    optional CpuTimeSlice main_loop_slice = 2;
    repeated CpuTimeSlice vcpu_slices = 3;
    repeated CpuTimeSlice guest_cpu_slices = 4;
    repeated GuestCpuUsageSource top_guest_cpu_usage_sources = 5;
    optional EmulatorMemoryUsage memory_usage = 6;
    optional GraphicsResourceUsage graphics_resource_usage = 7;
}

// Emulator latency statistics
message EmulatorLatencyStats {
    // An enum that attempts to account for the source of
    // high latencies and hangs in the emulator.
    enum EmulatorLatencySource {
        EMULATOR_LATENCY_SOURCE_DEFAULT = 0;
        EMULATOR_LATENCY_SOURCE_NETWORK = 1;
        EMULATOR_LATENCY_SOURCE_BLOCK_DEVICE = 2;
        EMULATOR_LATENCY_SOURCE_PIPE_CAMERA = 3;
        EMULATOR_LATENCY_SOURCE_PIPE_OPENGL = 4;
        EMULATOR_LATENCY_SOURCE_PIPE_OPERATION = 5;
        EMULATOR_LATENCY_SOURCE_PCI_DEVICE = 6;
        EMULATOR_LATENCY_SOURCE_MMIO = 7;
        EMULATOR_LATENCY_SOURCE_UI_EVENT_HOST_ONLY = 8;
        EMULATOR_LATENCY_SOURCE_UI_EVENT_TO_GUEST = 9;
        EMULATOR_LATENCY_INPUT_QUEUE_FULL = 10;
    }
    optional EmulatorLatencySource latency_source = 1;
    // if vcpu mmio access was involved, this holds the MMIO address.
    optional uint64 vcpu_handling_mmio_address = 2;
    // Number of loops where the input queue was full.
    optional uint32 input_queue_full_loops = 8;
    // Time stats for the latency in microseconds.
    optional uint64 latency_max_us = 3;
    optional uint64 latency_99_9_us = 4;
    optional uint64 latency_99_us = 5;
    optional uint64 latency_90_us = 6;
    optional uint64 latency_50_us = 7;
}

// Estimations of percentiles of time spent on Emulator operations.
message EmulatorPerformanceStats {
    // Collection of estimations of performance metrics.
    repeated EmulatorPercentileEstimator estimator = 1;
    // Emulator memory usage over time. (Deprecated)
    repeated EmulatorMemoryUsage memory_usage = 2 [deprecated = true];
    // Process uptime when this was captured. Relative to when
    // the emulator process was launched---this is not a timestamp.
    optional uint64 process_uptime_us = 3;
    // Resource usage and latency stats.
    optional EmulatorResourceUsage resource_usage = 4;
    optional EmulatorLatencyStats latency_stats = 5;
    // Guest system uptime when this was captured. Relative to when
    // the Android system image is started---this is not a timestamp.
    optional uint64 guest_uptime_us = 6;
}

// Details about a single Gradle run.
message GradleBuildDetails {
    // Version of our Gradle plugin supporting android builds. e.g. '2.0-beta1'
    optional string android_plugin_version = 1;
    // Version of the open source Gradle application used.
    optional string gradle_version = 2;
    // indicates whether the user has instant run enabled in settings
    optional bool user_enabled_ir = 3;
    // indicates whether the IDE thinks whether this plugin version supports IR
    optional bool model_supports_ir = 4;
    // indicates whether the current variant supports IR, but this can be
    // changed without a notification
    optional bool variant_supports_ir = 5;
    // per library metrics.
    repeated GradleLibrary libraries = 6;
    // per module metrics.
    repeated GradleModule modules = 7;
    // per android module metrics.
    repeated GradleAndroidModule android_modules = 8;
    // per native android module metrics
    repeated GradleNativeAndroidModule native_android_modules = 9;
    // The app_id is the id for the user's android app
    // which we salt on the client (28 day rotation) then sha256
    // so it is anonymized and is unique per user, but has a 1-N relation.
    optional string app_id = 10;
}

// Per library Gradle metrics.
message GradleLibrary {
    // Number of jar dependencies in this library.
    optional int64 jar_dependency_count = 1;
    // Number of aar dependencies in this library.
    optional int64 aar_dependency_count = 2;
}

// Per module Gradle metrics.
message GradleModule {
    // Total number of modules in this app.
    optional int64 total_module_count = 1;
    // Number of aar modules in  this app.
    optional int64 app_module_count = 2;
    // Number of library modules in this app..
    optional int64 lib_module_count = 3;
}

// Per Android module Gradle metrics.
message GradleAndroidModule {
    // Client-side salted, sha256 of the application id
    // the app_id is the id for the user's android app
    // which we salt with a client unique salt and then sha256
    // so it is anonymized and is unique per user, but has a 1-N relation.
    optional string app_id = 1;
    // Client-side salted, sha256 of the module name.
    optional string module_name = 2;
    // True if this module is a library.
    optional bool is_library = 3;
    // Number of different build types for this module.
    optional int64 build_type_count = 4;
    // Number of different flavor types for this module.
    optional int64 flavor_count = 5;
    // Number of different flavor dimensions for this module.
    optional int64 flavor_dimension = 6;
    // Number of signing configurations for this module.
    optional int64 signing_config_count = 7;
}

// per "native" (C++) android module Gradle metrics.
message GradleNativeAndroidModule {
    // Client-side salted, sha256 of the application id
    // the app_id is the id for the user's android app
    // which we salt with a client unique salt and then sha256
    // so it is anonymized and is unique per user, but has a 1-N relation.
    optional string app_id = 1;
    // Client-side salted, sha256 of the module name.
    optional string module_name = 2;
    // True if this module is a library.
    optional NativeBuildSystemType build_system_type = 3;

    // The various native build systems we support to be used from Gradle.
    enum NativeBuildSystemType {
        UNKNOWN_NATIVE_BUILD_SYSTEM_TYPE = 0;
        // The Gradle epxerimental plugin
        GRADLE_EXPERIMENTAL = 1;
        // The compilation part of NDK builds (Android's native build system).
        NDK_COMPILE = 2;
        // full NDK builds (Android's native build system).
        NDK_BUILD = 3;
        // CMake is a very common C++ build system.
        CMAKE = 4;
    }
}

// Metrics related to editing CMake files.
message CMakeEditingEvent {
    enum CMakeEditingEventKind {
        UNKNOWN_CMAKE_EDITING_EVENT = 0;
        // Set when syntax highlighting for CMake is first used.
        SYNTAX_HIGHLIGHTING = 1;
        // Set when code completion is first used.
        CODE_COMPLETION = 2;
    }
    optional CMakeEditingEventKind kind = 1;
    // The amount of time taken for the event to complete in milliseconds.
    optional int64 event_duration_ms = 2;
}

message JniInspectionEvent {
    enum JniInspectionType {
        UNKNOWN_JNI_INSPECTION_EVENT = 0;
        // Set when the "missing function" inspection quickfix is used.
        MISSING_FUNCTION_INSPECTION_EVENT = 1;
        // Set when the "extern C" inspection quickfix is used.
        EXTERN_C_INSPECTION_EVENT = 2;
        // Set when the "parameters" inspection quickfix is used.
        PARAMETERS_INSPECTION_EVENT = 3;
        // Set when the OnLoad / OnUnload inspection quickfix is used.
        ONLOAD_INSPECTION_EVENT = 4;
        // Set when the FindMethod inspection quickfix is used.
        FIND_METHOD_INSPECTION_EVENT = 5;
    }

    optional JniInspectionType type = 1;
}

// Metrics related to C++ header file view in Android Project
message CppHeadersViewEvent {
    enum CppHeadersViewEventType {
        UNKNOWN_CPP_HEADERS_VIEW_EVENT = 0;
        // Set when the user opens the top include node
        OPEN_TOP_INCLUDES_NODE = 1;
    }
    // Metrics related to enhanced C++ header files view enabled by
    // under ENABLE_ENHANCED_NATIVE_HEADER_SUPPORT flag
    optional CppHeadersViewEventType type = 1;
    // The amount of time taken for the event to complete in milliseconds.
    optional int64 event_duration_ms = 2;
    // The count of the immediate children of the node that was opened by
    // the user.
    optional int32 node_immediate_children = 3;
}

// Metrics on InstantRun usage.
message InstantRun {
    // What kind of Instant Run deployment was chosen.
    optional InstantRunDeploymentKind deployment_kind = 1;
    // Historical, we had two enums tracking this, this one was never used.
    // what was the reason for chosing that kind of deployment from the gradle
    // side.
    optional InstantRunBuildCause instant_run_build_cause = 3
            [deprecated = true];
    // time the InstantRun enabled took in milliseconds.
    optional int64 build_time = 4;
    // The session id is a UUID within a single run of Android Studio
    // tracking multiple HOT_SWAP & DEX builds in the same
    // IR session (starting at FULL_APK and ending before FULL_APK).
    optional string session_id = 5;
    // what was the reason for chosing that kind of deployment from the IDE
    // side.
    optional InstantRunIdeBuildCause ide_build_cause = 6;
    // what was the reason for chosing that kind of deployment from the Gradle
    // side.
    optional InstantRunStatus.VerifierStatus gradle_build_cause = 7;

    // What Instant Run Deployment was used
    enum InstantRunDeploymentKind {
        UNKNOWN_INSTANT_RUN_DEPLOYMENT_KIND = 0;
        LEGACY = 1;
        FULL_APK = 2;
        SPLIT_APK = 3;
        DEX = 4;
        HOT_SWAP = 5;
        WARM_SWAP = 6;
        NO_CHANGES = 7;
    }

    // Historical, use InstantRunStatus.VerifierStatus instead.
    // The different reasons Instant Run had to do a full build.
    enum InstantRunBuildCause {
        UNKNOWN_INSTANT_RUN_BUILD_CAUSE = 0;
        COMPATIBLE = 1;
        MANIFEST_CHANGE = 2;
        FIELD_TYPE_CHANGE = 3;
        FIELD_REMOVED = 4;
        FIELD_ADDED = 5;
        METHOD_DELETED = 6;
        METHOD_ADDED = 7;
        CLASS_ADDED = 8;
        STATIC_INITIALIZER_CHANGE = 9;
        CLASS_ANNOTATION_CHANGE = 10;
        RESOURCE_CHANGE = 11;
        IMPLEMENTS_INTERFACE_CHANGE = 12;
        R_CLASS_CHANGE = 13;
        PARENT_CLASS_CHANGE = 14;
        METHOD_ANNOTATION_CHANGE = 15;
        API_LEVEL_UNSUPPORTED = 16;
        REFLECTION_USED = 17;
    }

    // The different reasons InstantRun chose the build mode it did from the
    // IDE's perspective.
    enum InstantRunIdeBuildCause {
        // reasons for clean build
        UNKNOWN_INSTANT_RUN_IDE_BUILD_CAUSE = 0;
        NO_DEVICE = 1;
        APP_NOT_INSTALLED = 2;
        MISMATCHING_TIMESTAMPS = 3;
        USER_REQUESTED_CLEAN_BUILD = 4;

        // reasons for full build
        API_TOO_LOW_FOR_INSTANT_RUN = 5;
        // first installation in this Android Studio session
        FIRST_INSTALLATION_TO_DEVICE = 6;
        MANIFEST_RESOURCE_CHANGED = 7;
        FREEZE_SWAP_REQUIRES_API21 = 8;
        FREEZE_SWAP_REQUIRES_WORKING_RUN_AS = 9;

        // reasons for forced cold swap build
        APP_NOT_RUNNING = 10;
        APP_USES_MULTIPLE_PROCESSES = 11;
        INCREMENTAL_BUILD = 12;
        NO_INSTANT_RUN = 13;
        ANDROID_TV_UNSUPPORTED = 14;
        // user pressed Run, only Run was enabled
        USER_REQUESTED_COLDSWAP = 15;
        // both Run and Hotswap were enabled, user chose Run
        USER_CHOSE_TO_COLDSWAP = 16;
    }
}

// describes Metrics on Metrics.
message MetaMetrics {
    // number of times connecting to the clearcut server failed since
    // the last successful upload.
    optional int32 failed_connections = 1;
    // number of bytes used to send metrics in the last upload.
    optional int64 bytes_sent_in_last_upload = 2;
    // number of times the clearcut server failed with an http error since
    // the last successful upload.
    optional int32 failed_server_replies = 3;
}

// Describes a set of tests run.
message TestRun {
    // Describes how tests where invoked.
    optional TestInvocationType test_invocation_type = 1;

    // Total number of tests that ran.
    optional int32 number_of_tests_executed = 2;

    // What kind of test is run.
    optional TestKind test_kind = 3;

    // Whether the test run finished successfully (regardless of results) or
    // tooling error happened.
    optional bool crashed = 4;

    // Set when test_invocation_type = GRADLE or ANDROID_STUDIO_THROUGH_GRADLE
    optional string gradle_version = 5;  // e.g. '2.10'

    // Did the user/project enable code coverage on this test run?
    optional bool code_coverage_enabled = 6;

    // Provides details on commonly used test libraries.
    optional TestLibraries test_libraries = 7;

    // Only set when test_kind=INSTRUMENTATION_TEST
    optional TestExecution test_execution = 8;

    // Describes how tests where invoked.
    enum TestInvocationType {
        UNKNOWN_TEST_INVOCATION_TYPE = 0;
        // Tests were run from the command-line.
        GRADLE_TEST = 1;
        // Tests were run by Android Studio run configurations logic.
        ANDROID_STUDIO_TEST = 2;
        // Tests were run by Gradle, but invoked through AS UI.
        ANDROID_STUDIO_THROUGH_GRADLE_TEST = 3;
    }

    // What kind of test is run.
    enum TestKind {
        UNKNOWN_TEST_KIND = 0;
        UNIT_TEST = 1;
        INSTRUMENTATION_TEST = 2;
    }

    // How instrumentation tests will be run
    enum TestExecution {
        UNKNOWN_TEST_EXECUTION = 0;
        HOST = 1;
        ANDROID_TEST_ORCHESTRATOR = 2;
    }
}

// Provides details on commonly used test libraries.
// Each string field of this message holds the exact version of the given
// library that the field name represents. The field is populated only if this
// project uses the given library.
// Next ID: 20
message TestLibraries {
    // "com.android.support.test.runner" or "androidx.test.runner".
    optional string test_support_library_version = 1;      // e.g. '0.5'
    optional string espresso_version = 2;                  // e.g. '2.2.2'
    optional string robolectric_version = 3;               // e.g. '3.0'
    optional string mockito_version = 4;                   // e.g. '1.10.19'
    optional string espresso_contrib_version = 5;          // e.g. '2.2.2'
    optional string espresso_web_version = 6;              // e.g. '2.2.2'
    optional string espresso_intents_version = 7;          // e.g. '2.2.2'
    optional string espresso_idling_resource_version = 8;  // e.g. '2.2.2'
    optional string espresso_accessibility_version = 9;    // e.g. '2.2.2'
    optional string test_orchestrator_version = 10;        // e.g. '1.0.0'
    optional string test_rules_version = 11;               // e.g. '1.0.0'
    // "androidx.test.core".
    optional string test_core_version = 12;  // e.g. '1.0.0'
    // "androidx.test.core-ktx".
    optional string test_core_ktx_version = 13;  // e.g. '1.0.0'
    // "androidx.test.ext.junit".
    optional string test_ext_junit_version = 14;  // e.g. '1.0.0'
    // "androidx.test.ext.junit-ktx".
    optional string test_ext_junit_ktx_version = 15;  // e.g. '1.0.0'
    // "androidx.test.ext.truth".
    optional string test_ext_truth_version = 16;  // e.g. '1.0.0'
    // "androidx.fragment.fragment-testing".
    optional string fragment_testing_version = 17;  // e.g. '1.0.0'
    optional string junit_version = 18;             // e.g. '4.2'
    // "com.google.truth".
    optional string truth_version = 19;  // e.g. '0.40'
}

// Describes the status of various Hypervisors
message Hypervisor {
    optional HyperVState hyper_v_state = 1;

    // Status of the Hyper-V hypervisor.
    enum HyperVState {
        UNKNOWN_HYPERV_STATE = 0;  // Have no idea
        HYPERV_ABSENT = 1;         // No hyper-V found
        HYPERV_INSTALLED = 2;      // Hyper-V is installed but not running
        HYPERV_RUNNING = 3;        // Hyper-V is up and running
        HYPERV_CHECK_ERROR =
                4;  // Failed to detect status (emulator-check error)
    }
}

// Describes the status of the machine running the emulator.
message EmulatorHost {
    // CPU manufacturer of the host, used as certain hypervisors are limited
    // to a certain manufacturer.
    optional string cpu_manufacturer = 1;  // AMD, INTEL, ...

    // Does the host support virtualization technology
    optional bool virt_support = 2;

    // Is the host itself running inside a virtual machine.
    optional bool running_in_vm = 3;

    // May differ from os_architecture field as it is calculated differently,
    // trying to compensate the JVM bittness.
    optional int64 os_bit_count = 4;
    // CPU model, family, stepping, as stored in the EAX register
    // after issuing CPUID instruction with EAX=1:
    // 31   27   23   19   15   11   7    3  0
    // 0000 yyyy yyyy xxxx 00tt ffff mmmm ssss
    optional uint32 cpuid_stepping = 5;    // s: [3:0] stepping (CPU version)
    optional uint32 cpuid_model = 6;       // m: [7:4] model (CPU model)
    optional uint32 cpuid_family = 7;      // f: [11:8] family (CPU make)
    optional uint32 cpuid_type = 8;        // t: [13:12] CPU type
    optional uint32 cpuid_extmodel = 9;    // x: [19:16] extended model
    optional uint32 cpuid_extfamily = 10;  // y: [27:20] extended family
}

// Detailed profiling information for the gradle build.
message GradleBuildProfile {
    // Version of the open source Gradle application used.
    // e.g. "2.14" or "3.0-20160617000025+0000"
    optional string gradle_version = 2;

    // The value of the "os.name" system property.
    // e.g. "Linux"
    optional string os_name = 6;
    // The value of the "os.version" system property.
    // e.g. "3.13.0-86-generic"
    optional string os_version = 7;
    // The value of the "java.version" system property.
    // e.g. "1.8.0_40-ea"
    optional string java_version = 8;
    // The value of the "java.vm.version" system property.
    // e.g. "25.40-b25"
    optional string java_vm_version = 9;

    // The value of Runtime.getRuntime().maxMemory()
    optional int64 max_memory = 10;

    // The total time taken for this build in milliseconds.
    // This does not include Gradle's startup (before plugin apply) or shutdown
    // (after BuildListener#buildFinished(BuildResult) called.
    optional int64 build_time = 11;

    // The number of garbage collections during this build
    // Historical: Used in Android Gradle Plugin 2.2.x, circa 2016-10
    optional int64 gc_count = 12 [deprecated = true];

    // The time spent garbage collecting during this build.
    // Historical: Used in Android Gradle Plugin 2.2.x, circa 2016-10
    optional int64 gc_time = 13 [deprecated = true];

    // The projects that make up this multi-project build.
    repeated GradleBuildProject project = 14;

    // Samples of the memory state of the daemon during the build.
    repeated GradleBuildMemorySample memory_sample = 15;

    // The fine-grained execution spans which record granular timings.
    repeated GradleBuildProfileSpan span = 16;

    // For instant run builds: the resulting instant run build info.
    optional InstantRunStatus instant_run_status = 17;

    // Client-side salted, sha256 of the root project path.
    // This exists to allow multiple instant run builds in one project by one
    // user to be correlated.
    //
    // The salt is rotated every 28 days, so it is not a permanent pseudonymous
    // identifier. It is anonymized and is unique per user, but has a 1-N
    // relation.
    optional string project_id = 18;

    // the project id as used in the playstore, e.g.
    // 'com.google.android.apps.maps'. This is sensitive information and
    // thus restricted to "raw" sawmill access. This data is only available in
    // and for PWG approved scenarios.
    // This is repeated, as a gradle build may include multiple apps, either
    // by variants or by multiple 'app' subprojects.
    repeated string raw_project_id = 19;
}

message GradleBuildProject {
    // Identifier, local to the containing AndroidStudioEvent, for the project.
    // Can be used to correlate spans (GradleBuildProfileSpan) with this
    // project for this build only. Is created by sequentially
    // numbering projects as they are encountered.
    // Is not stable across build invocations.
    optional int64 id = 1;

    // Version of our Android Gradle plugin supporting android builds.
    // e.g. '2.0-beta1'
    // For the experimental plugin this is the gradle-core version.
    optional string android_plugin_version = 2;

    // Which Android Gradle plugin is used.
    optional PluginType android_plugin = 3;
    // Which plugin generation is used.
    optional PluginGeneration plugin_generation = 4;

    // The build tools version used, e.g. '24.0.0 rc2'
    optional string build_tools_version = 5;

    // Statistics about the project build.
    // Will be used to characterize and bucket projects for subgroup analysis.
    optional GradleBuildProjectMetrics metrics = 6;

    // The variants in this project
    repeated GradleBuildVariant variant = 7;

    // For instantApps, the number of dependent atoms.
    optional int64 atoms = 8;

    // The compile SDK.
    // Stored in the form of a target hash
    // e.g. "android-25" or "The Vendor Inc.:My Addon:10"
    optional string compile_sdk = 9;

    // The split config as defined by the user in the DSL.
    optional GradleBuildSplits splits = 10;

    // Version of the Kotlin Gradle plugin used, if any.
    // e.g. '1.1.3'
    optional string kotlin_plugin_version = 11;

    // The project options as set by the user or by studio.
    optional GradleProjectOptionsSettings options = 12;

    // All of the gradle plugins applied to this project
    repeated GradlePlugin plugin = 13;

    enum PluginType {
        UNKNOWN_PLUGIN_TYPE = 0;
        // The 'com.android.application' or 'com.android.model.application'
        // plugins.
        APPLICATION = 1;
        // The 'com.android.library' or 'com.android.model.library' plugins.
        LIBRARY = 2;
        // The 'com.android.test' plugin.
        TEST = 3;
        // The 'com.android.atom' plugin.
        ATOM = 4;
        // The 'com.android.instantapp' plugin.
        INSTANTAPP = 5;
        // The 'com.android.feature' plugin.
        FEATURE = 6;
        // The 'com.android.dynamic-feature' plugin.
        DYNAMIC_FEATURE = 7;
    }

    enum PluginGeneration {
        UNKNOWN_PLUGIN_GENERATION = 0;
        // The 'com.android.[application,library,test,atom,instantapp] plugins.
        FIRST = 1;
        // The 'com.android.model.[application,library]' plugins
        COMPONENT_MODEL = 2;
    }

    enum GradlePlugin {
        UNKNOWN_GRADLE_PLUGIN = 0;
        ORG_GRADLE_API_PLUGINS_HELPTASKSPLUGIN = 1;
        COM_ANDROID_BUILD_GRADLE_API_ANDROIDBASEPLUGIN = 2;
        COM_ANDROID_BUILD_API_PLUGIN_ANDROIDBASEPLUGIN = 3;
        ORG_GRADLE_LANGUAGE_BASE_PLUGINS_LIFECYCLEBASEPLUGIN = 4;
        ORG_GRADLE_API_PLUGINS_BASEPLUGIN = 5;
        ORG_GRADLE_API_PLUGINS_REPORTINGBASEPLUGIN = 6;
        ORG_GRADLE_PLATFORM_BASE_PLUGINS_COMPONENTBASEPLUGIN = 7;
        ORG_GRADLE_LANGUAGE_BASE_PLUGINS_LANGUAGEBASEPLUGIN = 8;
        ORG_GRADLE_PLATFORM_BASE_PLUGINS_BINARYBASEPLUGIN = 9;
        ORG_GRADLE_API_PLUGINS_JAVABASEPLUGIN = 10;
        COM_ANDROID_BUILD_GRADLE_APPPLUGIN = 11;
        COM_ANDROID_BUILD_API_PLUGIN_APPPLUGIN = 12;
        ORG_JETBRAINS_KOTLIN_GRADLE_PLUGIN_KOTLINANDROIDPLUGINWRAPPER = 13;
        COM_GOOGLE_GMS_GOOGLESERVICES_GOOGLESERVICESPLUGIN = 14;
        ORG_GRADLE_API_PLUGINS_ANDROIDMAVENPLUGIN = 15;
        ORG_GRADLE_API_PLUGINS_JAVAPLUGIN = 16;
        ORG_GRADLE_API_PLUGINS_MAVENPLUGIN = 17;
        ORG_GRADLE_API_PLUGINS_QUALITY_CHECKSTYLEPLUGIN = 18;
        ORG_GRADLE_API_PLUGINS_QUALITY_FINDBUGSPLUGIN = 19;
        ORG_GRADLE_API_PLUGINS_QUALITY_JDEPEND = 20;
        ORG_GRADLE_API_PLUGINS_QUALITY_PMDPLUGIN = 21;
        ORG_GRADLE_API_PUBLISH_MAVEN_PLUGINS_MAVENPUBLISHPLUGIN = 22;
        ORG_GRADLE_PLUGINS_SIGNING_SIGNINGPLUGIN = 23;
        ORG_GRADLE_TESTING_JACOCO_PLUGINS_JACOCOPLUGIN = 24;
        COM_GOOGLE_AR_SCENEFORM_PLUGIN_SCENEFORMPLUGIN = 25;
        COM_GOOGLE_ANDROID_GMS_STRICTVERSIONMATCHERPLUGIN = 26;
        COM_GOOGLE_FIREBASE_PERF_PLUGIN_FIREBASEPERFPLUGIN = 27;
        COM_GOOGLE_FIREBASE_CRASH_PLUGIN_FIREBASECRASHPLUGIN = 28;
        COM_GOOGLE_GMS_OSS_LICENSES_PLUGIN_OSSLICENSESPLUGIN = 29;
        ORG_GOLANG_MOBILE_GOBINDPLUGIN = 30;
        BUTTERKNIFE_PLUGIN_BUTTERKNIFEPLUGIN = 31;
        COM_DICEDMELON_GRADLE_JACOCO_ANDROID_JACOCOANDROIDPLUGIN = 32;
        COM_GETKEEPSAFE_DEXCOUNT_DEXMETHODCOUNTPLUGIN = 33;
        COM_GITHUB_BENMANES_GRADLE_VERSIONS_VERSIONSPLUGIN = 34;
        COM_JAKEWHARTON_SDKMANAGER_SDKMANAGERPLUGIN = 35;
        COM_JFROG_BINTRAY_GRADLE_BINTRAYPLUGIN = 36;
        COM_NEENBEDANKT_GRADLE_ANDROIDAPT_ANDROIDAPTPLUGIN = 37;
        COM_NOVODA_GRADLE_RELEASE_RELEASEPLUGIN = 38;
        DE_TRIPLET_GRADLE_PLAY_PLAYPUBLISHERPLUGIN = 39;
        HUGO_WEAVING_PLUGIN_HUGOPLUGIN = 40;
        IO_REALM_GRADLE_REALM = 41;
        ME_TATARKA_RETROLAMBDAPLUGIN = 42;
        ORG_JETBRAINS_KOTLIN_GRADLE_INTERNAL_ANDROIDEXTENSIONSSUBPLUGININDICATOR =
                43;
        ORG_JETBRAINS_KOTLIN_GRADLE_INTERNAL_KAPT3GRADLESUBPLUGIN = 44;
        ORG_KT3K_GRADLE_PLUGIN_COVERALLSPLUGIN = 45;
        COM_CRASHLYTICS_TOOLS_GRADLE_CRASHLYTICSPLUGIN = 46;
        COM_ANDROID_BUILD_GRADLE_DYNAMICFEATUREPLUGIN = 47;
        COM_ANDROID_BUILD_GRADLE_FEATUREPLUGIN = 48;
        COM_ANDROID_BUILD_GRADLE_INSTANTAPPPLUGIN = 49;
        COM_ANDROID_BUILD_GRADLE_INTERNAL_PLUGINS_STRUCTUREPLUGIN = 50;
        COM_ANDROID_BUILD_GRADLE_LIBRARYPLUGIN = 51;
        COM_ANDROID_BUILD_GRADLE_LINTPLUGIN = 52;
        COM_ANDROID_BUILD_GRADLE_REPORTINGPLUGIN = 53;
        COM_ANDROID_BUILD_GRADLE_TESTPLUGIN = 54;
        ORG_GRADLE_BUILDINIT_PLUGINS_BUILDINITPLUGIN = 55;
        ORG_GRADLE_BUILDINIT_PLUGINS_WRAPPERPLUGIN = 56;
    }
}

// Configuration flags for the gradle plugin.
//
// These are set by studio when invoking the gradle plugin, or manually by the
// end user.
//
// The Android Gradle Plugin will only report options that are explictly set.
// See tools/analytics-library/protos/src/main/proto/analytics_enums.proto for
// the enums for these option classes.
message GradleProjectOptionsSettings {
    // Boolean options that are explictly set.
    // Note that boolean options have defaults. This is not captured here,
    // only what is overridden either manually by the developer or by studio.
    // A reference to the proto enum in android git, see BooleanOption in
    // tools/analytics-library/protos/src/main/proto/analytics_enums.proto
    // Boolean options that are explicitly set to true.
    repeated int32 true_boolean_options = 1;
    // Boolean options that are explicitly set to false.
    // (see above description of true_boolean_options)
    repeated int32 false_boolean_options = 2;

    // Optional boolean options that are explictly set.
    // A reference to the proto enum in android git, see OptionalBooleanOption
    // in tools/analytics-library/protos/src/main/proto/analytics_enums.proto
    // Optional boolean options that are explicitly set to true.
    repeated int32 true_optional_boolean_options = 3;
    // Optional boolean options that are explicitly set to false.
    // (see above description of true_optional_boolean_options)
    repeated int32 false_optional_boolean_options = 4;

    // Integer option values that are explicitly set, with their values.
    // Contains a reference to the proto enum in android git, see IntegerOption
    // in tools/analytics-library/protos/src/main/proto/analytics_enums.proto
    repeated GradleIntegerOptionEntry integer_option_values = 5;

    // Long options that are explicitly set. Values are not included.
    // A reference to the proto enum in android git, see LongOption in
    // tools/analytics-library/protos/src/main/proto/analytics_enums.proto
    repeated int32 long_options = 6;

    // String options that are explicitly set. Values are not recorded as they
    // could include arbitrary information.
    // A reference to the proto enum in android git, see StringOption in
    // tools/analytics-library/protos/src/main/proto/analytics_enums.proto
    repeated int32 string_options = 7;
}

// An explicitly set integer option in the gradle plugin, with its value.
message GradleIntegerOptionEntry {
    // The integer option, set by studio or the user.
    // A reference to the proto enum in android git, see IntegerOption in
    // tools/analytics-library/protos/src/main/proto/analytics_enums.proto
    optional int32 integer_option = 1;
    // The value set by the user for this integer option.
    // Integer options are of one of two forms, and do not identify users.
    //   1. Software and protocol versions, such as the build target device API
    //      level, or the type of model requested by studio.
    //   2. Performance tuning settings, such as test shard counts, thread pool
    //      sizes and buffer sizes.
    optional int32 integer_option_value = 2;
}

message GradleBuildSplits {
    // Are density splits enabled?
    optional bool density_enabled = 1;
    // Is automatic discovery based on the merged resources enabled?
    // Only set if density splits are enabled.
    // Deprecated as of AS3.3 (b/111291762)
    optional bool density_auto = 2 [deprecated = true];
    // Injected compatible screens manifest values.
    // Only populated if language splits are enabled.
    // e.g. NORMAL, LARGE, XLARGE
    repeated CompatibleScreenSize density_compatible_screens = 3;
    // Densities that the application will be split on.
    // Only populated if density splits are enabled.
    // e.g. 480, 560, 640
    // See
    // https://android.googlesource.com/platform/tools/base/+/studio-master-dev/layoutlib-api/src/main/java/com/android/resources/Density.java
    // for a comprensive list of possible values.
    repeated int32 density_values = 4;

    // Are language splits enabled?
    optional bool language_enabled = 5;
    // Is automatic discovery based on the merged resources enabled?
    // Only set if language splits are enabled.
    // Deprecated as of AS3.3 (b/111291762)
    optional bool language_auto = 6 [deprecated = true];
    // Language and region codes that the application will be split on.
    // Only populated if language splits are enabled.
    // e.g. 'fr,fr-rBE', 'fr-rCA', 'en'
    repeated string language_includes = 7;

    // Are ABI splits enabled?
    optional bool abi_enabled = 8;
    // Will a universal APK be generated?
    // Only set if abi splits are enabled.
    optional bool abi_enable_universal_apk = 9;
    // ABIs that the application will be split on.
    // Only populated if abi splits are enabled.
    // e.g. 'x86', 'armeabi-v7a'
    repeated DeviceInfo.ApplicationBinaryInterface abi_filters = 10;

    enum CompatibleScreenSize {
        UNKNOWN_SCREEN_SIZE = 0;
        SMALL = 1;
        NORMAL = 2;
        LARGE = 3;
        XLARGE = 4;
    }
}

message GradleBuildProjectMetrics {
    // The time taken to collect these metrics
    optional int64 metrics_time_ns = 1;

    // The size of the APK built, if relevant.
    optional int64 apk_size = 2;

    // The size of the resources_ap included in that apk.
    optional int64 resources_ap_size = 3;
}

message GradleBuildVariant {
    // Identifier, local to this AndroidStudioEvent, for the variant.
    // Can be used to correlate spans (GradleBuildProfileSpan) with this
    // project for this build only. Is created by sequentially
    // numbering variants as they are created.
    // Is not stable across build invocations.
    optional int64 id = 1;

    // Whether the variant is debuggable.
    optional bool is_debug = 2;

    // Whether the variant is compiled using jack
    optional bool use_jack = 3;

    // Whether the variant is minified
    optional bool minify_enabled = 4;

    // Is multidex enabled for the variant
    optional bool use_multidex = 5;

    // Is legacy (pre-api 19) multidex enabled for the variant.
    // Only can true if use_multidex is also true.
    optional bool use_legacy_multidex = 6;

    // The type of variant.
    optional VariantType variant_type = 7;
    // For test variants, the tested variant id. (See GradleBuildVariant.id)
    optional int64 tested_id = 8;

    // List of proguard flags used in this build variant.
    // NOTE this is a string as the proguard flags can be changed
    // based on which release of proguard is being used and is outside of our
    // control. See https://www.guardsquare.com/en/proguard/manual/usage
    // for current list. This property only will contain the "-<flag>" without
    // the arguments passed to that flag.
    repeated string proguard_flags = 9;

    // Java annotation processors used in this build variant.
    // Uses the Gradle compact format:  package:module:version
    repeated AnnotationProcessorInfo annotation_processors = 10;

    // If Java 8 language support is enabled, which tools provides it.
    optional Java8LangSupport java8_lang_support = 11;

    // The various device api versions of this variant.
    // Minimum supported.
    optional ApiVersion min_sdk_version = 12;
    // Target sdk version.
    optional ApiVersion target_sdk_version = 13;
    // The maximum sdk version
    optional ApiVersion max_sdk_version = 14;
    optional DexBuilderTool dex_builder = 15;
    optional DexMergerTool dex_merger = 16;
    optional CodeShrinkerTool code_shrinker = 17;
    // The method used to run instrumentation tests for this variant.
    optional TestRun.TestExecution test_execution = 18;
    // The underlying native project system.
    optional GradleNativeAndroidModule.NativeBuildSystemType
            native_build_system_type = 19;
    // The CMake version number if this is a CMake-based build.
    optional string native_cmake_version = 20;
    // Per-ABI native build info.
    repeated NativeBuildConfigInfo native_build_config = 21;

    // The nature of this variant.
    // The test variants have an associated tested variant.
    // See com.android.builder.core.VariantType
    enum VariantType {
        // For building an APK.
        APPLICATION = 0;
        // For building an AAR.
        LIBRARY = 1;
        // For building an android test APK.
        ANDROID_TEST = 2;
        // For building unit tests to run locally.
        UNIT_TEST = 3;
        // For building an atombundle.
        ATOM = 4;
        // For building an IAPK.
        INSTANTAPP = 5;
        // For building a split APK.
        FEATURE = 6;
        // For building an optional APK.
        OPTIONAL_APK = 7;
        // For building a test APK
        TEST_APK = 8;
    }

    // Different tools that provide Java 8 language usage.
    enum Java8LangSupport {
        // the built-in support in the plugin
        INTERNAL = 0;
        // Retrolambda plugin
        RETROLAMBDA = 1;
        // Dexguard plugin
        DEXGUARD = 2;
        // Jack compiler
        JACK = 3;
        // D8 compiler
        D8 = 4;
        // R8 compiler
        R8_DESUGARING = 5;
    }

    // Tools that can used to build dex
    enum DexBuilderTool {
        UNKNOWN_DEX_BUILDER_TOOL = 0;
        DX_DEXER = 1;
        D8_DEXER = 2;
    }

    // Tools that can be used to merge dex files
    enum DexMergerTool {
        UNKNOWN_DEX_MERGER_TOOL = 0;
        DX_MERGER = 1;
        D8_MERGER = 2;
    }

    // The tool used for code shrinking
    enum CodeShrinkerTool {
        UNKNOWN_CODE_SHRINKER = 0;
        PROGUARD = 1;
        ANDROID_GRADLE_SHRINKER = 2;
        R8 = 3;
    }

    // Per-variant information about native build
    message NativeBuildConfigInfo {
        // Whether the Json generation phase was successful, up-to-date, or
        // failed
        optional GenerationOutcome outcome = 1;
        // The ABI that generation is run for
        optional DeviceInfo.ApplicationBinaryInterface abi = 2;
        // The Platform API version that generation phase chose
        optional int32 platform_api_version = 3;
        // Whether or not this was a debuggable build
        optional bool debuggable = 4;
        // Time at the start of generation
        optional int64 generation_start_ms = 5;
        // Duration of Json generation
        optional int64 generation_duration_ms = 6;
        // Information about individual libraries
        repeated NativeLibraryInfo libraries = 7;

        enum GenerationOutcome {
            UNKNOWN_GENERATION_OUTCOME = 0;
            FAILED = 1;
            SUCCESS_BUILT = 2;
            SUCCESS_UP_TO_DATE = 3;
        }
    }

    // Per-variant-per-library information about native build
    message NativeLibraryInfo {
        optional int32 source_file_count = 1;

        // Whether or not the compiler flags contain -glldb
        optional bool has_glldb_flag = 2;
    }
}

message AnnotationProcessorInfo {
    // The user's original spec, e.g. 'org.immutables:value:2.4.4'
    // Often, though not always, in the form 'package:name:version'.
    optional string spec = 1;

    // How the processor was included in the build file.
    optional InclusionType inclusion_type = 2;

    enum InclusionType {
        // The old apt way of including them.
        APT = 0;
        // Implicit on the compile classpath.
        COMPILE_CLASSPATH = 1;
        // The new annotationProcessor way to include them.
        ANNOTATION_PROCESSOR = 2;
    }
}

// An android API version, for min, compile, max and target sdk versions.
// E.g. for Nougat 7.1 this is api_level=25, codename unset.
// For O-preview this is api_level=25, codename="O".
message ApiVersion {
    optional int64 api_level = 1;
    optional string codename = 2;
}

message GradleBuildMemorySample {
    // Garbage collection time since the current daemon started.
    // Historical: Used in Android Gradle Plugin 2.2.x, circa 2016-10
    // Replaced by JavaProcessStats.
    optional int64 gc_time_ms = 1 [deprecated = true];

    // Garbage collection count since the current daemon started.
    // Historical: Used in Android Gradle Plugin 2.2.x, circa 2016-10.
    // Replaced by JavaProcessStats.
    optional int64 gc_count = 2 [deprecated = true];

    // Time that the memory stats were collected.
    optional int64 timestamp = 3;

    // More detailed stats on the current running java process.
    optional JavaProcessStats java_process_stats = 4;
}

// A single execution span from a build.
// For example, a task execution or creation of some tasks for a variant.
message GradleBuildProfileSpan {
    // Identifier for this span, created by sequentially allocating IDs to spans
    // as they start. Used only for the parent-child relationship of spans, to
    // show execution that is part of another span.
    // Not stable or meaningful across builds.
    optional int64 id = 1;

    // For nested spans: the id for containing span.
    // See GradleBuildProfileSpan.id.
    optional int64 parent_id = 2;

    // The start time of this event
    optional int64 start_time_in_ms = 3;

    // The duration of this event. May be zero.
    optional int64 duration_in_ms = 4;

    // The type of event recorded
    optional ExecutionType type = 5;

    // More informations about the execution of TransformTasks.
    // Only used when executionType is TASK_TRANSFORM_PREPARATION or
    // TASK_TRANSFORM.
    optional GradleTransformExecution transform = 6;

    // More informations about the execution of Tasks.
    // Only used when executionType is TASK_EXECUTION
    optional GradleTaskExecution task = 9;

    // Session id of the GradleBuildProject that this span is part of.
    // The ID is not stable nor meaningful over multiple GradleBuildProfile.
    // See GradleBuildProfile.id
    optional int64 project = 7;

    // Session id of the GradleBuildVariant that this span is part of.
    // The ID is not stable nor meaningful over multiple GradleBuildProfile.
    // See GradleBuildVariant.id
    optional int64 variant = 8;

    // Thread that this execution occurs on.
    // Generated by sequentially numbering java threads that do work that is
    // recorded.
    // Will not be populated for async recorded events,
    // such as from the task execution listener.
    optional int64 thread_id = 10;

    // The type of execution.
    // This was originally com.android.builder.profile.ExecutionType.
    enum ExecutionType {
        SOME_RANDOM_PROCESSING = 1;
        BASE_PLUGIN_PROJECT_CONFIGURE = 2;
        BASE_PLUGIN_PROJECT_BASE_EXTENSION_CREATION = 3;
        BASE_PLUGIN_PROJECT_TASKS_CREATION = 4;
        BASE_PLUGIN_BUILD_FINISHED = 5;
        TASK_MANAGER_CREATE_TASKS = 6;
        BASE_PLUGIN_CREATE_ANDROID_TASKS = 7;
        VARIANT_MANAGER_CREATE_ANDROID_TASKS = 8;
        VARIANT_MANAGER_CREATE_TASKS_FOR_VARIANT = 9;
        VARIANT_MANAGER_CREATE_LINT_TASKS = 10;
        VARIANT_MANAGER_CREATE_TESTS_TASKS = 11;
        VARIANT_MANAGER_CREATE_VARIANTS = 12;
        RESOLVE_DEPENDENCIES = 13;
        // span for task execution as reported by Gradle, that's including
        // Gradle's pre and post task activities.
        TASK_EXECUTION = 14;
        WORKER_EXECUTION = 15;
        THREAD_EXECUTION = 16;
        INITIAL_METADATA = 100 [deprecated = true];
        FINAL_METADATA = 101 [deprecated = true];
        GENERAL_CONFIG = 102;
        VARIANT_CONFIG = 103;
        VARIANT_MANAGER_EXTERNAL_NATIVE_CONFIG_VALUES = 104;
        APK_METRICS = 105;

        // span for task execution excluding Gradle's pre and post task
        // activities.
        TASK_EXECUTION_ALL_PHASES = 200;
        // generic span types for task implementation. Phases are sequential sub
        // parts of the task implementation that can help determine the
        // performance of sub parts of the task implementation. For instance a
        // task spans can look like :
        //
        // <---------------------- TASK_EXECUTION ------------------->
        // <--PRE--><------- TASK_EXECUTION_ALL_PHASES ----><--POST-->
        //          <---PHASE_1---><-PHASE_2-><--PHASE_3--->
        //
        TASK_EXECUTION_PHASE_1 = 201;
        TASK_EXECUTION_PHASE_2 = 202;
        TASK_EXECUTION_PHASE_3 = 203;
        TASK_EXECUTION_PHASE_4 = 204;
        TASK_EXECUTION_PHASE_5 = 205;
        TASK_EXECUTION_PHASE_6 = 206;
        TASK_EXECUTION_PHASE_7 = 207;
        TASK_EXECUTION_PHASE_8 = 208;
        TASK_EXECUTION_PHASE_9 = 209;
        // span for gradle overhead before task execution
        GRADLE_PRE_TASK_SPAN = 298;
        // span for gradle overhead after task execution
        GRADLE_POST_TASK_SPAN = 299;

        // ApplicationTaskManager per variant tasks.
        APP_TASK_MANAGER_CREATE_MERGE_MANIFEST_TASK = 1000 [deprecated = true];
        APP_TASK_MANAGER_CREATE_GENERATE_RES_VALUES_TASK = 1001
                [deprecated = true];
        APP_TASK_MANAGER_CREATE_CREATE_RENDERSCRIPT_TASK = 1002
                [deprecated = true];
        APP_TASK_MANAGER_CREATE_MERGE_RESOURCES_TASK = 1003 [deprecated = true];
        APP_TASK_MANAGER_CREATE_MERGE_ASSETS_TASK = 1004 [deprecated = true];
        APP_TASK_MANAGER_CREATE_BUILD_CONFIG_TASK = 1005 [deprecated = true];
        APP_TASK_MANAGER_CREATE_PROCESS_RES_TASK = 1006 [deprecated = true];
        APP_TASK_MANAGER_CREATE_AIDL_TASK = 1007 [deprecated = true];
        APP_TASK_MANAGER_CREATE_COMPILE_TASK = 1008 [deprecated = true];
        APP_TASK_MANAGER_CREATE_NDK_TASK = 1009 [deprecated = true];
        APP_TASK_MANAGER_CREATE_SPLIT_TASK = 1010 [deprecated = true];
        APP_TASK_MANAGER_CREATE_PACKAGING_TASK = 1011 [deprecated = true];
        APP_TASK_MANAGER_CREATE_PREPROCESS_RESOURCES_TASK = 1012
                [deprecated = true];
        APP_TASK_MANAGER_CREATE_BACKPORT_RESOURCES_TASK = 1013
                [deprecated = true];
        APP_TASK_MANAGER_CREATE_LINT_TASK = 1014 [deprecated = true];
        APP_TASK_MANAGER_CREATE_MERGE_JNILIBS_FOLDERS_TASK = 1015
                [deprecated = true];
        APP_TASK_MANAGER_CREATE_SHADER_TASK = 1016 [deprecated = true];
        APP_TASK_MANAGER_CREATE_EXTERNAL_NATIVE_BUILD_TASK = 1017
                [deprecated = true];
        APP_TASK_MANAGER_CREATE_STRIP_NATIVE_LIBRARY_TASK = 1018
                [deprecated = true];

        // LibraryTaskManager per variant tasks.
        LIB_TASK_MANAGER_CREATE_MERGE_MANIFEST_TASK = 2000 [deprecated = true];
        LIB_TASK_MANAGER_CREATE_GENERATE_RES_VALUES_TASK = 2001
                [deprecated = true];
        LIB_TASK_MANAGER_CREATE_CREATE_RENDERSCRIPT_TASK = 2002
                [deprecated = true];
        LIB_TASK_MANAGER_CREATE_MERGE_RESOURCES_TASK = 2003 [deprecated = true];
        LIB_TASK_MANAGER_CREATE_MERGE_ASSETS_TASK = 2004 [deprecated = true];
        LIB_TASK_MANAGER_CREATE_BUILD_CONFIG_TASK = 2005 [deprecated = true];
        LIB_TASK_MANAGER_CREATE_PROCESS_RES_TASK = 2006 [deprecated = true];
        LIB_TASK_MANAGER_CREATE_AIDL_TASK = 2007 [deprecated = true];
        LIB_TASK_MANAGER_CREATE_COMPILE_TASK = 2008 [deprecated = true];
        LIB_TASK_MANAGER_CREATE_NDK_TASK = 2009 [deprecated = true];
        LIB_TASK_MANAGER_CREATE_SPLIT_TASK = 2010 [deprecated = true];
        LIB_TASK_MANAGER_CREATE_PACKAGING_TASK = 2011 [deprecated = true];
        LIB_TASK_MANAGER_CREATE_MERGE_PROGUARD_FILE_TASK = 2012
                [deprecated = true];
        LIB_TASK_MANAGER_CREATE_POST_COMPILATION_TASK = 2013
                [deprecated = true];
        LIB_TASK_MANAGER_CREATE_PROGUARD_TASK = 2014 [deprecated = true];
        LIB_TASK_MANAGER_CREATE_PACKAGE_LOCAL_JAR = 2015 [deprecated = true];
        LIB_TASK_MANAGER_CREATE_BACKPORT_RESOURCES_TASK = 2016
                [deprecated = true];
        LIB_TASK_MANAGER_CREATE_LINT_TASK = 2017 [deprecated = true];
        LIB_TASK_MANAGER_CREATE_SHADER_TASK = 2018 [deprecated = true];
        LIB_TASK_MANAGER_CREATE_EXTERNAL_NATIVE_BUILD_TASK = 2019
                [deprecated = true];

        // Task execution: Deprecated, use TASK_EXECUTION and
        // GradleTaskExecution#Type instead.
        // Deprecated July 2016.
        GENERIC_TASK_EXECUTION = 3000 [deprecated = true];
        TASK_AIDL_COMPILE = 3001 [deprecated = true];
        TASK_DELETE = 3002 [deprecated = true];
        TASK_CHECK_MANIFEST = 3003 [deprecated = true];
        TASK_PREPARE_DEPENDENCIES_TASK = 3004 [deprecated = true];
        TASK_RENDERSCRIPT_COMPILE = 3005 [deprecated = true];
        TASK_GENERATE_BUILD_CONFIG = 3006 [deprecated = true];
        TASK_MERGE_ASSETS = 3007 [deprecated = true];
        TASK_GENERATE_RES_VALUES = 3008 [deprecated = true];
        TASK_MERGE_RESOURCES = 3009 [deprecated = true];
        TASK_MERGE_MANIFESTS = 3010 [deprecated = true];
        TASK_PROCESS_ANDROID_RESOURCES = 3011 [deprecated = true];
        TASK_JAVA_COMPILE = 3012 [deprecated = true];
        TASK_NDK_COMPILE = 3013 [deprecated = true];
        TASK_PRE_DEX = 3014 [deprecated = true];
        TASK_DEX = 3015 [deprecated = true];
        TASK_PACKAGE_SPLIT_RES = 3016 [deprecated = true];
        TASK_PROCESS_RESOURCES = 3017 [deprecated = true];
        TASK_VALIDATE_SIGNING_TASK = 3018 [deprecated = true];
        TASK_PACKAGE_APPLICATION = 3019 [deprecated = true];
        TASK_SPLIT_ZIP_ALIGN = 3020 [deprecated = true];
        TASK_ZIP_ALIGN = 3021 [deprecated = true];
        TASK_COPY = 3022 [deprecated = true];
        TASK_LINT = 3023 [deprecated = true];
        TASK_FILE_VERIFICATION = 3026 [deprecated = true];
        TASK_EXTERNAL_NATIVE_BUILD_GENERATE_JSON_PROCESS_PER_ABI = 3027
                [deprecated = true];
        TASK_EXTERNAL_NATIVE_BUILD_GENERATE_JSON_PROCESS = 3028
                [deprecated = true];

        // Transform execution
        TASK_TRANSFORM_PREPARATION = 3024;
        TASK_TRANSFORM = 3025;

        // AtomTaskManager per variant tasks.
        ATOM_TASK_MANAGER_CREATE_MERGE_MANIFEST_TASK = 4000 [deprecated = true];
        ATOM_TASK_MANAGER_CREATE_GENERATE_RES_VALUES_TASK = 4001
                [deprecated = true];
        ATOM_TASK_MANAGER_CREATE_CREATE_RENDERSCRIPT_TASK = 4002
                [deprecated = true];
        ATOM_TASK_MANAGER_CREATE_MERGE_RESOURCES_TASK = 4003
                [deprecated = true];
        ATOM_TASK_MANAGER_CREATE_MERGE_ASSETS_TASK = 4004 [deprecated = true];
        ATOM_TASK_MANAGER_CREATE_BUILD_CONFIG_TASK = 4005 [deprecated = true];
        ATOM_TASK_MANAGER_CREATE_PROCESS_RES_TASK = 4006 [deprecated = true];
        ATOM_TASK_MANAGER_CREATE_AIDL_TASK = 4007 [deprecated = true];
        ATOM_TASK_MANAGER_CREATE_SHADER_TASK = 4008 [deprecated = true];
        ATOM_TASK_MANAGER_CREATE_NDK_TASK = 4009 [deprecated = true];
        ATOM_TASK_MANAGER_CREATE_EXTERNAL_NATIVE_BUILD_TASK = 4010
                [deprecated = true];
        ATOM_TASK_MANAGER_CREATE_MERGE_JNILIBS_FOLDERS_TASK = 4011
                [deprecated = true];
        ATOM_TASK_MANAGER_CREATE_COMPILE_TASK = 4012 [deprecated = true];
        ATOM_TASK_MANAGER_CREATE_BUNDLING_TASK = 4013 [deprecated = true];
        ATOM_TASK_MANAGER_CREATE_LINT_TASK = 4014 [deprecated = true];

        // InstantAppTaskManager per variant tasks.
        INSTANTAPP_TASK_MANAGER_CREATE_MERGE_MANIFEST_TASK = 5000
                [deprecated = true];
        INSTANTAPP_TASK_MANAGER_CREATE_ATOM_PACKAGING_TASKS = 5001
                [deprecated = true];
        INSTANTAPP_TASK_MANAGER_CREATE_PROCESS_RES_TASK = 5002
                [deprecated = true];
        INSTANTAPP_TASK_MANAGER_CREATE_PACKAGING_TASK = 5003
                [deprecated = true];

        // FeatureTaskManager per variant tasks.
        FEATURE_TASK_MANAGER_CREATE_BASE_TASKS = 6000 [deprecated = true];
        FEATURE_TASK_MANAGER_CREATE_NON_BASE_TASKS = 6001 [deprecated = true];
        FEATURE_TASK_MANAGER_CREATE_MERGE_MANIFEST_TASK = 6002
                [deprecated = true];
        FEATURE_TASK_MANAGER_CREATE_GENERATE_RES_VALUES_TASK = 6003
                [deprecated = true];
        FEATURE_TASK_MANAGER_CREATE_CREATE_RENDERSCRIPT_TASK = 6004
                [deprecated = true];
        FEATURE_TASK_MANAGER_CREATE_MERGE_RESOURCES_TASK = 6005
                [deprecated = true];
        FEATURE_TASK_MANAGER_CREATE_MERGE_ASSETS_TASK = 6006
                [deprecated = true];
        FEATURE_TASK_MANAGER_CREATE_BUILD_CONFIG_TASK = 6007
                [deprecated = true];
        FEATURE_TASK_MANAGER_CREATE_PROCESS_RES_TASK = 6008 [deprecated = true];
        FEATURE_TASK_MANAGER_CREATE_AIDL_TASK = 6009 [deprecated = true];
        FEATURE_TASK_MANAGER_CREATE_SHADER_TASK = 6010 [deprecated = true];
        FEATURE_TASK_MANAGER_CREATE_NDK_TASK = 6011 [deprecated = true];
        FEATURE_TASK_MANAGER_CREATE_EXTERNAL_NATIVE_BUILD_TASK = 6012
                [deprecated = true];
        FEATURE_TASK_MANAGER_CREATE_MERGE_JNILIBS_FOLDERS_TASK = 6013
                [deprecated = true];
        FEATURE_TASK_MANAGER_CREATE_COMPILE_TASK = 6014 [deprecated = true];
        FEATURE_TASK_MANAGER_CREATE_STRIP_NATIVE_LIBRARY_TASK = 6015
                [deprecated = true];
        FEATURE_TASK_MANAGER_CREATE_SPLIT_TASK = 6016 [deprecated = true];
        FEATURE_TASK_MANAGER_CREATE_PACKAGING_TASK = 6017 [deprecated = true];
        FEATURE_TASK_MANAGER_CREATE_LINT_TASK = 6018 [deprecated = true];
    }
}

message GradleTaskExecution {
    // The task implementing class.
    // Custom tasks are recorded as UNKNOWN_TASK_TYPE.
    // This is an enum in android git:
    // tools/analytics-library/protos/src/main/proto/analytics_enums.proto
    optional int32 type = 1;

    // Whether the task did work (TaskState#getDidWork())
    // This is not necessarily the inverse of up_to_date: see
    // https://docs.gradle.org/current/javadoc/org/gradle/api/tasks/TaskState.html#getDidWork()
    optional bool did_work = 2;

    // Whether the task was skipped (TaskState#getSkipped())
    optional bool skipped = 3;

    // Whether the task was up to date (TaskState#getUpToDate())
    optional bool up_to_date = 4;

    // Whether the task failed
    optional bool failed = 5;
}

message GradleTransformExecution {
    // The transform implementing class.
    // Custom transforms are recorded as UNKNOWN_TRANSFORM_TYPE.
    // This is an enum in android git:
    // tools/analytics-library/protos/src/main/proto/analytics_enums.proto
    optional int32 type = 1;

    // Whether the transform could be (in the case of
    // TASK_TRANSFORM_PREPARATION) or was (in the case of TASK_TRANSFORM)
    // incremental.
    optional bool is_incremental = 2;
}

message InstantRunStatus {
    // The type of artifacts built in this invocation.
    // e.g. COLD for when the changes cannot be hot-swapped, either due to the
    // app not running on the users device or the changes cannot be hot swapped.
    optional BuildMode build_mode = 1;

    // The type of deploy that the build can generate artifacts for.
    optional PatchingPolicy patching_policy = 2;

    // The result of the verifier run, whether the users change can be
    // hot-swapped or requires a cold swap or full build is determined by the
    // verifier.
    optional VerifierStatus verifier_status = 3;

    // The built artifacts stored in the build info.
    // Artifacts that were built, but superseeded (e.g. a main APK contains
    // resources, so the resources do not need to be reported separately) are
    // not included.
    repeated InstantRunArtifact artifact = 4;

    enum BuildMode {
        UNKNOWN_BUILD_MODE = 0;
        HOT_WARM = 1;
        COLD = 2;
        FULL = 3;
    }

    enum PatchingPolicy {
        UNKNOWN_PATCHING_POLICY = 0;
        // No Cold swap is possible
        PRE_LOLLIPOP = 1;
        // Cold swap done by shipping dex classes to the Instant Run runtime
        MULTI_DEX = 2;
        // Cold swap done by reinstalling APK splits.
        MULTI_APK = 3;
        // Cold swap done by reinstalling APK splits, resources in separate APK.
        MULTI_APK_SEPARATE_RESOURCES = 4;
    }

    enum VerifierStatus {
        UNKNOWN_VERIFIER_STATUS = 0;

        COMPATIBLE = 1;

        // the verifier did not run successfully.
        NOT_RUN = 2;

        // InstantRun disabled on element like a method, class or package.
        INSTANT_RUN_DISABLED = 3;

        // Any inability to run the verifier on a file will be tagged as such
        INSTANT_RUN_FAILURE = 4;

        // A new class was added.
        CLASS_ADDED = 5;

        // changes in the hierarchy
        PARENT_CLASS_CHANGED = 6;
        IMPLEMENTED_INTERFACES_CHANGE = 7;

        // class related changes.
        CLASS_ANNOTATION_CHANGE = 8;
        STATIC_INITIALIZER_CHANGE = 9;

        // changes in constructors,
        CONSTRUCTOR_SIGNATURE_CHANGE = 10;

        // changes in method
        METHOD_SIGNATURE_CHANGE = 11;
        METHOD_ANNOTATION_CHANGE = 12;
        METHOD_DELETED = 13;
        METHOD_ADDED = 14;

        // changes in fields.
        FIELD_ADDED = 15;
        FIELD_REMOVED = 16;
        // change of field type or kind (static | instance)
        FIELD_TYPE_CHANGE = 17;

        R_CLASS_CHANGE = 18;

        // reflection use
        REFLECTION_USED = 19;

        JAVA_RESOURCES_CHANGED = 20;

        DEPENDENCY_CHANGED = 21;

        MANIFEST_FILE_CHANGE = 22;

        // the binary manifest file changed, probably due to references to
        // resources which ID changed since last build.
        BINARY_MANIFEST_FILE_CHANGE = 23;

        COLD_SWAP_REQUESTED = 24;

        FULL_BUILD_REQUESTED = 25;

        INITIAL_BUILD = 26;

        NO_CHANGES = 27;

        CHANGE_IN_SERIALIZABLE_CLASS_WITHOUT_VERSION_UID = 28;

        BUILD_NOT_INCREMENTAL = 29;

        // abstract method became implemented | method with code became
        // abstract.
        ABSTRACT_METHOD_CHANGE = 30;

        // a synthetic constructor was changed.
        SYNTHETIC_CONSTRUCTOR_CHANGE = 31;
    }
}

// all types of build can now register artifacts so we can find non InstantRun
// related artifact types like full slits and aar.
message InstantRunArtifact {
    optional Type type = 1;

    enum Type {
        // Main APK file for 19, and 21 platforms when using
        // PatchingPolicy.MULTI_DEX.
        MAIN = 1;
        // Main APK file when application is using PatchingPolicy.MULTI_DEX.
        SPLIT_MAIN = 2;
        // Reload dex file that can be used to patch application live.
        RELOAD_DEX = 3;
        // Restart.dex file that can be used for Dalvik to restart applications
        // with minimum set of changes delivered.
        RESTART_DEX = 4;
        // Shard dex file that can be used to replace originally installed
        // multi-dex shard.
        DEX = 5;
        // Pure split (code only) that can be installed individually on M+
        // devices.
        SPLIT = 6;
        // Resources: res.ap_ file
        RESOURCES = 7;
        // Full split, main apk file with reduced set of configs
        FULL_SPLIT = 8;
        // AAR file.
        AAR = 9;
    }
}

// Details about the LLDB Frontend process
message LLDBFrontendDetails {
    // the value returned when the LLDB Frontend process exited.
    optional int32 exit_code = 1;
}

// Error details from the Firebase Assistant.
message FirebaseErrorDetails {
    // The error message presented to the user upon Firebase errors.
    optional string error_message = 1;
}

// Contextual details for Firebase Assistant events. This message acts as a
// generic container for all events rather than having different messages for
// each event type. While some fields will be knowingly blank/irrelevant for
// some event types, frequency of logging is expected to be low enough that
// this does not represent request/storage bloat.
message FirebaseContextDetails {
    // Public project id, used for attributing project growth to the plugin.
    optional string project_id = 1;

    // Secondary identifier for the project, also stored for more flexibility
    // with joining the data with other sets.
    optional string project_number = 2;

    // Whether the action was performed while the user was logged in.
    optional bool logged_in = 3;

    // Whether the action was performed on while the related Studio project's
    // modules were connected to a Firebase project.
    optional ConnectStatus connect_status = 4;

    // Tutorial resource event relates to. Restricted to non PII such as the id
    // of the tutorial that was opened.
    optional string performed_on = 5;

    // Time that an action took to be performed. A primary example is how long
    // a tutorial was open before navigating away.
    optional int64 duration = 6;

    enum ConnectStatus {
        // Unable to determine connection status.
        UNKNOWN_CONNECT_STATUS = 1;
        // No modules connected.
        NOT_CONNECTED = 2;
        // 1 to N-1 modules were connected in a project with N modules.
        PARTIALLY_CONNECTED = 3;
        // All modules connected.
        CONNECTED = 4;
    }
}

// Details on the GPU Debugger tracing run
message GfxTracingDetails {
    // total time the trace took
    optional int64 total_time = 1;
    // class name of the UI command selected to affect the tracing.
    optional string command = 2;
    // Error message when tracing fails.
    optional string error_message = 3;
    // A path describing the kind of details from the trace. This is a mix
    // of class names (of our code) and random ids generated for the trace.
    // e.g. 'Capture(7c6e72eebe2e6d76751b0328971e7fb29ceed82b).Atoms[6307].' +
    //      'Resource<e1b2a028ce62a97b235172963ddee35f386c6940>.' +
    //      'Thumbnail<RGBA,100x100>.As<RGBA>'
    optional string trace_path = 4;
    // the image format of the gpu image being traced. e.g. 'image/png'
    optional string image_format = 5;
    // the width of the image being traced.
    optional int64 image_width = 6;
    // the height of the image being traced.
    optional int64 image_height = 7;
}

// Details of an invocation of the TestRecorder to generate tests.
message TestRecorderDetails {
    // The number of events in the test generated by the test recorder.
    optional int64 event_count = 1;
    // The number of assertions in the test generated by the test recorder.
    optional int64 assertion_count = 2;
}

// Reports aggregated information about how users invoke available UI actions.
message UIActionStats {
    // java class name (our code, not customer) of the UI Action reported on
    // e.g. 'com.android.build.instant_run.HotSwapBuildAction'
    optional string action_class_name = 1;
    // How often since the last report this action was invoked.
    optional int64 invocations = 2;
    // The way this action was invocated by the user.
    optional InvocationKind invocation_kind = 3;
    // true if this message is sent directly, false if sent
    // with aggregated data over time.
    optional bool direct = 4;

    // The way an UI action was invocated by the user.
    enum InvocationKind {
        UNKNOWN_INVOCATION_KIND = 0;
        TOOLBAR = 1;
        MENU = 2;
        KEYBOARD_SHORTCUT = 3;
        MACRO = 4;
        MOUSE = 5;
    }
}

// Holds a histogram of values.
message Histogram {
    // Holds the total number of samples in the histogram
    optional int64 total_count = 1;
    // Holds the bins for this histogram, in ascending order
    repeated HistogramBin bin = 2;
}

// Represents a range of values and the number of samples that fell within that
// range. The start and end attributes encode the range, and the samples
// attribute holds the number of samples. For example, if start=10 end=20,
// and samples=100, this means that 100 samples were recorded that fell within
// the range of start <= sample < end.
message HistogramBin {
    // Start value for this bin, inclusive. All the samples in this bin are
    // equal or greater than this value.
    optional int64 start = 1;
    // End value for this bin, exclusive. All the samples in this bin are
    // strictly less than this value.
    optional int64 end = 2;
    // Number of samples that fell within this bin (between the start and end
    // values)
    optional int64 samples = 3;
    // Total number of samples that are greater than or equal to the bin's
    // start. This is equal to the number of samples in this bin plus the number
    // of samples in all bins greater than this one.
    optional int64 total_samples = 4;
}

// Details about the machine this process is running on.
message MachineDetails {
    // Amount of total memory available in megabytes.
    optional int64 total_ram = 1;
    // Amount of total disk available in megabytes.
    optional int64 total_disk = 2;
    // Information about the display screens on the machine (resolution etc..)
    repeated DisplayDetails display = 3;
    // Number of processors on the machine.
    optional int32 available_processors = 4;
}

// Details of a display screen.
message DisplayDetails {
    // Width of the display screen in pixels.
    optional int64 width = 1;
    // Height of the display screen in pixels.
    optional int64 height = 2;
    // Densitiy of the pixels on the screen horiziontally.
    optional int32 dots_per_inch_horizontal = 3;
    // Densitiy of the pixels on the screen vertically.
    optional int32 dots_per_inch_vertical = 4;
    // System scale factor for the screen resolution.
    optional float system_scale = 5;
}

// Stats on the current running java process.
message JavaProcessStats {
    // Number of bytes of memory in use as heap memory.
    optional int64 heap_memory_usage = 1;
    // Number of bytes of memory in use as non heap memory.
    optional int64 non_heap_memory_usage = 2;
    // Current amount of java classes loaded.
    optional int32 loaded_class_count = 3;
    // Current amount of threads.
    optional int32 thread_count = 4;
    // Statistics about the garbage collectors used in this process.
    repeated GarbageCollectionStats garbage_collection_stats = 5;
}

// Statistics about the garbage collector.
message GarbageCollectionStats {
    // Name of the garbage collector (e.g. 'ConcurrentMarkSweep')
    optional string name = 1;
    // Number of garbage collector invocations since last report.
    optional int64 gc_collections = 2;
    // Time spent garbage collecting since last report in milliseconds.
    optional int64 gc_time = 3;
}

// Details about the JVM used in this process.
message JvmDetails {
    // Name of the JVM (e.g. "OpenJDK 64-Bit Server by JetBrains s.r.o").
    optional string name = 1;
    // Version of the JVM (e.g. "1.8.0_76-release-b198 amd")
    optional string version = 2;
    // Vendor of the JVM (e.g. "JetBrains s.r.o.")
    optional string vendor = 3;
    // VM Option specified to set minimum heap_size in bytes ("-Xms" flag).
    optional int64 minimum_heap_size = 4;
    // VM Option specified to set maximum heap_size in bytes ("-Xmx" flag).
    optional int64 maximum_heap_size = 5;
    // VM Option specified to set maximum permanent space size in bytes.
    // ("-XX:MaxPermSize" flag)
    optional int64 maximum_permanent_space_size = 6;
    // VM Option specified to set maximum permanent space size in bytes.
    // ("-XX:ReservedCodeCacheSize" flag)
    optional int64 maximum_code_cache_size = 7;
    // VM Option specified to set time soft referenced objects remain alive in
    // ms.
    // ("-XX:SoftRefLRUPolicyMSPerMB" flag)
    optional int64 soft_reference_lru_policy = 8;
    // Type of Garbage Collector to use (various VM Option flags).
    optional GarbageCollector garbage_collector = 9;

    // Various garbage collectors that could be chosen through VM Options.
    enum GarbageCollector {
        UNSPECIFIED_GC = 0;
        CONCURRENT_MARK_SWEEP_GC = 1;
        GARBAGE_FIRST_GC = 2;
        PARALLEL_GC = 3;
        PARALLEL_OLD_GC = 4;
        SERIAL_GC = 5;
    }
}

// Details for an indexing operation.
message IntellijIndexingStats {
    // Major operations on indexes.
    enum Operation {
        UNKNOWN_OPERATION = 0;
        MAP_INPUT = 1;
        WRITE_LOCK = 2;
        UPDATE_DATA = 3;
        GET_DATA = 4;
    }

    // Details for a specific indexing operation.
    message OperationStats {
        // Operation described by this message.
        optional Operation operation = 1;
        // Total CPU time.
        optional int64 total_cpu_nanos = 2;
        // Total wall time.
        optional int64 total_wall_nanos = 3;
        // Maximum observed CPU time.
        optional int32 max_cpu_nanos = 4;
        // Maximum observed wall time.
        optional int32 max_wall_nanos = 5;
        // Total number of operations aggregated in this record.
        optional int32 total_count = 6;
    }

    // IDE's major indexes.
    enum Index {
        UNKNOWN_INDEX = 0;
        ID_INDEX = 1;
        STUB_INDEX = 2;
        TRIGRAM_INDEX = 3;
        OTHER = 4;
    }

    // Details for indexing operations of a specific specific index.
    message IndexStats {
        // Index described by this message.
        optional Index index = 1;
        // Details for specific operations.
        repeated OperationStats operation_stats = 2;
    }

    // How long the indexing operation took in milliseconds.
    optional int32 duration_ms = 1;
    // Number of files indexed during this indexing operation.
    optional int32 file_count = 2;
    // Number of threads configured to run indexing tasks.
    optional int32 indexer_threads = 3;

    // Indexing operation details for specific indexes.
    repeated IndexStats index_stats = 4;
}

// Stats on Studio's performance
message StudioPerformanceStats {
    // Time for which the UI was blocked in milliseconds
    optional int32 ui_freeze_time_ms = 1;
    // Distribution of times taken to process events in the main event loop,
    // in milliseconds. The number of samples is approximately equal to the
    // number of events handled, quantized by event_service_time_sample_period.
    // For example, if the 10-20ms bin contains 100 samples, it means that
    // approximately 100 events took between 10 and 20 milliseconds to process.
    optional Histogram event_service_time_ms = 2;
    // Sample period used to compute the event_service_time_ms histogram. For
    // example, if this is set to 10 then the service time was measured for
    // every 10th event, and each measurement counted for 10 samples in
    // the histogram. This is mainly intended for computing error bars
    // and is not needed for interpreting the histogram itself.
    optional int32 event_service_time_sample_period = 3;
    // Histogram of wait times for the global write lock
    optional Histogram write_lock_wait_time_ms = 4;
    // Information about GC pause time distributions, one for each collector
    // that is active.
    repeated GcPauseInfo gc_pause_info = 5;
}

// Information about GC pause times for a particular collector.
message GcPauseInfo {
    enum GcType {
        UNKNOWN = 0;
        SERIAL_YOUNG = 1;
        SERIAL_OLD = 2;
        PARALLEL_YOUNG = 3;
        PARALLEL_OLD = 4;
        CMS_YOUNG = 5;
        CMS_OLD = 6;
        G1_YOUNG = 7;
        G1_OLD = 8;
    }
    // The type of the garbage collector
    optional GcType collector_type = 1;
    // Distribution of pause times for this collector
    optional Histogram pause_times_ms = 2;
}

// One bucket of a PercentileEstimator.
message PercentileBucket {
    // The target percentile for this bucket.
    optional double target_percentile = 1;
    // Estimated value at this bucket.
    optional double value = 2;
    // Number of samples less than value.
    optional uint64 count = 3;
}

// Estimation of target percentiles of a stream of data.
message PercentileEstimator {
    // Either raw_sample or bucket should be empty.
    // Raw samples when there were not enough samples to interpolate.
    repeated double raw_sample = 2;
    // 2n + 3 buckets representing an estimation for n target percentiles.
    repeated PercentileBucket bucket = 3;
}

message LldbPercentileEstimator {
    // Type of performance metric.
    optional Metric metric = 1;
    // Estimator for metric.
    optional PercentileEstimator estimator = 2;

    // Metric types that can be monitored.
    enum Metric {
        ATTACH_TIME_MICROS = 0;
        STEP_RESUME_RESPONSE_TIME_MICROS = 1;
        GET_VARIABLES_TIME_MICROS = 2;
        GET_VARIABLE_CHILDREN_RANGE_TIME_MICROS = 3;
        GET_FRAMES_TIME_MICROS = 4;
        ADD_SYMBOLIC_BREAKPOINT_TIME_MICROS = 5;
        ADD_BREAKPOINT_TIME_MICROS = 6;
    }
}

// Estimations of percentiles of time spent on LLDB operations.
message LldbPerformanceStats {
    // Collection of estimations of performance metrics.
    repeated LldbPercentileEstimator estimator = 1;
}

// Details around user opening or closing projects.
message StudioProjectChange {
    // amount of projects open in same Android Studio instance.
    optional int32 projects_open = 1;
}

// Layout editor state
message LayoutEditorState {
    // Layout editor mode
    enum Mode {
        UNKOWN_MODE = 0;

        DESIGN_MODE = 1;
        PREVIEW_MODE = 2;
    }

    // Layout type
    enum Type {
        UNKNOWN_TYPE = 0;

        LAYOUT = 1;
        DRAWABLE = 2;
        MENU = 3;
        PREFERENCE_SCREEN = 4;
    }

    // Layout orientation
    enum Orientation {
        UNKNOWN_ORIENTATION = 0;

        PORTRAIT = 1;
        LANDSCAPE = 2;
    }

    // Design surfaces currently displayed
    enum Surfaces {
        UNKNOWN_SURFACES = 0;

        BOTH = 1;
        SCREEN_SURFACE = 2;
        BLUEPRINT_SURFACE = 3;
    }

    // layout editor preview or design mode
    optional Mode mode = 1;
    // layout type currently being displayed (layout, menu, drawable...)
    optional Type type = 2;
    // android api level  e.g. '23' or 'N'
    optional string config_api_level = 3;
    // current layout zoom level
    optional int32 config_zoom_level = 4;
    // current layout orientation
    optional Orientation config_orientation = 5;
    // surfaces being displyaed
    optional Surfaces surfaces = 6;
}

// Layout editor render result (when type = RENDER)
message LayoutEditorRenderResult {
    enum Trigger {
        UNKNOWN_TRIGGER = 0;
        // Manual refresh triggered by the user
        USER = 1;
        // User layout edit
        EDIT = 2;
        // External resource change
        RESOURCE_CHANGE = 3;
        // Build
        BUILD = 4;
    }

    // Action that triggered the render
    optional Trigger trigger = 1;
    // Render result code
    optional int32 result_code = 2;
    // Full render time in ms
    optional int64 total_render_time_ms = 4;
    // Number of components rendered
    optional int32 component_count = 5;

    // Total number of issues (warnings + errors) in the error panel
    optional int32 total_issue_count = 6;
    // Errors displayed in the error panel
    optional int32 error_count = 7;
    // Fidelity warnings
    optional int32 fidelity_warning_count = 8;
}

// Reference to a View used in an Android application.
// Although this proto contains just a single field, we may decide
// to represent a view with an enum in the future.
message AndroidView {
    // Specifies the tag name used in XML for a given Android View class.
    // This will typically be a fully qualified class name or an unqualified
    // Android framework class name.
    // Only Google view tags will be specified by name. The name of custom view
    // tags will be left unspecified.
    // Examples:
    //   "ToggleButton"
    //   "android.support.design.widget.CoordinatorLayout"
    optional string tag_name = 1;
}

// Reference to an attribute of an Android view.
message AndroidAttribute {
    // Namespace of the attribute changed
    enum AttributeNamespace {
        UNKNOWN_NAMESPACE = 0;
        // This attribute is defined in the Google framework.
        ANDROID = 1;
        // This attribute is defined in the application.
        // The attribute is either a custom attribute or an attribute on a View
        // from a Google library.
        APPLICATION = 2;
        // This attribute is used in the design preview only. It does not affect
        // the Android application at runtime.
        TOOLS = 3;
    }

    // Specifies an attribute name of an Android View class or Navigation
    // element. Only properties defined on Google View classes or
    // Google-provided Navigation destinations will be specified by name.
    // Properties defined on custom views or destinations, or custom properties
    // on Google-provided destinations will be left unspecified.
    optional string attribute_name = 1;
    // The namespace of this attribute
    optional AttributeNamespace attribute_namespace = 2;
}

// Identifies the effect the search field had on the possible choices presented
// to the user.
enum SearchOption {
    UNKNOWN_SEARCH_OPTION = 0;
    // The search field was empty
    NONE = 1;
    // The search field was not empty and it does not specify a unique match
    MULTIPLE_MATCHES = 2;
    // The search field identified a unique match
    SINGLE_MATCH = 3;
}

// Details for the event of dropping a View from Palette:
message LayoutPaletteEvent {
    // Display option when using the palette
    enum ViewType {
        UNKNOWN_VIEW_TYPE = 0;
        ICON_AND_NAME = 1;
        LARGE_IONS = 2;
        SMALL_ICONS = 3;
    }

    // The active view group when using the palette
    enum ViewGroup {
        UNKNOWN_GROUP = 0;
        CUSTOM = 1;
        ALL_GROUPS = 2;
        WIDGETS = 3;
        TEXT = 4;
        LAYOUTS = 5;
        CONTAINERS = 6;
        IMAGES = 7;
        DATES = 8;
        TRANSITIONS = 9;
        ADVANCED = 10;
        GOOGLE = 11;
        DESIGN = 12;
        APP_COMPAT = 13;
        BUTTONS = 14;
        LEGACY = 15;
        COMMON = 16;
        ALL_RESULTS = 17;
    }

    // The view parameter options used for the dropped component
    enum ViewOption {
        NORMAL = 0;
        CUSTOM_OPTION = 1;
        HORIZONTAL_PROGRESS_BAR = 2;
        DISCRETE_SEEK_BAR = 3;
        PLAIN_EDIT_TEXT = 4;
        PASSWORD = 5;
        PASSWORD_NUMERIC = 6;
        EMAIL = 7;
        PHONE = 8;
        POSTAL_ADDRESS = 9;
        MULTILINE_TEXT = 10;
        TIME_EDITOR = 11;
        DATE_EDITOR = 12;
        NUMBER = 13;
        SIGNED_NUMBER = 14;
        DECIMAL_NUMBER = 15;
        HORIZONTAL_LINEAR_LAYOUT = 16;
        VERTICAL_LINEAR_LAYOUT = 17;
    }

    // The View that was dropped onto the design surface from the palette.
    optional AndroidView view = 1;
    // The view option used.
    optional ViewOption view_option = 2;
    // The group selected to find the view
    optional ViewGroup selected_group = 3;
    // The result of the usage of the search field
    optional SearchOption search_option = 4;
    // The display option used when this view was dropped from the palette
    optional ViewType view_type = 5;
}

// Details for an attribute change event
message LayoutAttributeChangeEvent {
    // Display option used in property panel
    enum ViewType {
        UNKNOWN_VIEW_TYPE = 0;
        INSPECTOR = 1;
        PROPERTY_TABLE = 2;
    }

    // The attribute changed by this event
    optional AndroidAttribute attribute = 1;
    // The search option used when the attribute was changed
    optional SearchOption search_option = 2;
    // The display option used when the attribute was changed
    optional ViewType view_type = 3;
    // The views where this attribute was changed for.
    repeated AndroidView view = 4;
}

message LayoutFavoriteAttributeChangeEvent {
    // This attribute was added as a favorite attribute
    optional AndroidAttribute added = 1;
    // This attribute was removed as a favorite attribute
    optional AndroidAttribute removed = 2;
    // These are the resulting active favorite attibutes
    repeated AndroidAttribute active = 3;
}

// Details for layout editor events
message LayoutEditorEvent {
    enum LayoutEditorEventType {
        UNKNOWN_EVENT_TYPE = 0;

        RENDER = 1;

        ZOOM_IN = 2;
        ZOOM_OUT = 3;
        ZOOM_FIT = 4;
        ZOOM_ACTUAL = 5;

        SHOW_PAN_AND_ZOOM = 6;
        SHOW_LINT_MESSAGES = 7;
        LINT_TOOLTIP = 8;

        RESTORE_ERROR_PANEL = 9;
        MINIMIZE_ERROR_PANEL = 10;

        SHOW_DESIGN_SURFACE = 11;
        SHOW_BLUEPRINT_SURFACE = 12;
        SHOW_BOTH_SURFACE = 13;

        SWITCH_ORIENTATION = 14;
        DEVICE_CHANGE = 15;
        API_LEVEL_CHANGE = 16;
        THEME_CHANGE = 17;
        LANGUAGE_CHANGE = 18;

        SHOW_CONSTRAINTS = 19;
        HIDE_CONSTRAINTS = 20;
        TURN_ON_AUTOCONNECT = 21;
        TURN_OFF_AUTOCONNECT = 22;
        CLEAR_ALL_CONSTRAINTS = 23;
        INFER_CONSTRAINS = 24;
        DEFAULT_MARGINS = 25;

        PACK = 26;
        ALIGN = 27;

        ADD_VERTICAL_GUIDELINE = 28;
        ADD_HORIZONTAL_GUIDELINE = 29;

        SHOW_PALETTE = 30;
        HIDE_PALETTE = 31;

        DROP_VIEW_FROM_PALETTE = 32;
        ATTRIBUTE_CHANGE = 33;
        FAVORITE_CHANGE = 34;
    }

    // Type of event
    optional LayoutEditorEventType type = 1;
    // Layout editor current state
    optional LayoutEditorState state = 2;
    // Result of the render when (type = RENDER)
    optional LayoutEditorRenderResult render_result = 3;
    // Details related to using the palette (type = DROP_VIEW_FROM_PALETTE)
    optional LayoutPaletteEvent palette_event = 4;
    // Details related to changing an attribute (type = ATTRIBUTE_CHANGE)
    optional LayoutAttributeChangeEvent attribute_change_event = 5;
    // Details related to favorite attribute changes (type = FAVORITE_CHANGE)
    optional LayoutFavoriteAttributeChangeEvent favorite_change_event = 6;
}

// Details for navigation editor events
message NavEditorEvent {
    enum NavEditorEventType {
        UNKNOWN_EVENT_TYPE = 0;

        OPEN_FILE = 1;

        SELECT_DESIGN_TAB = 2;
        SELECT_XML_TAB = 3;

        CREATE_ACTION = 4;
        EDIT_ACTION = 5;
        CREATE_ARGUMENT = 6;
        EDIT_ARGUMENT = 36;
        CREATE_DEEP_LINK = 7;
        EDIT_DEEP_LINK = 37;

        CHANGE_PROPERTY = 8;

        ADD_DESTINATION = 9;
        CREATE_FRAGMENT = 10;
        ADD_INCLUDE = 11;

        CREATE_NESTED_GRAPH = 12;
        MOVE_TO_GRAPH = 38;

        ACTIVATE_LAYOUT = 13;
        ACTIVATE_CLASS = 14;
        ACTIVATE_NESTED = 15;
        ACTIVATE_INCLUDE = 16;

        EXIT_NESTED_GRAPH = 17;

        SET_START_DESTINATION = 18;

        AUTO_ARRANGE = 19;
        POSITION_DESTINATION = 20;

        RESTORE_ERROR_PANEL = 21;
        MINIMIZE_ERROR_PANEL = 22;

        DELETE_DESTINATION = 23;
        DELETE_INCLUDE = 24;
        DELETE_NESTED = 25;
        DELETE_ACTION = 26;
        DELETE_DEEPLINK = 27;
        DELETE_ARGUMENT = 28;

        SCHEMA_CREATED = 29;

        ZOOM_IN = 30;
        ZOOM_OUT = 31;
        ZOOM_FIT = 32;

        CUT = 33;
        COPY = 34;
        PASTE = 35;

        // next index: 39
    }

    enum Source {
        UNKNOWN = 0;
        TOOLBAR = 1;
        DESIGN_SURFACE = 2;
        PROPERTY_INSPECTOR = 3;
        SHORTCUT = 4;
        CONTEXT_MENU = 5;
    }

    // Type of event
    optional NavEditorEventType type = 1;
    // Where the event was triggered
    optional Source source = 2;
    // If the event is property-related, information about the affected property
    optional NavPropertyInfo property_info = 3;
    // If the event is action-related, information about the relevant action
    optional NavActionInfo action_info = 4;
    // If the event is destination-related, information about the relevant
    // destination
    optional NavDestinationInfo destination_info = 5;
    // Information about the current NavigationSchema
    optional NavSchemaInfo schema_info = 6;
    // Information on the current contents of the navigation file
    optional NavigationContents contents = 7;
}

message NavPropertyInfo {
    enum Property {
        UNKNOWN = 0;
        CUSTOM = 1;

        ACTION = 2;
        ARG_TYPE = 3;
        AUTO_VERIFY = 4;
        UNUSED_1 = 5;
        DATA = 6;
        DATA_PATTERN = 7;
        DEFAULT_NAV_HOST = 8;
        DEFAULT_VALUE = 9;
        DESTINATION = 10;
        ENTER_ANIM = 11;
        EXIT_ANIM = 12;
        GRAPH = 13;
        ID = 14;
        LABEL = 15;
        UNUSED_2 = 16;
        LAUNCH_SINGLE_TOP = 17;
        NAME = 18;
        NAV_GRAPH = 19;
        NULLABLE = 20;
        POP_ENTER_ANIM = 21;
        POP_EXIT_ANIM = 22;
        POP_UP_TO = 23;
        POP_UP_TO_INCLUSIVE = 24;
        START_DESTINATION = 25;
        URI = 26;
    }
    enum TagType {
        UNKNOWN_TAG = 0;
        CUSTOM_TAG = 1;
        ACTION_TAG = 2;
        DEEPLINK_TAG = 3;
        FRAGMENT_TAG = 4;
        ACTIVITY_TAG = 5;
        NAVIGATION_TAG = 6;
        INCLUDE_TAG = 7;
        ARGUMENT_TAG = 8;
    }
    // The property affected.
    optional Property property = 1;
    // Type of the containing tag.
    optional TagType containing_tag = 2;
    // Whether the property was empty prior to being set just now.
    optional bool was_empty = 3;
}

message NavActionInfo {
    enum ActionType {
        UNKNOWN = 0;
        REGULAR = 1;
        EXIT = 2;
        GLOBAL = 3;
        SELF = 4;
    }

    // Type of the action affected
    optional ActionType type = 1;
    // Whether the action has popTo set
    optional bool has_pop = 2;
    // Whether the action has popToInclusive set
    optional bool inclusive = 3;
    // The number of actions originating from the same destination as this one
    optional uint32 count_from_source = 4;
    // The number of actions targeting the same destination as this one
    optional uint32 count_to_destination = 5;
    // The number of actions with the same source and destination as this one
    optional uint32 count_same = 6;
}

message NavDestinationInfo {
    enum DestinationType {
        UNKNOWN = 0;
        FRAGMENT = 1;
        ACTIVITY = 2;
        OTHER = 3;
    }

    // The type of the destination
    optional DestinationType type = 1;
    // Whether the destination has a class (android:name) specified
    optional bool has_class = 2;
    // Whether the destination has a layout (tools:layout) specified
    optional bool has_layout = 3;
}

message NavSchemaInfo {
    // The number of custom navigators in the current schema
    optional uint32 custom_navigators = 1;
    // The number of custom tags in the current schema
    optional uint32 custom_tags = 2;
    // The number of custom destination classes in the current schema
    optional uint32 custom_destinations = 3;
    // The number of custom attributes in the current schema
    optional uint32 custom_attributes = 4;
}

message NavigationContents {
    // The number of fragments in the current file
    optional uint32 fragments = 1;
    // The number of activities in the current file
    optional uint32 activities = 2;
    // The number of custom destinations in the current file
    optional uint32 custom_destinations = 3;
    // The number of regular actions in the current file
    optional uint32 regular_actions = 4;
    // The number of exit actions in the current file
    optional uint32 exit_actions = 5;
    // The number of global actions in the current file
    optional uint32 global_actions = 6;
    // The number of self actions in the current file
    optional uint32 self_actions = 10;
    // The number of includes in the current file
    optional uint32 includes = 7;
    // The number of nested graphs in the current file
    optional uint32 nested_graphs = 8;
    // The number of placeholders (destinations with android:name not set) in
    // the current file
    optional uint32 placeholders = 9;
}

// App links assistant user event detail.
message AppLinksAssistantEvent {
    // Client-side salted (rotating every 28 days), sha256 of the project id for
    // counting projects using the assistant.
    optional string project_id = 1;

    // The app_id is the id for the user's android app
    // which's salted on client-side (rotating every 28 days) then sha256
    // so it is anonymized and is unique per user, but has a 1-N relation.
    // It's for counting apps using the assistant.
    optional string app_id = 2;

    // The UI element source of event.
    optional EventSource event_source = 3;

    // The state of the event.
    optional EventState event_state = 4;

    // To check if there exists app links in the project
    // before using app links assistant.
    optional bool existing_app_links = 5;

    // Duration time that app links assistant panel opens. Unit is nanoseconds.
    optional int64 assistant_panel_open_duration = 6;

    // Following three fields is for the new added app link.
    // Set when event_source = URL_MAPPING_APP_LINK_ADD_DIALOG
    // && event_state = COMPLETED
    // Path type of new app link.
    optional PathType app_link_path_type = 7;
    // Whether a new activity is linked by app link.
    optional bool new_activity_linked = 8;
    // Whether a new host is linked by app link.
    optional bool new_host_linked = 9;

    // the project id as used in the playstore, e.g.
    // 'com.google.android.apps.maps'. This is sensitive information and
    // thus restricted to "raw" sawmill access. This data is only available in
    // and for PWG approved scenarios.
    optional string raw_project_id = 10;

    // UI event source.
    enum EventSource {
        ASSISTANT_SIDE_PANEL = 1;

        // UI elements of URL mapping panel.
        URL_MAPPING_PANEL = 2;
        URL_MAPPING_APP_LINK_ADD_DIALOG = 3;
        URL_MAPPING_APP_LINK_ADD_ADVANCED_DIALOG = 4;
        URL_MAPPING_APP_LINK_EDIT_DIALOG = 5;
        URL_MAPPING_APP_LINK_DELETE_BUTTON = 6;
        URL_MAPPING_CHECK_MAPPING_BUTTON = 7;
        URL_MAPPING_OPEN_ANDROID_MANIFEST_BUTTON = 8;
        URL_MAPPING_ADD_TEST_URL_BUTTON = 21;

        // UI elements of code insert dialog.
        CODE_INSERT_DIALOG = 9;
        CODE_INSERT_DIALOG_INSERT_BUTTON = 10;
        CODE_INSERT_DIALOG_LIST_SELECTION = 11;

        // UI elements of DAL generation panel.
        DAL_PANEL = 12;
        DAL_PANEL_BROWSE_KEYSTORE_BUTTON = 13;
        DAL_PANEL_GENERATE_BUTTON = 14;
        DAL_PANEL_SAVE_BUTTON = 15;
        DAL_PANEL_VERIFY_BUTTON = 16;
        DAL_PANEL_SMART_LOCK_CHECKBOX = 200;
        DAL_PANEL_SIGN_IN_URL_SAME_AS_DOMAIN_CHECKBOX = 201;

        // UI elements of app links test panel.
        APP_LINKS_TEST_PANEL = 17;
        APP_LINKS_TEST_PANEL_MODULE_SELECTION = 18;
        APP_LINKS_TEST_PANEL_RUN_TEST_BUTTON = 19;
    }

    // The state list of UI event source.
    enum EventState {
        // Generic state for panel opened, button clicked or list selection.
        OPENED = 1;
        // Generic state for button action completed.
        COMPLETED = 2;
        // Generic state for button action failed.
        FAILED = 3;
        // State to label user exiting from the panel or dialog by clicking the
        // system close button, hide button or cancel button.
        EXIT = 4;
    }

    // Url path type of a new added app link.
    enum PathType {
        // Corresponds to attribute android:path of <data> tag in Android
        // Manifest File.
        PATH = 1;
        // Corresponds to attribute android:pathPrefix of <data> tag in
        // Android Manifest File
        PATH_PREFIX = 2;
        // Corresponds to attribute android:pathPattern of <data> tag in
        // Android Manifest File
        PATH_PATTERN = 3;
    }
}

// ADB Assistant event details
message AdbAssistantStats {
    // Why the assistant was started
    optional Trigger trigger = 1;

    // State list of trigger
    enum Trigger {
        // No running devices as target
        NO_RUNNING_DEVICE = 1;
        // Don't see your device link on the bottom right of dialog
        DONT_SEE_DEVICE = 2;
    }
}

message CpuProfilingConfig {
    // The type of the tool which provides profiling results.
    optional Type type = 1;
    // The profiling mode, each of which has different pros / cons.
    optional Mode mode = 2;
    // The maximum size of the trace recroding, in MB.
    optional uint32 size_limit = 3;
    // The sampling interval in μs, only used when |mode| is |SAMPLED|
    optional uint32 sample_interval = 4;

    enum Type {
        UNKNOWN_TYPE = 0;
        // Use general profiling features provided by the runtime
        ART = 1;
        // Use simpleperf for advanced Android profiling, works on Android O+
        SIMPLE_PERF = 2;
        // Use atrace for advanced Android profiling, works on Android O+
        ATRACE = 3;
    }

    enum Mode {
        UNKNOWN_MODE = 0;
        // Periodically poll CPU; less accurate but more performant
        SAMPLED = 1;
        // Add timing hooks; more accurate but leaf calls are more expensive
        INSTRUMENTED = 2;
    }
}

// Data associated with startup CPU profiling
message CpuStartupProfilingMetadata {
    optional CpuProfilingConfig profiling_config = 1;
}

// Data associated with API-initiated tracing
message CpuApiTracingMetadata {
    // True if using sampling; false if using instrumentation.
    optional bool use_sampling = 1;
    // A trace path is given and not null (we don't log the path as it might
    // contain PII).
    optional bool arg_trace_path = 2;
    // Buffer size as a given API argument (-1 if unavailable).
    optional int32 arg_buffer_size = 3;
    // Flags as a given API argument (-1 if unavailable).
    optional int32 arg_flags = 4;
    // Sampling interval as a given API argument (-1 if unavailable).
    optional int32 arg_interval_us = 5;
}

// Data associated with capturing a CPU method trace
message CpuCaptureMetadata {
    enum CaptureStatus {
        UNKNOWN_STATUS = 0;
        // The capture was successful
        SUCCESS = 1;
        // The device responded to our request for a capture with an error
        STOP_CAPTURING_FAILURE = 2;
        // The capture data sent back to us could not be parsed successfully
        PARSING_FAILURE = 3;
        // User aborted parsing the trace after being notified it was too large
        USER_ABORTED_PARSING = 4;
        // There was an error while preprocessing the trace file
        PREPROCESS_FAILURE = 5;
    }

    // The result of a CPU capture
    optional CaptureStatus capture_status = 1;

    // Duration from user pressing "Record" to pressing "Stop"
    // Not set if |capture_status| is not set to |SUCCESS|
    optional uint64 capture_duration_ms = 2;

    // Duration from the first trace data timestamp to the last one.
    // Not set if |capture_status| is not set to |SUCCESS|
    optional uint64 record_duration_ms = 3;

    // Size of the trace file generated by the capture.
    // Not set if |capture_status| is set to |STOP_CAPTURING_FAILURE|
    optional uint32 trace_file_size_bytes = 4;

    // How much time it took to parse the trace file
    // Not set if |capture_status| is not set to |SUCCESS|
    optional uint64 parsing_time_ms = 5;

    // The user's configuration used to generate this capture
    optional CpuProfilingConfig profiling_config = 6;

    // Timeout set by the user for the system
    // "profiler.cpu.art.stop.timeout.sec" property. Set if
    // |profiling_config.type| is |ART|.
    optional int32 art_stop_timeout_sec = 7;
}

// Data associated with importing CPU traces.
message CpuImportTraceMetadata {
    enum ImportStatus {
        // Default status
        UNDEFINED_IMPORT_TRACE_STATUS = 0;
        // The trace was imported successfully.
        IMPORT_TRACE_SUCCESS = 1;
        // There was a failure when trying to import the trace.
        IMPORT_TRACE_FAILURE = 2;
    }

    enum Technology {
        UNKNOWN_TECHNOLOGY = 0;
        ART_TECHNOLOGY = 1;
        SIMPLEPERF_TECHNOLOGY = 2;
        ATRACE_TECHNOLOGY = 3;
    }

    // Status of the import trace action.
    optional ImportStatus import_status = 1;

    // Technology used to generate the trace imported.
    // Technologies supported are ART, simpleperf and atrace.
    optional Technology technology = 2;
}

// Metadata associated with how users are using the profilers filter.
message FilterMetadata {
    enum View {
        // Default state
        UNKNOWN_FILTER_VIEW = 0;
        CPU_TOP_DOWN = 1;
        CPU_BOTTOM_UP = 2;
        CPU_FLAME_CHART = 3;
        CPU_CALL_CHART = 4;
        MEMORY_PACKAGE = 5;
        MEMORY_CLASS = 6;
        MEMORY_CALLSTACK = 7;
        NETWORK_THREADS = 8;
        NETWORK_CONNECTIONS = 9;
    }

    enum FeaturesFlags {
        // Default state
        UNSET_FEATURE_FLAGS = 0;
        // Used to represent the state of the match case checkbox.
        MATCH_CASE = 1;
        // Used to represent the state of the regex checkbox.
        MATCH_REGEX = 2;
    }

    // The view that is active when opening / using the filter.
    optional View active_view = 1;

    // Bitwise field used to store features used derived from
    // FilterMetadata.FeaturesFlags enum.
    optional uint64 features_used = 2;

    // The count of elements matched.
    optional uint32 matched_elements = 3;

    // The number of total elements to be searched.
    optional uint32 total_elements = 4;

    // The length of the string used to filter.
    optional uint32 search_length = 5;
}

// Metadata associated with how users are starting sessions in the profilers
message ProfilerSessionCreationMetaData {
    enum SessionType {
        UNKNOWN_SESSION = 0;
        FULL_SESSION = 1;
        MEMORY_CAPTURE = 2;
        CPU_CAPTURE = 3;
    }

    enum CreationSource {
        UNKNOWN_SOURCE = 0;
        // The user manually selects a process or imports an existing capture
        // file.
        MANUAL = 1;
    }

    // The type of session created
    optional SessionType created_type = 1;

    // How the session is created.
    optional CreationSource creation_source = 2;
}

// Metadata associated with how users are selecting sessions in the profilers.
message ProfilerSessionSelectionMetaData {
    enum ArtifactType {
        UNKNOWN_ARTIFACT_TYPE = 0;
        ARTIFACT_SESSION = 1;
        ARTIFACT_HPROF = 2;
        ARTIFACT_CPU_CAPTURE = 3;
        ARTIFACT_LEGACY_ALLOCATIONS = 4;
    }

    // The type of the artifact selected
    optional ArtifactType selected_type = 1;

    // Whether the session is live when the artifact was selected
    optional bool is_session_alive = 2;
}

// Shared enum values for energy event messages
message EnergyEvent {
    enum Type {
        UNKNOWN_EVENT_TYPE = 0;
        WAKE_LOCK = 1;
        ALARM = 2;
        JOB = 3;
        LOCATION = 4;
    }

    enum Subtype {
        UNKNOWN_EVENT_SUBTYPE = 0;

        WAKE_LOCK_PARTIAL = 1;
        WAKE_LOCK_SCREEN_DIM = 2;
        WAKE_LOCK_SCREEN_BRIGHT = 3;
        WAKE_LOCK_FULL = 4;
        WAKE_LOCK_PROXIMITY_SCREEN_OFF = 5;

        ALARM_RTC = 101;
        ALARM_RTC_WAKEUP = 102;
        ALARM_ELAPSED_REALTIME = 103;
        ALARM_ELAPSED_REALTIME_WAKEUP = 104;
    }

    enum Subevent {
        UNKNOWN_ENERGY_SUBEVENT = 0;

        WAKE_LOCK_ACQUIRED = 1;
        WAKE_LOCK_RELEASED = 2;

        ALARM_SET = 101;
        ALARM_CANCELLED = 102;
        ALARM_FIRED = 103;

        JOB_SCHEDULED = 201;
        JOB_STARTED = 202;
        JOB_STOPPED = 203;
        JOB_FINISHED = 204;

        LOCATION_UPDATE_REQUESTED = 301;
        LOCATION_UPDATE_REMOVED = 302;
        LOCATION_CHANGED = 303;
    }
}

message EnergyEventCount {
    optional EnergyEvent.Type type = 1;
    optional uint32 count = 2;
}

message EnergyRangeMetadata {
    repeated EnergyEventCount event_counts = 1;
}

message EnergyEventMetadata {
    optional EnergyEvent.Type type = 1;
    optional EnergyEvent.Subtype subtype = 2;
    repeated EnergyEvent.Subevent subevents = 3;
}

message PerfdCrashInfo {
    // Addresses of the backstack of the crash reported by perfd.
    repeated uint64 backstack_address_list = 1;
}

message TransportFailureMetadata {
    enum FailureType {
        UNKNOWN_FAILURE_TYPE = 0;
        TIMEOUT = 1;
        INTERRUPTED = 2;
        IO = 3;
        SYNC = 4;
        SHELL_COMMAND_UNRESPONSIVE = 5;
        ADB_COMMAND_REJECTED = 6;
    }

    optional FailureType failure_type = 1;
}

// Android Profiler metrics
message AndroidProfilerEvent {
    // The current stage we're on when this event was generated
    optional Stage stage = 1;

    // The detailed type of this event.
    optional Type type = 2;

    // Used to be set if |type| was |TRACE_CPU|
    // Deprecated since 3.0.0.8 and superceded by cpu_capture_metadata
    optional CpuProfilingConfig cpu_config = 3 [deprecated = true];

    // Set if |type| is |CAPTURE_TRACE|
    optional CpuCaptureMetadata cpu_capture_metadata = 4;

    // Set if |type| is |FILTER|
    optional FilterMetadata filter_metadata = 5;

    // Set if |type| is |SELECT_MEMORY_HEAP|
    optional MemoryHeap memory_heap = 6;

    // Set if |type| is |SESSION_CREATED|
    optional ProfilerSessionCreationMetaData session_start_metadata = 7;

    // Set if |type| is |SESSION_ARTIFACT_SELECTED|
    optional ProfilerSessionSelectionMetaData session_artifact_metadata = 8;

    // Set if |type| is |CPU_STARTUP_PROFILING|
    optional CpuStartupProfilingMetadata cpu_startup_profiling_metadata = 9;

    // Set if |type| is |CPU_IMPORT_TRACE|
    optional CpuImportTraceMetadata cpu_import_trace_metadata = 10;

    // Set if |type| is |CPU_API_TRACING|
    optional CpuApiTracingMetadata cpu_api_tracing_metadata = 11;

    // Set if |type| is |SELECT_ENERGY_RANGE|
    optional EnergyRangeMetadata energy_range_metadata = 12;

    // Set if |type| is |SELECT_ENERGY_EVENT|
    optional EnergyEventMetadata energy_event_metadata = 13;

    // Set if |type| is |PERFD_CRASHED|
    optional PerfdCrashInfo perfd_crash_info = 14;

    // Set if |type| is |TRANSPORT_DAEMON_FAILED| OR |TRANSPORT_PROXY_FAILED|
    optional TransportFailureMetadata transport_failure_metadata = 15;

    enum Stage {
        UNKNOWN_STAGE = 0;

        // The special stage shown to users when no device or process is
        // available
        NULL_STAGE = 1;
        // The top-level view that shows all monitors at the same time
        OVERVIEW_STAGE = 2;
        CPU_STAGE = 3;
        MEMORY_STAGE = 4;
        NETWORK_STAGE = 5;
        ENERGY_STAGE = 6;
    }

    enum MemoryHeap {
        UNKNOWN_HEAP = 0;

        DEFAULT_HEAP = 1;
        IMAGE_HEAP = 2;
        ZYGOTE_HEAP = 3;
        APP_HEAP = 4;
        JNI_HEAP = 5;
    }

    enum Type {
        UNKNOWN_TYPE = 0;

        /// System

        // Fired when user starts profiling any app
        PROFILING_STARTED = 1;
        // Fired when user's profiling session attaches to an instrumented app
        ADVANCED_PROFILING_STARTED = 2;
        // This event should be correlated with |stage|
        STAGE_ENTERED = 3;
        // Triggered when the user starts an app in profiling mode.
        RUN_WITH_PROFILING = 4;
        // Triggered when perfd crashes. The callstack is sent with this metric.
        PERFD_CRASHED = 5;
        // Triggered when the transport device manager starts initializing a
        // device.
        PRE_TRANSPORT_DAEMON_STARTS = 6;
        // Triggered when the transport daemon failed to launch.
        TRANSPORT_DAEMON_FAILED = 7;
        // Triggerd when the transport proxy layer fails to initialize.
        TRANSPORT_PROXY_FAILED = 8;
        // Triggered when the profiler service is unavailable.
        PROFILER_INITIALIZATION_FAILED = 9;

        /// General

        CHANGE_DEVICE = 101;
        CHANGE_PROCESS = 102;
        GO_BACK = 103;
        SELECT_MONITOR = 104;
        ZOOM_IN = 105;
        ZOOM_OUT = 106;
        ZOOM_RESET = 107;
        GO_LIVE = 108;
        NAVIGATE_TO_CODE = 109;
        // Create a selection on the current monitor's main chart. This event
        // should be correlated with |stage|.
        SELECT_RANGE = 110;
        FILTER = 111;
        // Triggered when profilers starts finding a process for auto-profiling.
        AUTO_PROFILING_REQUESTED = 112;
        // Triggered when profilers found a auto-profiling process successfully.
        AUTO_PROFILING_SUCCEEDED = 113;

        /// CPU

        TRACE_SAMPLED = 201;       // Deprecated since 3.0.0.5. Use TRACE_CPU.
        TRACE_INSTRUMENTED = 202;  // Deprecated since 3.0.0.5. Use TRACE_CPU.
        SELECT_THREAD = 204;
        SELECT_TOP_DOWN = 205;
        SELECT_BOTTOM_UP = 206;
        SELECT_FLAME_CHART = 207;
        SELECT_CALL_CHART = 210;
        OPEN_CPU_CONFIG_DIALOG = 208;
        CREATE_CPU_CONFIG = 209;
        TRACE_CPU = 211;      // Deprecated since 3.0.0.8. Use CAPTURE_TRACE.
        CAPTURE_TRACE = 212;  // Correlate with |cpu_capture_metadata|
        THREADS_REORDERED = 213;
        KERNEL_VIEW_CLICKED = 214;
        KERNEL_VIEW_TOGGLED = 215;
        THREADS_VIEW_TOGGLED = 216;
        CPU_STARTUP_PROFILING = 217;
        CPU_IMPORT_TRACE = 218;
        CPU_API_TRACING = 219;

        /// Memory

        FORCE_GC = 301;
        SNAPSHOT_HPROF = 302;
        CAPTURE_ALLOCATIONS = 303;
        SELECT_MEMORY_CHART = 304;
        EXPORT_HPROF = 305;
        EXPORT_ALLOCATION = 306;
        ARRANGE_CLASSES = 307;
        SELECT_MEMORY_STACK = 308;
        SELECT_MEMORY_REFERENCES = 309;
        SELECT_MEMORY_HEAP = 310;  // This event type should have |memory_heap|

        /// Network

        SELECT_CONNECTION = 402;
        SELECT_DETAILS_RESPONSE = 403;
        SELECT_DETAILS_HEADERS = 404;
        SELECT_DETAILS_STACK = 405;
        SELECT_DETAILS_OVERVIEW = 406;
        SELECT_DETAILS_REQUEST = 407;
        SELECT_DETAILS_ERROR = 408;
        SELECT_CONNECTIONS_CONNECTION_VIEW = 409;
        SELECT_CONNECTIONS_THREADS_VIEW = 410;

        /// Energy

        // Sent in addition to |SELECT_RANGE| but including extra data
        SELECT_ENERGY_RANGE = 601;
        SELECT_ENERGY_EVENT = 602;

        /// Session

        SESSION_CREATED = 501;
        SESSION_STOPPED = 502;
        SESSION_UI_EXPANDED = 503;
        SESSION_UI_COLLAPSED = 504;
        SESSION_UI_RESIZED = 505;
        SESSION_ARTIFACT_SELECTED = 506;
        SESSION_DROPDOWN_CLICKED = 507;
    }
}

// Stats for a single table in the Android Profiler DB
message AndroidProfilerDbTable {
    // The unique name that identifies this table, e.g. "Cpu_Data",
    // "Memory_AllocationEvents", or "Network_Connection"
    optional string name = 1;

    // The number of records currently entered into this table
    optional uint32 num_records = 2;
}

// Stats for the DB used by Android Profiler
message AndroidProfilerDbStats {
    // The amount of time the database has been running (in seconds)
    optional uint32 age_sec = 1;
    // DB cache on disk (in MB)
    optional uint32 total_disk_mb = 2;
    // Entries for each table in our DB
    repeated AndroidProfilerDbTable tables = 3;
}

// APK Analyzer stats
message ApkAnalyzerStats {
    // size of the APK
    optional uint64 uncompressed_size = 1;

    // size of the APK after compression
    optional uint64 compressed_size = 2;
}

// Gradle Plugin Upgrade Dialog Stats
message GradlePluginUpgradeDialogStats {
    // The current Gradle Version used by the project e.g "4.10.3"
    optional string current_gradle_version = 1;
    // The current Android Gradle Plugin version used by the project e.g
    // "3.4-alpha01"
    optional string current_android_gradle_plugin_version = 2;
    // The Gradle version that the update prompt recommended e.g "5.1"
    optional string recommended_gradle_version = 3;
    // The Android Gradle Plugin version that the upgrade prompt recommended e.g
    // "3.5-beta02"
    optional string recommended_android_gradle_plugin_version = 4;
    // The action the user took
    optional UserAction user_action = 5;

    enum UserAction {
        // We don't know
        UNKNOWN_USER_ACTION = 0;
        // The user closed the dialog
        CANCEL = 1;
        // Do not show the prompt again
        DO_NOT_ASK_AGAIN = 2;
        // Do not show the prompt again until tomorrow
        REMIND_ME_TOMORROW = 3;
        // Upgrade the Gradle and Plugin version
        OK = 4;
    }
}

// Gradle Sync details
message GradleSyncStats {
    // Cause of sync
    optional Trigger trigger = 1;
    // Total time, the rest of the non negative times should add to this value
    optional int64 total_time_ms = 2;
    // Time in ms spent on gradle (can be negative in case of failure)
    optional int64 gradle_time_ms = 3;
    // Time in ms spent on IDE (can be negative in case of failure)
    optional int64 ide_time_ms = 4;
    // Whether the embedded maven repository is enabled
    optional bool embedded_repo_enabled = 5;
    // What type of sync was requested
    optional GradleSyncType sync_type = 6;
    // What type of sync was actually performed
    optional GradleSyncType actual_sync_type = 7;
    // The version of our Android Gradle plugin from the last known successful
    // sync. (e.g. 3.5.0-dev)
    optional string last_known_android_gradle_plugin_version = 8;
    // The version of AGP used for this sync, if known. (e.g. 3.5.0)
    optional string android_gradle_plugin_version = 9;
    // Whether or not the project uses Groovy build files ("build.gradle")
    optional bool uses_build_gradle = 10;
    // Whether or not the project uses Kotlin build files ("build.gradle.kts")
    optional bool uses_build_gradle_kts = 11;

    // List of triggers for gradle Sync
    enum Trigger {
        // Default, should not be explicitly set
        TRIGGER_UNKNOWN = 0;
        // Used only when a project is opened
        TRIGGER_PROJECT_LOADED = 1;
        // Project modifications caused a sync. This is too generic, prefer a
        // more specific value
        TRIGGER_PROJECT_MODIFIED = 2;
        // User has explicitly requested a sync using the sync button
        TRIGGER_USER_REQUEST = 3;
        // User clicked quickfix to enable embedded Maven repo
        TRIGGER_EMBEDDED_REPO_ENABLED_BY_QUICKFIX = 4;
        // User changed variant selection from Build Variants window
        TRIGGER_VARIANT_SELECTION_CHANGED_BY_USER = 5;
        // User made changes in PSD that require a sync
        TRIGGER_PSD_CHANGES = 6;
        // Sync was done as part of Android Studio testing (should not be used
        // since logs from testing are stored in a different place)
        TRIGGER_TEST_REQUESTED = 7;

        // First marker for user initiated syncs
        TRIGGER_USER_FIRST_MARKER = 100;
        // Started by ""Sync now"" banner when there are pending changes
        TRIGGER_USER_STALE_CHANGES = 101;
        // User clicked on the try again hyperlink from a banner
        TRIGGER_USER_TRY_AGAIN = 102;
        // Started by user from sync action
        TRIGGER_USER_SYNC_ACTION = 103;
        // Syncing with additional arguments for c++ projects
        TRIGGER_USER_REFRESH_LINKED_CPP_PROJECTS = 104;
        // Sync was requested by user while the project was building
        TRIGGER_USER_REQUEST_WHILE_BUILDING = 105;
        // Last marker for user initiated syncs
        TRIGGER_USER_LAST_MARKER = 199;

        // First marker for syncs caused by quickfixes
        TRIGGER_QF_FIRST_MARKER = 400;
        // Upgrade appengine version using a quickfix
        TRIGGER_QF_APPENGINE_VERSION_UPGRADED = 401;
        // Install an artifact using a quickfix
        TRIGGER_QF_ARTIFACT_INSTALLED = 402;
        // Install build tools using a quickfix
        TRIGGER_QF_BUILD_TOOLS_INSTALLED = 403;
        // Build tools version removed using a quickfix
        TRIGGER_QF_BUILD_TOOLS_VERISON_REMOVED = 404;
        // Build tools version changed using a quickfix
        TRIGGER_QF_BUILD_TOOLS_VERSION_CHANGED = 405;
        // Install CMake using a quickfix
        TRIGGER_QF_CMAKE_INSTALLED = 406;
        // Change JDK to the one used by Android Studio itself from a quickfix
        TRIGGER_QF_JDK_CHANGED_TO_CURRENT = 407;
        // Change JDK to use the one embedded with Android Studio from a
        // quickfix
        TRIGGER_QF_JDK_CHANGED_TO_EMBEDDED = 408;
        // Install NDK using a quickfix
        TRIGGER_QF_NDK_INSTALLED = 409;
        // Property android.useDeprecatedNdk was set to true using a quickfix
        TRIGGER_QF_NDK_INTEGRATION_DEPRECATED_SET = 410;
        // Offline mode was disabled using a quickfix
        TRIGGER_QF_OFFLINE_MODE_DISABLED = 411;
        // Offline mode was enabled using a quickfix
        TRIGGER_QF_OFFLINE_MODE_ENABLED = 412;
        // Install one or more platforms using a quickfix
        TRIGGER_QF_PLATFORM_INSTALLED = 413;
        // Sync passing --refresh-dependencies option from an hyperlink
        TRIGGER_QF_REFRESH_DEPENDENCIES = 414;
        // Repository added from a quickfix
        TRIGGER_QF_REPOSITORY_ADDED = 415;
        // Install repository from a quickfix
        TRIGGER_QF_REPOSITORY_INSTALLED = 416;
        // Install missing SDK packages from a quickfix
        TRIGGER_QF_SDK_PACKAGE_INSTALLED = 417;
        // SDK path was changed from a quickfix
        TRIGGER_QF_SDK_PATH_CHANGED = 418;
        // Install a missing SDK version from a quickfix
        TRIGGER_QF_SDK_VERSION_INSTALLED = 419;
        // Gradle wrapper was created using a quickfix
        TRIGGER_QF_WRAPPER_CREATED = 420;
        // Gradle version was changed in wrapper using a quickfix
        TRIGGER_QF_WRAPPER_GRADLE_VERSION_FIXED = 421;
        // SDK has been removed from manifest files
        TRIGGER_QF_SDK_REMOVED_FROM_MANIFEST = 422;
        // Last marker for syncs caused by quickfixes
        TRIGGER_QF_LAST_MARKER = 999;

        // First marker for syncs caused by a refactor
        TRIGGER_REFACTOR_FIRST_MARKER = 1200;
        // Migrate project to use Androidx
        TRIGGER_REFACTOR_MIGRATE_TO_ANDROIDX = 1201;
        // Migrate project to use resource namespaces
        TRIGGER_REFACTOR_MIGRATE_TO_RESOURCE_NAMESPACES = 1202;
        // A module was renamed using refactoring
        TRIGGER_REFACTOR_MODULE_RENAMED = 1203;
        // Last marker for syncs caused by a refactor
        TRIGGER_REFACTOR_LAST_MARKER = 1299;

        // First marker for syncs due to changes from PSD
        TRIGGER_PSD_FIRST_MARKER = 1500;
        // A dependency was removed using PSD (using
        // GradleOperations#removeDependencies)
        TRIGGER_PSD_DEPENDENCY_REMOVED = 1501;
        // A module was removed from the PSD (using
        // AndroidProjectStructureConfigurable.DeleteModuleAction)
        TRIGGER_PSD_MODULE_REMOVED = 1502;
        // Last marker for syncs due to changes from PSD
        TRIGGER_PSD_LAST_MARKER = 1599;

        // First marker for changes in SDK
        TRIGGER_SDK_FIRST_MARKER = 1800;
        // Android SDK path in local.properties was changed
        TRIGGER_SDK_PATH_CHANGED = 1801;
        // Last marker for changes in SDK
        TRIGGER_SDK_LAST_MARKER = 1899;

        // First marker for sync due to changes done by
        // AndroidGradleJavaProjectModelModifier
        TRIGGER_MODIFIER_FIRST_MARKER = 2100;
        // An action was redone (from
        // AndroidGradleJavaProjectModelModifier#registerUndoAction)
        TRIGGER_MODIFIER_ACTION_REDONE = 2101;
        // An action was undone (from
        // AndroidGradleJavaProjectModelModifier#registerUndoAction)
        TRIGGER_MODIFIER_ACTION_UNDONE = 2102;
        // A dependency to a module was added
        TRIGGER_MODIFIER_ADD_MODULE_DEPENDENCY = 2103;
        // A dependency to an external library was added
        TRIGGER_MODIFIER_ADD_LIBRARY_DEPENDENCY = 2104;
        // Language level was changed
        TRIGGER_MODIFIER_LANGUAGE_LEVEL_CHANGED = 2105;
        // Last marker for sync due to changes done by
        // AndroidGradleJavaProjectModelModifier
        TRIGGER_MODIFIER_LAST_MARKER = 2199;

        // First marker for changes in languages
        TRIGGER_LANGUAGE_FIRST_MARKER = 2400;
        // Java language level was changed
        TRIGGER_LANGUAGE_JAVA_LEVEL_CHANGED = 2401;
        // Kotlin was configured for current project
        TRIGGER_LANGUAGE_KOTLIN_CONFIGURED = 2402;
        // Last marker for changes in languages
        TRIGGER_LANGUAGE_LAST_MARKER = 2499;

        // First marker for syncs related to Single Variant Sync
        TRIGGER_SVS_FIRST_MARKER = 2700;
        // SVS is not supported. SVS was disabled and a new sync started
        TRIGGER_SVS_NOT_SUPPORTED = 2701;
        // Last marker for syncs related to Single Variant Sync
        TRIGGER_SVS_LAST_MARKER = 2799;

        // First marker for sync due to C++ changes
        TRIGGER_CPP_FIRST_MARKER = 3000;
        // Link an external C++ project with Gradle
        TRIGGER_CPP_EXTERNAL_PROJECT_LINKED = 3001;
        // Last marker for sync due to C++ changes
        TRIGGER_CPP_LAST_MARKER = 3099;

        // First marker for AddDependencyAction syncs
        TRIGGER_ADDDEPENDENCYACTION_FIRST_MARKER = 3300;
        // A dependency was added by Add dependency action
        TRIGGER_ADDDEPENDENCYACTION_CALLED = 3301;
        // Last marker for AddDependencyAction syncs
        TRIGGER_ADDDEPENDENCYACTION_LAST_MARKER = 3399;

        // First marker for syncs related to Espresso
        TRIGGER_ESPRESSO_FIRST_MARKER = 3600;
        // Espresso is enabled by RecordingDialog
        TRIGGER_ESPRESSO_SETUP = 3601;
        // Last marker for syncs related to Espresso
        TRIGGER_ESPRESSO_LAST_MARKER = 3699;

        // First marker for syncs caused by a build
        TRIGGER_BUILD_FIRST_MARKER = 3900;
        // Sync is needed before building an APK
        TRIGGER_BUILD_BEFORE_BUILDING_APK = 3901;
        // There was an error in the previous sync (before building) or there
        // were changes after build was done that require a sync
        TRIGGER_BUILD_SYNC_NEEDED_AFTER_BUILD = 3902;
        // Last marker for syncs caused by a build
        TRIGGER_BUILD_LAST_MARKER = 3999;

        // First marker for sync started due to a run
        TRIGGER_RUN_FIRST_MARKER = 4200;
        // There are native unsynced variants before running
        TRIGGER_RUN_NATIVE_UNSYNCED = 4201;
        // Sync was not performed before running and there are changes that
        // require a sync
        TRIGGER_RUN_SYNC_NEEDED_BEFORE_RUNNING = 4202;
        // Last marker for sync started due to a run
        TRIGGER_RUN_LAST_MARKER = 4299;

        // First marker for changes in Android Gradle Plugin
        TRIGGER_AGP_FIRST_MARKER = 4500;
        // Android Gradle plugin was updated
        TRIGGER_AGP_VERSION_UPDATED = 4501;
        // Last marker for changes in Android Gradle Plugin
        TRIGGER_AGP_LAST_MARKER = 4599;

        // First marker for project loading triggers
        TRIGGER_PROJECT_LOADED_FIRST_MARKER = 4800;
        // First sync after project was created from NPW
        TRIGGER_PROJECT_NEW = 4801;
        // Project was reopen from recent projects or after IDE restart
        TRIGGER_PROJECT_REOPEN = 4802;
        // There was a failure while trying to setup module from cache
        TRIGGER_PROJECT_CACHED_SETUP_FAILED = 4803;
        // Last marker for project loading triggers
        TRIGGER_PROJECT_LOADED_LAST_MARKER = 4899;

        // First marker for sync required while importing
        TRIGGER_IMPORT_FIRST_MARKER = 5100;
        // An ADT module was imported to the current project
        TRIGGER_IMPORT_ADT_MODULE = 5101;
        // One or more modules were copied and registered to current project
        TRIGGER_IMPORT_MODULES_COPIED = 5102;
        // Last marker for sync required while importing
        TRIGGER_IMPORT_LAST_MARKER = 5199;

        // First marker for sync after changes in variants
        TRIGGER_VARIANT_FIRST_MARKER = 5400;
        // Variant changed by user but a full sync is required
        TRIGGER_VARIANT_SELECTION_FULL_SYNC = 5401;
        // Last marker for sync after changes in variants
        TRIGGER_VARIANT_LAST_MARKER = 5499;

        // First marker for changes done by GradleDependencyManager
        TRIGGER_GRADLEDEPENDENCY_FIRST_MARKER = 5700;
        // A dependency was added
        TRIGGER_GRADLEDEPENDENCY_ADDED = 5701;
        // A dependency was updated
        TRIGGER_GRADLEDEPENDENCY_UPDATED = 5702;
        // Last marker for changes done by GradleDependencyManager
        TRIGGER_GRADLEDEPENDENCY_LAST_MARKER = 5799;
    }

    // List of sync types
    enum GradleSyncType {
        // Default (used to identify sync done before we tracked this)
        GRADLE_SYNC_TYPE_UNKNOWN = 0;
        // IDEA sync
        GRADLE_SYNC_TYPE_IDEA = 1;
        // Single variant sync
        GRADLE_SYNC_TYPE_SINGLE_VARIANT = 2;
        // Compound sync
        GRADLE_SYNC_TYPE_COMPOUND = 3;
        // Shipped sync
        GRADLE_SYNC_TYPE_SHIPPED = 4;
        // New sync (without other features)
        GRADLE_SYNC_TYPE_NEW_SYNC = 5;
    }
}

// Gradle sync issue details.
message GradleSyncIssue {
    // The type of the sync issue.
    optional AndroidStudioEvent.GradleSyncIssueType type = 1;
    // The list of quick-fixes offered to resolve the issue.
    repeated AndroidStudioEvent.GradleSyncQuickFix offered_quick_fixes = 2;
}

// APK Debugging project information
message ApkDebugProject {
    // Client-side salted hash of the package name for tracking purposes.
    optional string package_id = 1;
}

// Details for layout inspector events
message LayoutInspectorEvent {
    enum LayoutInspectorEventType {
        UNKNOWN_EVENT_TYPE = 0;
        // Capture view data from a window
        CAPTURE = 1;
        // Layout inspector was opened
        OPEN = 2;
        // Dump Display List of selected node
        DUMP_DISPLAYLIST = 3;
        // Pixel perfect feature used to overlay a design mock
        OVERLAY_IMAGE = 4;
        // Render a sub section of the captured view
        RENDER_SUB_VIEW = 5;
        // Navigate to declaration of a view resource by id
        GO_TO_DECLARATION = 6;
        // Capture view data timeout
        CAPTURE_TIME_OUT = 7;
    }

    // Type of event
    optional LayoutInspectorEventType type = 1;

    // defined if LayoutInspectorEventType = CAPTURE, CAPTURE_TIME_OUT
    optional int64 duration_in_ms = 2;

    // defined if LayoutInspectorEventType = CAPTURE
    // size of the captured view data in bytes
    optional int64 data_size = 3;

    // defined if LayoutInspectorEventType = CAPTURE or OPEN
    // which version of the protocol is used to capture layout info
    optional uint32 version = 4;
}

// Kotlin support information
message KotlinSupport {
    // True if "Include Kotlin Support" option checked
    // when Android project created, False otherwise.
    // Set when kind = TEMPLATE_RENDER
    optional bool include_kotlin_support = 1;

    // Kotlin version used, e.g. "1.1.3-2".
    optional string kotlin_support_version = 2;

    // Android Ktx version used, e.g. "1.0.0".
    optional string android_ktx_version = 3;
}

// Details for connection assistant event
message ConnectionAssistantEvent {
    enum ConnectionAssistantEventType {
        UNKNOWN_EVENT_TYPE = 0;
        // Assistant is opened
        OPEN = 1;
        // Scan USB devices button clicked
        SCAN_USB_DEVICES_CLICKED = 2;
        // USB devices detected
        USB_DEVICES_DETECTED = 3;
        // Restart ADB devices button clicked
        RESTART_ADB_CLICKED = 4;
        // ADB devices detected
        ADB_DEVICES_DETECTED = 5;
        // Report issue button clicked, opens report dialog
        REPORT_ISSUE_CLICKED = 6;
        // Issue reported
        ISSUE_REPORTED = 7;
    }

    // Type of event
    optional ConnectionAssistantEventType type = 1;

    // defined if ConnectionAssistantEventType = USB_DEVICES_DETECTED,
    // ADB_DEVICES_DETECTEd
    optional int32 usb_devices_detected = 2;

    // defined if ConnectionAssistantEventType = USB_DEVICES_DETECTED,
    // ADB_DEVICES_DETECTEd
    optional int32 adb_devices_detected = 3;
}

// Details for Out of Memory Dialog event
message OomDialogEvent {
    // Event type describing which memory the process ran out of
    optional OomDialogEventType event_type = 1;

    // Initial value of heap size (in MB)
    optional int32 initial_heap_size = 2;
    // Initial value of metaspace size (in MB)
    optional int32 initial_metaspace_size = 3;
    // Initial value of codecache size (in MB)
    optional int32 initial_codecache_size = 4;

    // New heap size (in MB)
    optional int32 saved_heap_size = 5;
    // New metaspace size (in MB)
    optional int32 saved_metaspace_size = 6;
    // New codecache size (in MB)
    optional int32 saved_codecache_size = 7;

    // true if user can modify memory size values
    optional bool editing_enabled = 8;

    // How user interacted with the dialog
    optional SelectedAction selected_action = 9;

    // Describes which memory type the process ran out of
    enum OomDialogEventType {
        UNKNOWN_EVENT_TYPE = 0;
        // Out of heap memory
        OOM_HEAP = 1;
        // Out of permanent generation heap memory
        OOM_PERM_GEN = 2;
        // Out of metaspace memory
        OOM_METASPACE = 3;
        // Out of code cache memory
        OOM_CODE_CACHE = 4;
        // Not out of memory, but only small amount of heap available
        // with frequent GC operations.
        LOW_HEAP = 5;
    }

    // How user interacted with the dialog
    enum SelectedAction {
        UNKNOWN_ACTION = 0;
        // Save new settings and continue
        CONTINUE_ACTION = 1;
        // Save new settings and quit
        QUIT_ACTION = 2;
        // Dialog dismissed without saving
        CANCEL_ACTION = 3;
    }
}

// Details for whats new assistant event
message WhatsNewAssistantEvent {
    enum WhatsNewAssistantEventType {
        UNKNOWN_EVENT_TYPE = 0;
        // Assistant is opened
        OPEN = 1;
        // Auto Open on first load of a new AS version
        AUTO_OPEN = 2;
        // First interaction after opening
        FIRST_INTERACTION = 3;
        // Assistant is closed
        CLOSED = 4;
        // Button clicked
        BUTTON_CLICKED = 5;
    }

    // Type of event
    optional WhatsNewAssistantEventType type = 1;
}

// Information about a session running lint -- in build, in IDE, etc
message LintSession {
    // analysis type - build, ide batch, ide incremental
    optional AnalysisType analysis_type = 1;

    // performance metrics regarding this session
    optional LintPerformance lint_performance = 2;

    // lint issue id's (counts, severity, etc)
    repeated LintIssueId issue_ids = 3;

    // Client-side salted, sha256 of the root project path.
    // This exists to allow multiple instant run builds in one project by one
    // user to be correlated.
    //
    // The salt is rotated every 28 days, so it is not a permanent pseudonymous
    // identifier. It is anonymized and is unique per user, but has a 1-N
    // relation.
    optional string project_id = 4;

    // true if user is using baselines
    optional bool baseline_enabled = 5;

    // true if user is analyzing test sources
    optional bool including_test_sources = 6;

    // true if user is analyzing generated sources
    optional bool including_generated_sources = 7;

    // true if user is analyzing dependencies
    optional bool including_dependencies = 8;

    // true if the build is configured to abort on error
    optional bool abort_on_error = 9;

    // true if the build is configured to only check errors, not warnings
    optional bool ignore_warnings = 10;

    // true if the build is configured to promote all warnings to errors
    optional bool warnings_as_errors = 11;

    // The type of lint run that was performed: in IDE, from build, etc
    enum AnalysisType {
        // Other
        UNKNOWN_ANALYSIS_TYPE = 0;
        // Explicit lint (batch) execution, typically for a single variant
        // If reporting statistics for a complete multi-variant analysis (which
        // involves running lint repeatedly on each variant and then combining
        // the results) use BUILD_ALL_VARIANTS instead
        BUILD = 1;
        // Running lint implicitly as part of a release build, with a small
        // subset of checks enabled
        VITAL = 2;
        // Running a full lint analysis from the IDE (Analyze > Inspect Code)
        IDE_BATCH = 3;
        // Running lint on the fly in the editor for a single file
        IDE_FILE = 4;
        // Running the "lint" target on a project to compute results for all
        // variants and product flavors
        BUILD_ALL_VARIANTS = 5;
    }
}

// Information about a specific type of issue: frequency, severity, etc
message LintIssueId {
    // The issue id is a unique identifier for this type of problem.
    // Examples of issue id's are "HardcodedText" and "NewApi".
    optional string issue_id = 1;

    // Number of occurrences of this issue in this session
    optional int64 count = 2;

    // Severity assigned to issues of this type by the user
    optional LintSeverity severity = 3;

    // The severity of the issue: fatal, or just a warning, etc
    enum LintSeverity {
        // Unknown
        UNKNOWN_SEVERITY = 0;
        // User did not change it from whatever lint set it to
        DEFAULT_SEVERITY = 1;
        // Fatal
        FATAL_SEVERITY = 2;
        // Error
        ERROR_SEVERITY = 3;
        // Warning
        WARNING_SEVERITY = 4;
        // Informational
        INFORMATIONAL_SEVERITY = 5;
        // Ignore (disabled/hidden)
        IGNORE_SEVERITY = 6;
        // Issue is enabled in general, but was suppressed with a local
        // annotation or comment
        SUPPRESSED_LOCALLY = 7;
    }
}

// Performance metrics about this lint analysis - duration, project size, etc
message LintPerformance {
    // time to run lint in micro seconds
    optional int64 analysis_time_ms = 1;
    // number of files in project
    optional int64 file_count = 2;
    // number of gradle projects in session
    optional int64 module_count = 3;
    // number of Java source files in session
    optional int64 java_source_count = 4;
    // number of Kotlin source files in session
    optional int64 kotlin_source_count = 5;
    // number of resource files in session
    optional int64 resource_file_count = 6;
    // number of test soursce files in session. Note that test sources
    // also contribute to the other file counts above.
    optional int64 test_source_count = 7;
    // time to initialize lint projects
    optional int64 initialize_time_ms = 8;
    // time to register custom detectors
    optional int64 register_custom_detectors_time_ms = 9;
    // time to compute the applicable detectors
    optional int64 compute_detectors_time_ms = 10;
    // time to run the first round of checks
    optional int64 check_project_time_ms = 11;
    // time to run any extra phases
    optional int64 extra_phases_time_ms = 12;
    // time to report baseline issues
    optional int64 report_baseline_issues_time_ms = 13;
    // time to dispose projects
    optional int64 dispose_projects_time_ms = 14;
    // time to generate repors
    optional int64 report_generation_time_ms = 15;
}

// A quickfix for lint was invoked: data about issue type, fix type, etc
message LintAction {
    // The issue id is a unique identifier for this type of problem.
    // Examples of issue id's are "HardcodedText" and "NewApi".
    optional string issue_id = 1;

    // Client-side salted, sha256 of the root project path.
    // This exists to allow multiple instant run builds in one project by one
    // user to be correlated.
    //
    // The salt is rotated every 28 days, so it is not a permanent pseudonymous
    // identifier. It is anonymized and is unique per user, but has a 1-N
    // relation.
    optional string project_id = 2;

    // A unique identifier for this quickfix.
    optional string fix_id = 3;

    // Feedback about this lint check if available
    optional LintFeedback lint_feedback = 4;

    // The user has provided feedback about this issue: problems, sentiment, etc
    enum LintFeedback {
        // Something else
        UNKNOWN_FEEDBACK = 0;

        // Lint incorrectly diagnosed the code
        FALSE_POSITIVE = 1;

        // The message is not clear
        UNCLEAR_MESSAGE = 2;

        // I liked this check, thanks
        LOVE_IT = 3;
    }
}

message RunEvent {
    enum Status {
        UNKNOWN_STATUS = 0;
        // The run finished successfully
        SUCCESS = 1;
        // The run finished with an error
        FAIL = 2;
        // The run was aborted mid-way
        ABORT = 3;
    }

    optional Status status = 1;
    // The executor used, from Executor::getId()
    optional string executor = 2;
    // Whether the app is debuggable
    optional bool debuggable = 3;
    // Whether instant run is enabled
    optional bool instant_run_enabled = 4;
    // Whether the apply changes button was used
    optional bool apply_changes = 5;
    // Whether the device dialog was open
    optional bool user_selected_target = 6;
    // Weather a device, like the emulator, was launched
    optional bool launched_devices = 7;
    // How many devices were targeted
    optional int32 device_count = 8;
    // True if this run event started mid-way
    optional bool partial = 9;
    // All the launch tasks executed during deploy
    repeated LaunchTaskDetail launch_task_detail = 10;

    // Timestamps in expected order
    // The run cycle begins
    optional int64 begin_timestamp_ms = 11;
    // The before-run tasks start (i.e. running gradle)
    optional int64 begin_before_run_tasks_timestamp_ms = 12;
    // End of the before-run tasks
    optional int64 end_before_run_tasks_timestamp_ms = 13;
    // Before launching, we must wait for devices
    optional int64 begin_wait_for_device_timestamp_ms = 14;
    // All devices are now ready
    optional int64 end_wait_for_device_timestamp_ms = 15;
    // Launch tasks start being executed
    optional int64 begin_launch_tasks_timestamp_ms = 16;
    // All launch tasks completed
    optional int64 end_launch_tasks_timestamp_ms = 17;
    // The run cycle finished
    optional int64 end_timestamp_ms = 18;

    // Whether the run configuration was set to deploy as instant
    optional bool deployed_as_instant = 19;
    // Whether the run configuration was set to deploy from app bundle
    optional bool deployed_from_bundle = 20;

    // Enum name representing deploy failure reason
    optional string deploy_failure_id = 21;
}

message LaunchTaskDetail {
    // The id of the task
    optional string id = 1;
    // This task starts
    optional int64 start_timestamp_ms = 2;
    // This task ends
    optional int64 end_timestamp_ms = 3;
    // For the tasks that deploy artifacts, their details.
    repeated ArtifactDetail artifact = 4;
    // Thread ID this task is running on
    optional int32 tid = 5;
    // The completion status of the task. This value
    // is populated from several enums in code (using enum.code())
    // interface, each LaunchTask has its own set of error codes with
    // some of them coming from device and being populated here. This is similar
    // to the RunEvent.deploy_failure_id
    optional string status = 6;
}

message StudioRunEvent {
    option deprecated = true;

    enum RunType {
        UNKNOWN = 0;
        RUN = 1;
        DEBUG = 2;
        PROFILE = 3;
    }

    enum SectionType {
        UNKNOWN_SECTION = 0;
        TOTAL = 1;
        STUDIO = 2;
        GRADLE = 3;
        EMULATOR = 4;
        DEPLOY = 5;
    }

    enum EventType {
        NONE = 0;
        START = 1;
        FINISH = 2;
    }

    // mirrors com.android.tools.idea.gradle.util.BuildMode
    enum BuildMode {
        UNKNOWN_BUILD_MODE = 0;

        /** Cleans the project.*/
        CLEAN = 1;

        /** Compiles Java code and invokes Android build tools. */
        ASSEMBLE = 2;

        /** Clean project and then {@link #ASSEMBLE}. */
        REBUILD = 3;

        /** Compiles Java code, in selected modules, without invoking Android
         * build tools. */
        COMPILE_JAVA = 4;

        /** Generate Java source only (e.g. R.java). */
        SOURCE_GEN = 5;

        /** Build project with translation support. */
        ASSEMBLE_TRANSLATE = 6;

        /** Build with the Gradle "bundle" task*/
        BUNDLE = 7;

        /** Build APKS from the Gradle "bundle" task*/
        APK_FROM_BUNDLE = 8;
    }

    enum DeployTask {
        UNKNOWN_TASK = 0;

        DEPLOY_APK = 1;

        DEPLOY_INSTANT_APP = 2;

        HOTSWAP = 3;

        SPLIT_APK_DEPLOY = 4;
    }

    // The run id is a UUID within a single run of Android Studio
    // for tracking a single run through various events
    optional string run_id = 1;

    // The type of "Run" Studio is performing
    optional RunType run_type = 2;

    // The section of the run this event is tracking
    optional SectionType section_type = 3;

    // The type of event: start or end or error
    optional EventType event_type = 4;

    // How long this section took, set when EventType is Finish or Failed
    optional uint32 duration_ms = 5;

    // Set if SectionType = Gradle AND EventType = Start
    optional BuildMode build_mode = 6;

    // Set if EventType = FINISH and SectionType = DEPLOY/TOTAL
    optional bool is_successful = 7;

    // Set if EventType = START and SectionType = DEPLOY
    optional uint32 artifact_count = 8;

    // Set if EventType = START and SectionType = DEPLOY
    optional DeployTask deploy_task = 9;

    // The number of features disabled by the user
    // Set if SectionType = DEPLOY and EventType = START and
    // BuildMode = BUNDLE/APK_FROM_BUNDLE
    optional uint32 disabled_dynamic_features_count = 11;

    // If this Run is using Instant Run, which may use HOTSWAP deploy task
    // but could also use other deploy tasks.
    // Set if SectionType = STUDIO and EventType = FINISH
    optional bool instant_run = 12;

    // If using SplitApkDeployTask and doing a partial install
    // Set if SectionType = DEPLOY and DeployTask = SPLIT_APK_DEPLOY
    optional bool patch_build = 13;

    // If using SplitApkDeployTask and doing a resource only swap that
    // does not restart the app
    // Set if SectionType = DEPLOY and DeployTask = SPLIT_APK_DEPLOY
    optional bool do_not_restart = 14;

    // If the app's debuggable flag is set to true
    // Set if SectionType = TOTAL and EventType = START
    optional bool debuggable = 15;

    // If the deploy target was picked by the user or auto selected by dialog
    // Set if SectionType = STUDIO and EventType = FINISH
    optional bool user_selected_target = 16;

    // Set if EventType = START and SectionType = DEPLOY
    // Details of each artifact being deployed.
    repeated ArtifactDetail artifact_details = 17;

    // Set when EventType = START and SectionType = TOTAL
    // If user clicked the Run button instead of Apply Changes
    optional bool force_coldswap = 18;

    // Set when EventType = START and SectionType = TOTAL
    // If Instant Run setting is enabled
    optional bool instant_run_enabled = 19;
}

message ArtifactDetail {
    // Size of the artifact in bytes.
    optional uint64 size = 1;
}

// Statistics regarding IntelliJ project sizes
message IntellijProjectSizeStats {
    enum FileType {
        UNKNOWN_FILE_TYPE = 0;
        JAVA = 1;
        XML = 2;
        DOT_CLASS = 3;
        KOTLIN = 4;
    }
    // Search scope to decide counted file set
    enum Scope {
        UNKNOWN_SCOPE = 0;
        // Whole project including both user sources and libraries
        ALL = 1;
        // All project libraries i.e. all jar files
        LIBRARY = 2;
    }
    optional FileType type = 1;
    optional Scope scope = 2;
    optional int32 count = 3;
}

// Statistics regarding tool windows
message StudioToolWindowActionStats {
    enum EventType {
        UNKNOWN_EVENT_TYPE = 0;

        REGISTERED_EVENT_TYPE = 1;

        OPEN_EVENT_TYPE = 2;

        CLOSED_EVENT_TYPE = 3;
    }
    // Id of the tool window
    // e.g. 'Assistant'
    optional string tool_window_id = 1;

    optional EventType event_type = 2;
}

// Statistics related to PSD
message PSDEvent {
    // Available PSD generations
    enum PSDGeneration {
        PROJECT_STRUCTURE_DIALOG_GENERATION_UNKNOWN = 0;
        // Original PSD generation
        PROJECT_STRUCTURE_DIALOG_GENERATION_001 = 1;
        // "New PSD", use numbers just in case we get even a newer generation
        PROJECT_STRUCTURE_DIALOG_GENERATION_002 = 2;
    }
    // Available left Configurables
    enum PSDLeftConfigurable {
        PROJECT_STRUCTURE_DIALOG_LEFT_CONFIGURABLE_UNKNOWN = 0;
        // SDK
        PROJECT_STRUCTURE_DIALOG_LEFT_CONFIGURABLE_SDK = 1;
        // Project
        PROJECT_STRUCTURE_DIALOG_LEFT_CONFIGURABLE_PROJECT = 2;
        // Any service
        PROJECT_STRUCTURE_DIALOG_LEFT_CONFIGURABLE_SERVICE = 3;
        // Any module on version 1
        PROJECT_STRUCTURE_DIALOG_LEFT_CONFIGURABLE_MODULE = 4;
        // Variables
        PROJECT_STRUCTURE_DIALOG_LEFT_CONFIGURABLE_VARIABLES = 100;
        // Modules on version 2
        PROJECT_STRUCTURE_DIALOG_LEFT_CONFIGURABLE_MODULES = 101;
        // Dependencies
        PROJECT_STRUCTURE_DIALOG_LEFT_CONFIGURABLE_DEPENDENCIES = 102;
        // Build variants
        PROJECT_STRUCTURE_DIALOG_LEFT_CONFIGURABLE_BUILD_VARIANTS = 103;
        // Suggestions
        PROJECT_STRUCTURE_DIALOG_LEFT_CONFIGURABLE_SUGGESTIONS = 104;
    }
    // Top tabs that can be selected in the models
    enum PSDTopTab {
        PROJECT_STRUCTURE_DIALOG_TOP_TAB_UNKNOWN = 0;
        // Information
        PROJECT_STRUCTURE_DIALOG_TOP_TAB_INFORMATION = 1;
        // Properties
        PROJECT_STRUCTURE_DIALOG_TOP_TAB_PROPERTIES = 2;
        // Signing
        PROJECT_STRUCTURE_DIALOG_TOP_TAB_SIGNING = 3;
        // Flavors
        PROJECT_STRUCTURE_DIALOG_TOP_TAB_FLAVORS = 4;
        // Build types
        PROJECT_STRUCTURE_DIALOG_TOP_TAB_BUILD_TYPES = 5;
        // Dependencies
        PROJECT_STRUCTURE_DIALOG_TOP_TAB_DEPENDENCIES = 6;
        // Default Config
        PROJECT_STRUCTURE_DIALOG_TOP_TAB_DEFAULT_CONFIG = 100;
        // Signing Configs
        PROJECT_STRUCTURE_DIALOG_TOP_TAB_SIGNING_CONFIGS = 101;
    }
    // Fields that can be modified
    enum PSDField {
        PROJECT_STRUCTURE_DIALOG_FIELD_UNKNOWN = 0;
        // From SDK Location
        PROJECT_STRUCTURE_DIALOG_FIELD_SDK_LOCATION_ANDROID_SDK_LOCATION = 20;
        PROJECT_STRUCTURE_DIALOG_FIELD_SDK_LOCATION_JDK_LOCATION = 21;
        PROJECT_STRUCTURE_DIALOG_FIELD_SDK_LOCATION_ANDROID_NDK_LOCATION = 22;
        // From Project
        PROJECT_STRUCTURE_DIALOG_FIELD_PROJECT_GRADLE_VERSION = 40;
        PROJECT_STRUCTURE_DIALOG_FIELD_PROJECT_ANDROID_PLUGIN_VERSION = 41;
        PROJECT_STRUCTURE_DIALOG_FIELD_PROJECT_ANDROID_PLUGIN_REPOSITORY = 42;
        PROJECT_STRUCTURE_DIALOG_FIELD_PROJECT_DEFAULT_LIBRARY_REPOSITORY = 43;
        // From Module
        //   From Information tab (there are no fileds, only a message)
        //   From Propertires tab
        PROJECT_STRUCTURE_DIALOG_FIELD_MODULE_PROPERTIES_COMPILE_SDK_VERSION =
                120;
        PROJECT_STRUCTURE_DIALOG_FIELD_MODULE_PROPERTIES_BUILD_TOLS_VERSION =
                121;
        PROJECT_STRUCTURE_DIALOG_FIELD_MODULE_PROPERTIES_LIBRARY_REPOSITORY =
                122;
        PROJECT_STRUCTURE_DIALOG_FIELD_MODULE_PROPERTIES_IGNORE_ASSETS_PATTERN =
                123;
        PROJECT_STRUCTURE_DIALOG_FIELD_MODULE_PROPERTIES_INCREMENTAL_DEX = 124;
        PROJECT_STRUCTURE_DIALOG_FIELD_MODULE_PROPERTIES_SOURCE_COMPATIBILITY =
                125;
        PROJECT_STRUCTURE_DIALOG_FIELD_MODULE_PROPERTIES_TARGET_COMPATIBILITY =
                126;
        //   From Signing tab
        PROJECT_STRUCTURE_DIALOG_FIELD_MODULE_SIGNING_NAME = 140;
        PROJECT_STRUCTURE_DIALOG_FIELD_MODULE_SIGNING_KEY_ALIAS = 141;
        PROJECT_STRUCTURE_DIALOG_FIELD_MODULE_SIGNING_KEY_PASSWORD = 142;
        PROJECT_STRUCTURE_DIALOG_FIELD_MODULE_SIGNING_STORE_FILE = 143;
        PROJECT_STRUCTURE_DIALOG_FIELD_MODULE_SIGNING_STORE_PASSWORD = 144;
        //   From Flavors tab
        PROJECT_STRUCTURE_DIALOG_FIELD_MODULE_FLAVOR_NAME = 160;
        PROJECT_STRUCTURE_DIALOG_FIELD_MODULE_FLAVOR_APPLICATION_ID = 161;
        PROJECT_STRUCTURE_DIALOG_FIELD_MODULE_FLAVOR_PROGUARD_FILE = 162;
        PROJECT_STRUCTURE_DIALOG_FIELD_MODULE_FLAVOR_SIGNING_CONFIG = 163;
        PROJECT_STRUCTURE_DIALOG_FIELD_MODULE_FLAVOR_TARGET_SDK_VERSION = 164;
        PROJECT_STRUCTURE_DIALOG_FIELD_MODULE_FLAVOR_TEST_INSTRUMENTATION_RUNNER =
                165;
        PROJECT_STRUCTURE_DIALOG_FIELD_MODULE_FLAVOR_TEST_APPLICATION_ID = 166;
        PROJECT_STRUCTURE_DIALOG_FIELD_MODULE_FLAVOR_VERSION_CODE = 167;
        PROJECT_STRUCTURE_DIALOG_FIELD_MODULE_FLAVOR_VERSION_NAME = 168;
        PROJECT_STRUCTURE_DIALOG_FIELD_MODULE_FLAVOR_VERSION_NAME_SUFFIX = 169;
        //   From Build Types tab
        PROJECT_STRUCTURE_DIALOG_FIELD_MODULE_BUILDTYPE_NAME = 180;
        PROJECT_STRUCTURE_DIALOG_FIELD_MODULE_BUILDTYPE_DEBUGGABLE = 181;
        PROJECT_STRUCTURE_DIALOG_FIELD_MODULE_BUILDTYPE_JNI_DEBUGGABLE = 182;
        PROJECT_STRUCTURE_DIALOG_FIELD_MODULE_BUILDTYPE_SIGNING_CONFIG = 183;
        PROJECT_STRUCTURE_DIALOG_FIELD_MODULE_BUILDTYPE_RENDERSCRIPT_DEBUGGABLE =
                184;
        PROJECT_STRUCTURE_DIALOG_FIELD_MODULE_BUILDTYPE_RENDERSCRIPT_OPTIM_LEVEL =
                185;
        PROJECT_STRUCTURE_DIALOG_FIELD_MODULE_BUILDTYPE_MINIFY_ENABLED = 186;
        PROJECT_STRUCTURE_DIALOG_FIELD_MODULE_BUILDTYPE_PSEUDO_LOCAL_ENABLED =
                187;
        PROJECT_STRUCTURE_DIALOG_FIELD_MODULE_BUILDTYPE_PROGUARD_FILE = 188;
        PROJECT_STRUCTURE_DIALOG_FIELD_MODULE_BUILDTYPE_APPLICATION_ID_SUFFIX =
                189;
        PROJECT_STRUCTURE_DIALOG_FIELD_MODULE_BUILDTYPE_VERSION_NAME_SUFFIX =
                190;
        PROJECT_STRUCTURE_DIALOG_FIELD_MODULE_BUILDTYPE_ZIP_ALLIGN_ENABLED =
                191;
        //   From Dependencies tab
        PROJECT_STRUCTURE_DIALOG_FIELD_MODULE_DEPENDENCIES_DEPENDENCY = 200;
        PROJECT_STRUCTURE_DIALOG_FIELD_MODULE_DEPENDENCIES_SCOPE = 201;
        // From Variables
        PROJECT_STRUCTURE_DIALOG_FIELD_VARIABLES_NAME = 300;
        PROJECT_STRUCTURE_DIALOG_FIELD_VARIABLES_VALUE = 301;
        // From Modules
        //   From Default Config
        PROJECT_STRUCTURE_DIALOG_FIELD_MODULES_DEFAULTCONFIG_APPLICATION_ID =
                400;
        PROJECT_STRUCTURE_DIALOG_FIELD_MODULES_DEFAULTCONFIG_TARGET_SDK_VERSION =
                401;
        PROJECT_STRUCTURE_DIALOG_FIELD_MODULES_DEFAULTCONFIG_MIN_SDK_VERSION =
                402;
        PROJECT_STRUCTURE_DIALOG_FIELD_MODULES_DEFAULTCONFIG_MAX_SDK_VERSION =
                403;
        PROJECT_STRUCTURE_DIALOG_FIELD_MODULES_DEFAULTCONFIG_SIGNING_CONFIG =
                404;
        PROJECT_STRUCTURE_DIALOG_FIELD_MODULES_DEFAULTCONFIG_PROGUARD_FILES =
                405;
        PROJECT_STRUCTURE_DIALOG_FIELD_MODULES_DEFAULTCONFIG_MANIFEST_PLACEHOLDERS =
                406;
        PROJECT_STRUCTURE_DIALOG_FIELD_MODULES_DEFAULTCONFIG_MULTI_DEX_ENABLED =
                407;
        PROJECT_STRUCTURE_DIALOG_FIELD_MODULES_DEFAULTCONFIG_TEST_INSTRUMENTATION_RUNNER_CLASS_NAME =
                408;
        PROJECT_STRUCTURE_DIALOG_FIELD_MODULES_DEFAULTCONFIG_TEST_INSTRUMENTATION_RUNNER_ARGUMENTS_KEY =
                409;
        PROJECT_STRUCTURE_DIALOG_FIELD_MODULES_DEFAULTCONFIG_TEST_INSTRUMENTATION_RUNNER_ARGUMENTS_VALUE =
                410;
        PROJECT_STRUCTURE_DIALOG_FIELD_MODULES_DEFAULTCONFIG_TEST_APPLICATION_ID =
                411;
        PROJECT_STRUCTURE_DIALOG_FIELD_MODULES_DEFAULTCONFIG_VERSION_CODE = 412;
        PROJECT_STRUCTURE_DIALOG_FIELD_MODULES_DEFAULTCONFIG_VERSION_NAME = 413;
        //   From Signing Configs
        PROJECT_STRUCTURE_DIALOG_FIELD_MODULES_SIGNINGCONFIGS_NAME = 420;
        PROJECT_STRUCTURE_DIALOG_FIELD_MODULES_SIGNINGCONFIGS_STORE_FILE = 421;
        PROJECT_STRUCTURE_DIALOG_FIELD_MODULES_SIGNINGCONFIGS_STORE_PASSWORD =
                422;
        PROJECT_STRUCTURE_DIALOG_FIELD_MODULES_SIGNINGCONFIGS_KEY_ALIAS = 423;
        PROJECT_STRUCTURE_DIALOG_FIELD_MODULES_SIGNINGCONFIGS_KEY_PASSWORD =
                424;
        // From Dependencies
        PROJECT_STRUCTURE_DIALOG_FIELD_DEPENDENCIES_REQUESTED_VERSION = 500;
        // From Build Variants
        //   From Build Types
        PROJECT_STRUCTURE_DIALOG_FIELD_BUILDVARIANTS_BUILDTYPES_DEBUGGABLE =
                600;
        PROJECT_STRUCTURE_DIALOG_FIELD_BUILDVARIANTS_BUILDTYPES_JNI_DEBUGGABLE =
                601;
        PROJECT_STRUCTURE_DIALOG_FIELD_BUILDVARIANTS_BUILDTYPES_RENDERSCRIPT_DEBUGGABLE =
                602;
        PROJECT_STRUCTURE_DIALOG_FIELD_BUILDVARIANTS_BUILDTYPES_RENDERSCRIPT_OPTIMIZATION_LEVEL =
                603;
        PROJECT_STRUCTURE_DIALOG_FIELD_BUILDVARIANTS_BUILDTYPES_SIGNING_CONFIG =
                604;
        PROJECT_STRUCTURE_DIALOG_FIELD_BUILDVARIANTS_BUILDTYPES_PROGUARD_FILES =
                605;
        PROJECT_STRUCTURE_DIALOG_FIELD_BUILDVARIANTS_BUILDTYPES_MANIFEST_PLACEHOLDERS =
                606;
        PROJECT_STRUCTURE_DIALOG_FIELD_BUILDVARIANTS_BUILDTYPES_MINIFY_ENABLED =
                607;
        PROJECT_STRUCTURE_DIALOG_FIELD_BUILDVARIANTS_BUILDTYPES_MULTI_DEX_ENABLED =
                608;
        PROJECT_STRUCTURE_DIALOG_FIELD_BUILDVARIANTS_BUILDTYPES_APPLICATIOND_ID_SUFFIX =
                609;
        PROJECT_STRUCTURE_DIALOG_FIELD_BUILDVARIANTS_BUILDTYPES_VERSION_NAME_SUFFIX =
                610;
        PROJECT_STRUCTURE_DIALOG_FIELD_BUILDVARIANTS_BUILDTYPES_ZIP_ALIGN_ENABLED =
                611;
        //   From Flavors
        PROJECT_STRUCTURE_DIALOG_FIELD_BUILDVARIANTS_FLAVORS_DIMENSION = 620;
        PROJECT_STRUCTURE_DIALOG_FIELD_BUILDVARIANTS_FLAVORS_APPLICATION_ID =
                621;
        PROJECT_STRUCTURE_DIALOG_FIELD_BUILDVARIANTS_FLAVORS_TARGET_SDK_VERSION =
                622;
        PROJECT_STRUCTURE_DIALOG_FIELD_BUILDVARIANTS_FLAVORS_MIN_SDK_VERSION =
                623;
        PROJECT_STRUCTURE_DIALOG_FIELD_BUILDVARIANTS_FLAVORS_MAX_SDK_VERSION =
                624;
        PROJECT_STRUCTURE_DIALOG_FIELD_BUILDVARIANTS_FLAVORS_SIGNING_CONFIG =
                625;
        PROJECT_STRUCTURE_DIALOG_FIELD_BUILDVARIANTS_FLAVORS_PROGUARD_FILES =
                626;
        PROJECT_STRUCTURE_DIALOG_FIELD_BUILDVARIANTS_FLAVORS_MANIFEST_PLACEHOLDERS =
                627;
        PROJECT_STRUCTURE_DIALOG_FIELD_BUILDVARIANTS_FLAVORS_MULTI_DEX_ENABLED =
                628;
        PROJECT_STRUCTURE_DIALOG_FIELD_BUILDVARIANTS_FLAVORS_TEST_INSTRUMENTATION_RUNNER_CLASS_NAME =
                629;
        PROJECT_STRUCTURE_DIALOG_FIELD_BUILDVARIANTS_FLAVORS_TEST_INSTRUMENTATION_RUNNER_ARGUMENTS_KEY =
                630;
        PROJECT_STRUCTURE_DIALOG_FIELD_BUILDVARIANTS_FLAVORS_TEST_INSTRUMENTATION_RUNNER_ARGUMENTS_VALUE =
                631;
        PROJECT_STRUCTURE_DIALOG_FIELD_BUILDVARIANTS_FLAVORS_TEST_APPLICATION_ID =
                632;
        PROJECT_STRUCTURE_DIALOG_FIELD_BUILDVARIANTS_FLAVORS_VERSION_CODE = 633;
        PROJECT_STRUCTURE_DIALOG_FIELD_BUILDVARIANTS_FLAVORS_VERSION_NAME = 634;
        // From Suggestions
    }

    // Repository usage statistics in PSD.
    message PSDRepositoryUsage {
        // Types of repositories that can be searched.
        enum PSDRepository {
            PROJECT_STRUCTURE_DIALOG_REPOSITORY_UNKNOWN = 0;
            PROJECT_STRUCTURE_DIALOG_REPOSITORY_GOOGLE = 1;
            PROJECT_STRUCTURE_DIALOG_REPOSITORY_MAVEN_CENTRAL = 2;
            PROJECT_STRUCTURE_DIALOG_REPOSITORY_JCENTER = 3;
            PROJECT_STRUCTURE_DIALOG_REPOSITORY_LOCAL = 4;
            PROJECT_STRUCTURE_DIALOG_REPOSITORY_OTHER = 5;
        }
        // The repository being accessed.
        optional PSDRepository repository = 1;
        // How long did it take to search the repository for a specific library
        // from the user's perspective. Some repositories like Google's one
        // requires multiple files to be fetched to complete the search.
        optional uint64 duration_ms = 2;
    }

    // What PSD generation is used?
    optional PSDGeneration generation = 1;
    // Left Configurable from which the event was created
    optional PSDLeftConfigurable left_configurable = 2;
    // Tab from which the event is generated
    optional PSDTopTab top_tab = 3;
    // How long was PSD open?
    optional uint64 duration_ms = 4;
    // List of fields that were modified
    repeated PSDField modified_fields = 5;
    // Repositories searched.
    repeated PSDRepositoryUsage repositories_searched = 6;
}

// UserSentiment describes how users feel about the product.
message UserSentiment {
    // does the user feel positive or negative about the product at this time?
    optional SentimentState state = 1;
    // in our popup question the user can indicate a satisfaction level.
    optional SatisfactionLevel level = 2;

    enum SentimentState {
        UNKNOWN_SENTIMENT_STATE = 0;
        POSITIVE = 1;
        NEGATIVE = 2;
        // The user is feeling strong enough about the issue to start filing a
        // bug.
        FILE_BUG = 3;
        // We popped up a question dialog on what the user's sentiment is
        // instead of them chosing to submit feedback themselves
        POPUP_QUESTION = 4;
    }

    enum SatisfactionLevel {
        UNKNOWN_SATISFACTION_LEVEL = 0;
        VERY_DISSATISFIED = 1;
        DISSATISFIED = 2;
        NEUTRAL = 3;
        SATISFIED = 4;
        VERY_SATISFIED = 5;
    }
}

// Detailed info about emulator boot up.
message EmulatorBootInfo {
    enum BootStatus {
        UNKNOWN_STATUS = 0;
        BOOT_COMPLETED = 1;
        BOOT_FAILED = 2;
    }
    // Outcome of the emulator boot.
    optional BootStatus boot_status = 1;
    // How long it took to boot, either successfully or not.
    optional uint64 duration_ms = 2;
}

// Reports information about how users invoke available dialogs.
message DialogStats {
    enum DialogState {
        UNKNOWN_DIALOG_STATE = 0;
        SHOW = 1;
        SELECT = 2;
        APPLY = 3;
        RESET = 4;
        CLOSE = 5;
    }
    // java class name (our code, not customer) of the Dialog reported on
    // e.g. ' com.intellij.openapi.options.newEditor.SettingsDialog'
    optional string dialog_class_name = 1;
    // State the dialog is transitioning to.
    optional DialogState state = 2;
}

// Data Binding metrics
message DataBindingEvent {
    // The detailed type of this event.
    optional EventType type = 1;

    // The context in which this event was triggered.
    optional DataBindingContext context = 2;

    // Set if |type| is |DATA_BINDING_BUILD_EVENT| or |DATA_BINDING_SYNC_EVENT|
    optional DataBindingPollMetadata poll_metadata = 3;

    // Type of data binding event
    enum EventType {
        UNKNOWN_TYPE = 0;

        /// Polling events
        // Triggered when a gradle sync happens
        DATA_BINDING_SYNC_EVENT = 1;
        // Triggered when a build happens
        DATA_BINDING_BUILD_EVENT = 2;

        /// User initiated events
        // Completion related events
        DATA_BINDING_COMPLETION_SUGGESTED = 101;
        DATA_BINDING_COMPLETION_ACCEPTED = 102;
        DATA_BINDING_COMPLETION_DECLINED = 103;
    }

    // Used to denote the context in which data binding events are triggered
    enum DataBindingContext {
        UNKNOWN_CONTEXT = 0;

        // Data binding expression of the format @{() -> obj.func()}
        DATA_BINDING_CONTEXT_LAMBDA = 1;

        // Data binding expression of the format @{obj::func}
        DATA_BINDING_CONTEXT_METHOD_REFERENCE = 2;

        // Data binding xml tags. For example <variable> tag.
        DATA_BINDING_CONTEXT_XML_TAG = 3;
    }

    // All of the stats we actively poll for
    message DataBindingPollMetadata {
        /// These are set when the message is a |DATA_BINDING_SYNC_EVENT|
        // Whether user enabled data binding in gradle file.
        optional bool data_binding_enabled = 1;

        /// These are set when the message is a |DATA_BINDING_BUILD_EVENT|
        // # of data binding layout xmls
        optional uint32 layout_xml_count = 2;

        // # of data binding imports
        optional uint32 import_count = 3;

        // # of data binding variables
        optional uint32 variable_count = 4;

        // # of data binding expressions in the xml
        optional uint32 expression_count = 5;

        // # of data binding related errors generated by compiler
        optional uint32 error_count = 6;

        // Observable type metrics
        optional ObservableMetrics observable_metrics = 101;

        // Binding adapter metrics
        optional BindingAdapterMetrics binding_adapter_metrics = 102;

        // Live Data metrics
        optional LiveDataMetrics live_data_metrics = 103;

        message ObservableMetrics {
            // # of observable primitives used
            optional uint32 primitive_count = 1;

            // # of observable collections
            optional uint32 collection_count = 2;

            // # of user defined observable objects
            optional uint32 observable_object_count = 3;
        }

        message BindingAdapterMetrics {
            // # of user defined adapters
            optional uint32 adapter_count = 1;

            // # of references to user defined adapters in layout xml
            optional uint32 adapter_reference_count = 2;
        }

        message LiveDataMetrics {
            // # of live data objects
            optional uint32 live_data_object_count = 1;
        }
    }
}

enum EditorFileType {
    UNKNOWN = 0;
    JAVA = 1;
    KOTLIN = 2;
    XML = 3;
    GROOVY = 4;
    PROPERTIES = 5;
    JSON = 6;
    KOTLIN_SCRIPT = 7;  // .kts
    NATIVE = 8;         // .c, .cpp, .h, etc.
}

message TypingLatencyStats {
    message LatencyRecord {
        optional EditorFileType file_type = 1;
        // Total number of keys typed.
        optional int64 total_keys_typed = 2;
        // Sum of latency for all keys typed.
        optional int64 total_latency_ms = 3;
        // Max latency recorded for a single key typed.
        optional int64 max_latency_ms = 4;
        // Full latency histogram.
        optional Histogram histogram = 5;
    }
    // Per-file-type latency stats.
    repeated LatencyRecord latency_records = 1;
}

message EditorHighlightingStats {
    message Stats {
        optional EditorFileType file_type = 1;
        // Highlighting latencies in milliseconds.
        optional Histogram histogram = 2;
    }
    repeated Stats by_file_type = 1;
}

// Details of events relating to the Android Studio Patch Updater
message StudioPatchUpdaterEvent {
    // Removed as uses reserved words when building with mingw
}

// Event related to the resource manager
message ResourceManagerEvent {
    optional Kind kind = 1;

    optional ResourceType resource_type = 2;

    enum Kind {
        UNKNOWN_EVENT_KIND = 0;

        // Resource Manager tool window is openend
        TOOL_WINDOW_OPEN = 1;

        // Asset added pressing the "Import Drawable" action
        ASSET_ADDED_VIA_BUTTON = 2;

        // Asset added using Drag and Drop on the resource manager
        ASSET_ADDED_VIA_DND = 3;

        // User open the view showing the different version of a resource
        DETAIL_VIEW_OPENED = 4;

        // A resource has been opened via the resource manager
        ASSET_OPENED = 5;

        // List mode has been changed to grid or list
        LIST_MODE_CHANGED = 6;

        // User shows or hide libraries assets
        LIBRARIES_SHOWN = 7;
        LIBRARIES_HIDDEN = 8;

        // A density indicator was present in the imported file
        DENSITY_INFERED = 9;

        // Drop events
        DROP_ON_XML_BLANK_SPACE = 10;
        DROP_ON_XML_TAG = 11;
        DROP_ON_XML_ATTRIBUTE = 12;
        DROP_ON_LAYOUT_VIEW = 13;
        DROP_ON_LAYOUT_VIEWGROUP = 14;

        // Default drop type when the target does not recognize the resource url
        // type
        DROP_AS_TEXT = 15;

        // When user tries to import more resources than the supported number
        IMPORT_LIMIT_REACHED = 16;
    }

    // The type of the resource. It could be an Android type (e.g drawable)
    // or an external type (e.g SVG, PNG)
    enum ResourceType {
        UNKNOWN = 0;
        DRAWABLE = 1;
        COLOR = 2;
        LAYOUT = 3;
        STRING = 4;
        FONT = 5;
        SVG = 6;
        RASTER = 7;
    }
}

message IdePluginInfo {
    // The set of plugins enabled for the current session.
    repeated IdePlugin plugins = 1;
}

message IdePlugin {
    // Unique ID (e.g., "org.jetbrains.kotlin").
    optional string id = 1;
    // Version (e.g., "1.3.21-release-Studio3.4-1").
    optional string version = 2;
    // Whether this plugin (in its current version) came bundled with Studio.
    optional bool bundled = 3;
}

// Information about the status of Windows Defender, which can have a
// significant impact on build speed. We check whether realtime scanning is
// enabled, and if so, whether several important directories are excluded from
// scanning. This message is sent once per project, since the project root is
// one such directory.
message WindowsDefenderStatus {
    // Overall status of Windows Defender
    optional Status status = 1;
    // Whether the project root directory is excluded from scanning.
    optional bool project_dir_excluded = 2;

    // Status of Windows Defender - either scanning is disabled, or all, some,
    // or none of the important directories are excluded, or there was some
    // problem determining the status.
    enum Status {
        UNKNOWN_STATUS = 0;
        SCANNING_DISABLED = 1;
        ALL_EXCLUDED = 2;
        SOME_EXCLUDED = 3;
        NONE_EXCLUDED = 4;
    }
}<|MERGE_RESOLUTION|>--- conflicted
+++ resolved
@@ -1588,15 +1588,11 @@
         UX_TEST_2024 = 110;
         GUEST_ANGLE = 111;
         ANDROID_VIRTUALIZATION_FRAMEWORK = 112;
-<<<<<<< HEAD
+        BYPASS_VULKAN_DEVICE_FEATURE_OVERRIDES = 113;
         // Intentional gap to avoid merge conflicts.
         VIRTIO_DUAL_MODE_MOUSE = 131;
         DUAL_MODE_MOUSE_DISPLAY_HOST_CURSOR = 132;
-        // Next tag: 113
-=======
-        BYPASS_VULKAN_DEVICE_FEATURE_OVERRIDES = 113;
         // Next tag: 114
->>>>>>> 2fc1ed91
     }
     // Which features were enabled by default or through the server-side config.
     repeated EmulatorFeatureFlag attempted_enabled_feature_flags = 1;
