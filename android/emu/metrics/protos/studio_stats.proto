--- conflicted
+++ resolved
@@ -1589,16 +1589,12 @@
         GUEST_ANGLE = 111;
         ANDROID_VIRTUALIZATION_FRAMEWORK = 112;
         BYPASS_VULKAN_DEVICE_FEATURE_OVERRIDES = 113;
-<<<<<<< HEAD
+        VULKAN_DEBUG_UTILS = 114;
+        VULKAN_COMMAND_BUFFER_CHECKPOINTS = 115;
         // Intentional gap to avoid merge conflicts.
         VIRTIO_DUAL_MODE_MOUSE = 131;
         DUAL_MODE_MOUSE_DISPLAY_HOST_CURSOR = 132;
-        // Next tag: 114
-=======
-        VULKAN_DEBUG_UTILS = 114;
-        VULKAN_COMMAND_BUFFER_CHECKPOINTS = 115;
-        // Next tag: 116
->>>>>>> 6a2d75af
+        // Next tag: 133
     }
     // Which features were enabled by default or through the server-side config.
     repeated EmulatorFeatureFlag attempted_enabled_feature_flags = 1;
