--- conflicted
+++ resolved
@@ -1573,15 +1573,12 @@
         VULKAN_ALLOCATE_HOST_MEMORY = 107;
         DEVICE_KEYBOARD_QT_RAW_INPUT = 108;
         UWB = 109;
-        GUEST_ANGLE = 110;
-<<<<<<< HEAD
-        UX_TEST_2024 = 111;
-        VIRTIO_DUAL_MODE_MOUSE = 112;
+        UX_TEST_2024 = 110;
+        GUEST_ANGLE = 111;
+        ANDROID_VIRTUALIZATION_FRAMEWORK = 112;
+        // Intentional gap to avoid merge conflicts.
+        VIRTIO_DUAL_MODE_MOUSE = 131;
         // Next tag: 113
-=======
-        ANDROID_VIRTUALIZATION_FRAMEWORK = 111;
-        // Next tag: 111
->>>>>>> 87961477
     }
     // Which features were enabled by default or through the server-side config.
     repeated EmulatorFeatureFlag attempted_enabled_feature_flags = 1;
