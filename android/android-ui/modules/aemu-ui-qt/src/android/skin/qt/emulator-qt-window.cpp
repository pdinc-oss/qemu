/* Copyright (C) 2015-2017 The Android Open Source Project
 **
 ** This software is licensed under the terms of the GNU General Public
 ** License version 2, as published by the Free Software Foundation, and
 ** may be copied, distributed, and modified under those terms.
 **
 ** This program is distributed in the hope that it will be useful,
 ** but WITHOUT ANY WARRANTY; without even the implied warranty of
 ** MERCHANTABILITY or FITNESS FOR A PARTICULAR PURPOSE.  See the
 ** GNU General Public License for more details.
 */

#include "android/skin/qt/emulator-qt-window.h"

#include "aemu/base/Optional.h"
#include "aemu/base/async/ThreadLooper.h"
#include "aemu/base/files/PathUtils.h"
#include "aemu/base/memory/LazyInstance.h"
#include "aemu/base/memory/ScopedPtr.h"
#include "aemu/base/synchronization/Lock.h"
#include "aemu/base/system/Win32Utils.h"
#include "aemu/base/threads/Async.h"
#include "android/android.h"
#include "android/avd/info.h"
#include "android/base/system/System.h"
#include "android/cmdline-option.h"
#include "android/console.h"
#include "android/cpu_accelerator.h"
#include "android/crashreport/CrashReporter.h"
#include "android/emulation/control/user_event_agent.h"
#include "android/emulator-window.h"
#include "android/hw-sensors.h"
#include "android/metrics/DependentMetrics.h"
#include "android/metrics/PeriodicReporter.h"
#include "android/multitouch-screen.h"
#include "android/opengl/gpuinfo.h"
#include "android/skin/EmulatorSkin.h"
#include "android/skin/event.h"
#include "android/skin/keycode.h"
#include "android/skin/qt/FramelessDetector.h"
#include "android/skin/qt/QtLooper.h"
#include "android/skin/qt/event-serializer.h"
#include "android/skin/qt/extended-pages/common.h"
#include "android/skin/qt/extended-pages/microphone-page.h"
#include "android/skin/qt/extended-pages/multi-display-page.h"
#include "android/skin/qt/extended-pages/settings-page.h"
#include "android/skin/qt/extended-pages/snapshot-page.h"
#include "android/skin/qt/extended-pages/snapshot-page-grpc.h"
#include "android/skin/qt/extended-pages/telephony-page.h"
#include "android/skin/qt/qt-settings.h"
#include "android/skin/qt/screen-mask.h"
#include "android/skin/qt/winsys-qt.h"
#include "android/skin/rect.h"
#include "android/skin/winsys.h"
#include "android/snapshot/Snapshotter.h"
#include "snapshot/common.h"
#include "android/test/checkboot.h"
#include "android/ui-emu-agent.h"
#include "android/utils/eintr_wrapper.h"
#include "android/utils/filelock.h"
#include "android/utils/x86_cpuid.h"
#include "android/virtualscene/TextureUtils.h"
#include "android/skin/qt/car-cluster-window.h"
#include "android/skin/qt/extended-pages/car-cluster-connector/car-cluster-connector.h"
#include "android/skin/qt/multi-display-widget.h"
#include "android_modem_v2.h"
#include "host-common/FeatureControl.h"
#include "host-common/Features.h"
#include "host-common/crash-handler.h"
#include "host-common/feature_control.h"
#include "host-common/multi_display_agent.h"
#include "host-common/opengl/emugl_config.h"
#include "host-common/MultiDisplay.h"
#include "studio_stats.pb.h"

#define DEBUG 1

#if DEBUG
#include "android/utils/debug.h"
#define D(...) VERBOSE_PRINT(surface, __VA_ARGS__)
#else
#define D(...) ((void)0)
#endif

#include <QBitmap>
#include <QCheckBox>
#include <QCursor>
#include <Qt>
#include <QInputDevice>
#include <QFileDialog>
#include <QIcon>
#include <QLabel>
#include <QMouseEvent>
#include <QPainter>
#include <QPixmap>
#include <QProgressBar>
#include <QPushButton>
#include <QScreen>
#include <QScrollBar>
#include <QSemaphore>
#include <QSettings>
#include <QTabletEvent>
#include <QToolTip>
#include <QTouchEvent>
#include <QWindow>
#include <QtCore>
#include <QtMath>

#ifdef _WIN32
#include <io.h>
#else
#ifndef _MSC_VER
#include <unistd.h>
#endif
#endif

#include <algorithm>
#include <array>
#include <cmath>
#include <string>
#include <string_view>
#include <unordered_map>
#include <vector>

#ifdef __linux__
// This include needs to be after all the Qt includes
// because it defines macros/types that conflict with
// qt's own macros/types.
#elif defined(__APPLE__)
#include "android/skin/qt/mac-native-window.h"
#else  // windows
#include <windows.h>
#endif

using android::base::AutoLock;
using android::base::c_str;
using android::base::kNullopt;
using android::base::LazyInstance;
using android::base::Lock;
using android::base::makeOptional;
using android::base::PathUtils;
using android::base::ScopedCPtr;
using android::base::System;
using android::crashreport::CrashReporter;
using android::emulation::ApkInstaller;
using android::emulation::FilePusher;
using android::virtualscene::TextureUtils;

namespace {

#define QT_TO_LINUX_KEY(x, y) \
    { Qt::Key_##x, LINUX_KEY_##y }
#define QT_LINUX_SAME_KEY(x) QT_TO_LINUX_KEY(x, x)

const std::unordered_map<int, int> QT_TO_LINUX_KEYCODE_BASE{
        QT_TO_LINUX_KEY(Left, LEFT),
        QT_TO_LINUX_KEY(Right, RIGHT),
        QT_TO_LINUX_KEY(Up, UP),
        QT_TO_LINUX_KEY(Down, DOWN),
        QT_LINUX_SAME_KEY(0),
        QT_LINUX_SAME_KEY(1),
        QT_LINUX_SAME_KEY(2),
        QT_LINUX_SAME_KEY(3),
        QT_LINUX_SAME_KEY(4),
        QT_LINUX_SAME_KEY(5),
        QT_LINUX_SAME_KEY(6),
        QT_LINUX_SAME_KEY(7),
        QT_LINUX_SAME_KEY(8),
        QT_LINUX_SAME_KEY(9),
        QT_LINUX_SAME_KEY(F1),
        QT_LINUX_SAME_KEY(F2),
        QT_LINUX_SAME_KEY(F3),
        QT_LINUX_SAME_KEY(F4),
        QT_LINUX_SAME_KEY(F5),
        QT_LINUX_SAME_KEY(F6),
        QT_LINUX_SAME_KEY(F7),
        QT_LINUX_SAME_KEY(F8),
        QT_LINUX_SAME_KEY(F9),
        QT_LINUX_SAME_KEY(F10),
        QT_LINUX_SAME_KEY(F11),
        QT_LINUX_SAME_KEY(F12),
        QT_LINUX_SAME_KEY(A),
        QT_LINUX_SAME_KEY(B),
        QT_LINUX_SAME_KEY(C),
        QT_LINUX_SAME_KEY(D),
        QT_LINUX_SAME_KEY(E),
        QT_LINUX_SAME_KEY(F),
        QT_LINUX_SAME_KEY(G),
        QT_LINUX_SAME_KEY(H),
        QT_LINUX_SAME_KEY(I),
        QT_LINUX_SAME_KEY(J),
        QT_LINUX_SAME_KEY(K),
        QT_LINUX_SAME_KEY(L),
        QT_LINUX_SAME_KEY(M),
        QT_LINUX_SAME_KEY(N),
        QT_LINUX_SAME_KEY(O),
        QT_LINUX_SAME_KEY(P),
        QT_LINUX_SAME_KEY(Q),
        QT_LINUX_SAME_KEY(R),
        QT_LINUX_SAME_KEY(S),
        QT_LINUX_SAME_KEY(T),
        QT_LINUX_SAME_KEY(U),
        QT_LINUX_SAME_KEY(V),
        QT_LINUX_SAME_KEY(W),
        QT_LINUX_SAME_KEY(X),
        QT_LINUX_SAME_KEY(Y),
        QT_LINUX_SAME_KEY(Z),
        QT_TO_LINUX_KEY(Minus, MINUS),
        QT_TO_LINUX_KEY(Equal, EQUAL),
        QT_TO_LINUX_KEY(Backspace, BACKSPACE),
        QT_TO_LINUX_KEY(Home, HOME),
        QT_TO_LINUX_KEY(Escape, ESC),
        QT_TO_LINUX_KEY(Comma, COMMA),
        QT_TO_LINUX_KEY(Period, DOT),
        QT_TO_LINUX_KEY(Space, SPACE),
        QT_TO_LINUX_KEY(Slash, SLASH),
        QT_TO_LINUX_KEY(Return, ENTER),
        QT_TO_LINUX_KEY(Tab, TAB),
        QT_TO_LINUX_KEY(BracketLeft, LEFTBRACE),
        QT_TO_LINUX_KEY(BracketRight, RIGHTBRACE),
        QT_TO_LINUX_KEY(Backslash, BACKSLASH),
        QT_TO_LINUX_KEY(Semicolon, SEMICOLON),
        QT_TO_LINUX_KEY(Apostrophe, APOSTROPHE),
        QT_TO_LINUX_KEY(Delete, DELETE),
        // Qt treats "SHIFT + TAB" as "Backtab", just convert it back to
        // TAB.
        QT_TO_LINUX_KEY(Backtab, TAB),
};

const std::unordered_map<int, int> QT_TO_LINUX_KEYCODE_MODIFIERS{
        // QT only provides one signal for both left/right modifiers;
        // always send these as Left.
        QT_TO_LINUX_KEY(Control, LEFTCTRL),
        QT_TO_LINUX_KEY(Alt, LEFTALT),
        QT_TO_LINUX_KEY(Shift, LEFTSHIFT),
};

static int convertKeyCode(int sym, bool& isModifier) {
    // Convert a Qt::Key_XXX code into the corresponding Linux keycode value.
    // On failure, return -1.

    isModifier = false;

    // TODO(b/286512287): KEY_ENTER is not recognized by Android TV system
    // image as what we expect it to be. Use KEY_CENTER instead.
    if (avdInfo_getAvdFlavor(getConsoleAgents()->settings->avdInfo()) ==
                AVD_TV &&
        sym == Qt::Key_Return) {
        return LINUX_KEY_CENTER;
    }

    auto res = QT_TO_LINUX_KEYCODE_BASE.find(sym);
    if (res != QT_TO_LINUX_KEYCODE_BASE.end()) {
        return res->second;
    }

    // Only Chrome and Raw Input modes will send modifier keyup/keydowns.
    if (!getConsoleAgents()->settings->hw()->hw_arc &&
        !android::featurecontrol::isEnabled(
                android::featurecontrol::QtRawKeyboardInput)) {
        return -1;
    }

    res = QT_TO_LINUX_KEYCODE_MODIFIERS.find(sym);
    if (res != QT_TO_LINUX_KEYCODE_MODIFIERS.end()) {
        isModifier = true;
        return res->second;
    }

    return -1;
}

static SkinEvent createMouseTrackingSkinEvent(SkinEventType eventType) {
    auto event = createSkinEvent(eventType);
    event.u.mouse.display_id = 0;
    return event;
}

}  // namespace

// Make sure it is POD here
static LazyInstance<EmulatorQtWindow::Ptr> sInstance = LAZY_INSTANCE_INIT;

// static
const int EmulatorQtWindow::kPushProgressBarMax = 2000;
const std::string_view EmulatorQtWindow::kRemoteDownloadsDir =
        "/sdcard/Download/";

constexpr Qt::WindowFlags EmulatorQtWindow::FRAMED_WINDOW_FLAGS;
constexpr Qt::WindowFlags EmulatorQtWindow::FRAMELESS_WINDOW_FLAGS;
constexpr Qt::WindowFlags EmulatorQtWindow::FRAME_WINDOW_FLAGS_MASK;

// Gingerbread devices download files to the following directory (note the
// uncapitalized "download").
const std::string_view EmulatorQtWindow::kRemoteDownloadsDirApi10 =
        "/sdcard/download/";

// Place to tell everyone we're exiting
//
// Isn't a member of the window object, so no issues with racing to delete
bool EmulatorQtWindow::sClosed = false;

SkinSurfaceBitmap::SkinSurfaceBitmap(int w, int h) : cachedSize(w, h) {}

SkinSurfaceBitmap::SkinSurfaceBitmap(const char* path) : reader(path) {
    cachedSize = reader.size();
    // When loading png file from a file path, QT's QImage class will use its
    // own libpng which introduces unexpected dependencies on libz from system
    // lib. Thus, causing crash for certain png file. (b/127953242) To
    // workaround, we use an inplementation which is based on libpng built from
    // source and it doesn't introduce unexpected dependencies.
    // This code path will be executed iff the file format is png.
    if (PathUtils::extension(path) == ".png") {
        auto result =
                TextureUtils::loadPNG(reader.fileName().toStdString().c_str(),
                                      TextureUtils::Orientation::Qt);
        if (result) {
            QImage::Format format =
                    (result->mFormat == TextureUtils::Format::RGB24)
                            ? QImage::Format_RGB888
                            : QImage::Format_RGBA8888;
            image = QImage(reinterpret_cast<const unsigned char*>(
                                   result->mBuffer.data()),
                           result->mWidth, result->mHeight, format);

            image = image.convertToFormat(QImage::Format_ARGB32_Premultiplied);
            resetReader();
        }
    }
}

SkinSurfaceBitmap::SkinSurfaceBitmap(const unsigned char* data, int size) {
    auto array =
            new QByteArray(QByteArray::fromRawData((const char*)data, size));
    auto buffer = new QBuffer(array);
    buffer->open(QIODevice::ReadOnly);
    reader.setDevice(buffer);
    cachedSize = reader.size();
}

SkinSurfaceBitmap::SkinSurfaceBitmap(const SkinSurfaceBitmap& other,
                                     int rotation,
                                     int blend)
    : image(other.image), cachedSize(other.cachedSize) {
    // Mix two alpha blend values to produce some average in the same 0..256
    // range as the original one. Round it up to minimize chances when we end up
    // with |pendingBlend| == 0.
    pendingBlend = (blend * other.pendingBlend + SKIN_BLEND_FULL - 1) /
                   SKIN_BLEND_FULL;
    pendingRotation = (rotation + other.pendingRotation) & 3;

    if (other.reader.device()) {
        if (other.reader.fileName().isEmpty()) {
            auto otherBuffer = qobject_cast<QBuffer*>(other.reader.device());
            auto array = new QByteArray(otherBuffer->buffer());
            auto buffer = new QBuffer(array);
            buffer->open(QIODevice::ReadOnly);
            reader.setDevice(buffer);
        } else {
            reader.setFileName(other.reader.fileName());
        }
    }
}

void SkinSurfaceBitmap::resetReader() {
    if (reader.device()) {
        if (auto buffer = qobject_cast<QBuffer*>(reader.device())) {
            delete &buffer->buffer();
            delete buffer;
        } else {
            reader.device()->moveToThread(QThread::currentThread());
        }
        reader.setDevice(nullptr);
    }
}

SkinSurfaceBitmap::~SkinSurfaceBitmap() {
    resetReader();
}

QSize SkinSurfaceBitmap::size() const {
    return (pendingRotation & 1) ? cachedSize.transposed() : cachedSize;
}

void SkinSurfaceBitmap::applyPendingTransformations() {
    if (!hasPendingTransformations()) {
        return;
    }

    readImage();
    if (pendingBlend == SKIN_BLEND_FULL) {
        if (pendingRotation == SKIN_ROTATION_180) {
            // can shortcut it with mirroring
            image = image.mirrored(true, true);
        } else {
            // a simple transformation is still enough here
            QTransform transform;
            transform.rotate(pendingRotation * 90);
            image = image.transformed(transform);
        }
    } else {
        QImage newImage(size(), QImage::Format_ARGB32_Premultiplied);
        QPainter painter(&newImage);
        painter.setCompositionMode(QPainter::CompositionMode_Source);
        painter.setOpacity(pendingBlend / double(SKIN_BLEND_FULL));
        painter.rotate(pendingRotation * 90);
        painter.drawImage(QPoint(), image);
        painter.end();
        image = newImage;
    }
    pendingBlend = SKIN_BLEND_FULL;
    pendingRotation = SKIN_ROTATION_0;
    cachedSize = image.size();
}

bool SkinSurfaceBitmap::hasPendingTransformations() const {
    return pendingRotation != SKIN_ROTATION_0 ||
           pendingBlend != SKIN_BLEND_FULL;
}

void SkinSurfaceBitmap::fill(const QRect& area, const QColor& color) {
    if (area.topLeft() == QPoint() && area.size() == size()) {
        // simple case - fill the whole image
        if (image.isNull() || (pendingRotation & 1)) {
            image = QImage(size(), QImage::Format_ARGB32_Premultiplied);
        }
        image.fill(color);
        resetReader();
        pendingBlend = SKIN_BLEND_FULL;
        pendingRotation = SKIN_ROTATION_0;
        cachedSize = image.size();
    } else {
        QPainter painter(&get());
        painter.fillRect(area, color);
    }
}

void SkinSurfaceBitmap::drawFrom(SkinSurfaceBitmap* what,
                                 QPoint where,
                                 const QRect& area,
                                 QPainter::CompositionMode op) {
    if (area.topLeft() == QPoint() && area.size() == size() &&
        what->get().size() == area.size() &&
        op == QPainter::CompositionMode_Source) {
        image = what->get();
        resetReader();
        pendingBlend = SKIN_BLEND_FULL;
        pendingRotation = SKIN_ROTATION_0;
        cachedSize = image.size();
    } else {
        QPainter painter(&get());
        painter.setCompositionMode(op);
        painter.drawImage(where, what->get(), area);
    }
}

QImage& SkinSurfaceBitmap::get() {
    readImage();
    applyPendingTransformations();
    return image;
}

void SkinSurfaceBitmap::readImage() {
    if (!image.isNull()) {
        return;
    }
    if (reader.device()) {
        reader.read(&image);
        if (image.format() != QImage::Format_ARGB32_Premultiplied) {
            image = image.convertToFormat(QImage::Format_ARGB32_Premultiplied);
        }
        resetReader();
    } else {
        image = QImage(cachedSize, QImage::Format_ARGB32_Premultiplied);
        image.fill(0);
    }
}

SkinEvent EmulatorQtWindow::createSkinEventScreenChanged() {
    QRect screen_geo;
    getScreenDimensions(&screen_geo);
    double dpr;
    getDevicePixelRatio(&dpr);

    // On multi-monitor setups, x and y coordinates can have negative values, as the coordinates are
    // relative to the top-left corner (0, 0) of the primary display.
    SkinEvent skin_event = createSkinEvent(kEventScreenChanged);
    skin_event.u.screen.x = screen_geo.x();
    skin_event.u.screen.y = screen_geo.y();
    skin_event.u.screen.w = screen_geo.width();
    skin_event.u.screen.h = screen_geo.height();
    skin_event.u.screen.dpr = dpr;
    D("%s: x=%d y=%d w=%d h=%d dpr=%f\n", __func__, skin_event.u.screen.x, skin_event.u.screen.y,
      skin_event.u.screen.w, skin_event.u.screen.h, skin_event.u.screen.dpr);
    return skin_event;
}

////////////////////////////////////////////////////////////////////////////////

void EmulatorQtWindow::create() {
    sInstance.get() = Ptr(new EmulatorQtWindow());
}

EmulatorQtWindow::EmulatorQtWindow(QWidget* parent)
    : QFrame(parent),
      mLooper(android::qt::createLooper()),
      mToolWindow(nullptr),
      mCarClusterWindow(nullptr),
      mCarClusterConnector(nullptr),
      mContainer(this),
      mOverlay(this, &mContainer),
      mZoomFactor(1.0),
      mInZoomMode(false),
      mNextIsZoom(false),
      mForwardShortcutsToDevice(false),
      mPrevMousePosition(0, 0),
      mSkinGapTop(0),
      mSkinGapRight(0),
      mSkinGapBottom(0),
      mSkinGapLeft(0),
      mMainLoopThread(nullptr),
      mWin32WarningBox(
              QMessageBox::Information,
              tr("Windows 32-bit Deprecation"),
              tr("We strongly recommend using the 64-bit version "
                 "of the Windows emulator; the 32-bit version is deprecated "
                 "and will be removed soon."),
              QMessageBox::Ok,
              this),
      mAvdWarningBox(QMessageBox::Information,
                     tr("Recommended AVD"),
                     tr("Running an x86 based Android Virtual Device (AVD) is "
                        "10x faster.<br/>"
                        "We strongly recommend creating a new AVD."),
                     QMessageBox::Ok,
                     this),
      mGpuWarningBox([this] {
          return std::make_tuple(
                  QMessageBox::Information, tr("GPU Driver Issue"),
                  tr("Your GPU driver information:\n\n"
                     "%1\n"
                     "Some users have experienced emulator stability issues "
                     "with this driver version.  As a result, we're "
                     "selecting a compatibility renderer.  Please check with "
                     "your manufacturer to see if there is an updated "
                     "driver available.")
                          .arg(QString::fromStdString(
                                  globalGpuInfoList().dump())),
                  QMessageBox::Ok, this);
      }),
      mAdbWarningBox(QMessageBox::Warning,
                     tr("Detected ADB"),
                     tr(""),
                     QMessageBox::Ok,
                     this),
      mVgkWarningBox(QMessageBox::Information,
                     tr("Incompatible Software Detected"),
                     tr("Vanguard anti-cheat software is detected on your "
                        "system. It is known to have compatibility issues "
                        "with Android emulator. It is recommended to uninstall "
                        "or deactivate Vanguard anti-cheat software while "
                        "running Android emulator."),
                     QMessageBox::Ok,
                     this),
      mHaxmWarningBox(QMessageBox::Information,
                     tr("Intel HAXM is deprecated"),
                     tr("Intel has ceased support for Intel HAXM. And your "
                        "system has Intel HAXM installed. Emulator still "
                        "works with Intel HAXM for compatibility reasons but "
                        "the support will be removed later. Please install "
                        "Android Emulator hypervisor driver from SDK manager. "
                        "You don't have to remove Intel HAXM if other software "
                        "in your system relies on it or you have another copy "
                        "of the emulator whose version is 32.x.x or below. "
                        "Starting from version 33.x.x, the emulator will use "
                        "the Android Emulator hypervisor driver by default if "
                        "it is installed."),
                     QMessageBox::Ok,
                     this),
      mNestedWarningBox(QMessageBox::Information,
                        tr("Emulator Running in Nested Virtualization"),
                        tr("Emulator is running using nested virtualization. "
                           "This is not recommended. It may not work at all. "
                           "And typically the performance is not quite good."),
                        QMessageBox::Ok,
                        this),
      mEventLogger(
              std::make_shared<UIEventRecorder<android::base::CircularBuffer>>(
                      &mEventCapturer,
                      1000)),
      mUserActionsCounter(new android::qt::UserActionsCounter(&mEventCapturer)),
      mAdbInterface([this] {
          return android::emulation::AdbInterface::createGlobalOwnThread();
      }),
      mApkInstaller([this] { return (*mAdbInterface); }),
      mFilePusher([this] {
          return std::make_tuple(
                  (*mAdbInterface),
                  [this](std::string_view filePath, FilePusher::Result result) {
                      runOnUiThread([this, filePath, result] {
                          adbPushDone(filePath, result);
                      });
                  },
                  [this](double progress, bool done) {
                      runOnUiThread([this, progress, done] {
                          adbPushProgress(progress, done);
                      });
                  });
      }),
      mInstallDialog(this,
                     [this](QProgressDialog* dialog) {
                         dialog->setWindowTitle(tr("APK Installer"));
                         dialog->setLabelText(tr("Installing APK..."));
                         dialog->setRange(0, 0);  // Makes it a "busy" dialog
                         dialog->setModal(true);
                         dialog->close();
                         QObject::connect(dialog, SIGNAL(canceled()), this,
                                          SLOT(slot_installCanceled()));
                     }),
      mPushDialog(this,
                  [this](QProgressDialog* dialog) {
                      dialog->setWindowTitle(tr("File Copy"));
                      dialog->setLabelText(tr("Copying files..."));
                      dialog->setRange(0, kPushProgressBarMax);
                      dialog->close();
                      QObject::connect(dialog, SIGNAL(canceled()), this,
                                       SLOT(slot_adbPushCanceled()));
                  }),
      mStartedAdbStopProcess(false),
      mHaveBeenFrameless(false) {
    qRegisterMetaType<QPainter::CompositionMode>();
    qRegisterMetaType<SkinRotation>();
    qRegisterMetaType<SkinGenericFunction>();
    qRegisterMetaType<RunOnUiThreadFunc>();
    qRegisterMetaType<Ui::OverlayMessageType>();
    qRegisterMetaType<Ui::OverlayChildWidget::DismissFunc>();

    if (EmulatorSkin::getInstance()->isPortrait()) {
        mOrientation = !strcasecmp(getConsoleAgents()
                ->settings->hw() ->hw_initialOrientation,
                               "landscape")
                               ? SKIN_ROTATION_270
                               : SKIN_ROTATION_0;
    } else {
        // landscape
        mOrientation = !strcasecmp(getConsoleAgents()
                ->settings->hw() ->hw_initialOrientation,
                               "landscape")
                               ? SKIN_ROTATION_0
                               : SKIN_ROTATION_90;
    }

    android::base::ThreadLooper::setLooper(mLooper, true);

    // TODO: Weird input lag with Qt will cause hang detector to trip and crash
    // the emulator, even though it works ok (but laggy) otherwise.
    // For now, disable Qt hang detection.
    // bug: 73723222
    // bug: 74520987
    // CrashReporter::get()->hangDetector().addWatchedLooper(mLooper);

    // Start a timer. If the main window doesn't
    // appear before the timer expires, show a
    // pop-up to let the user know we're still
    // working.
    QObject::connect(&mStartupTimer, &QTimer::timeout, this,
                     &EmulatorQtWindow::slot_startupTick);
    mStartupTimer.setSingleShot(true);
    mStartupTimer.setInterval(500);  // Half a second
    mStartupTimer.start();

    mBackingSurface = NULL;

    QSettings settings;
    mFrameAlways =
            FramelessDetector::isFramelessOk()
                    ? settings.value(Ui::Settings::FRAME_ALWAYS, false).toBool()
                    : true;
    mPreviouslyFramed = mFrameAlways;

    mToolWindow = new ToolWindow(this, &mContainer, mEventLogger,
                                 mUserActionsCounter);

    if (avdInfo_getAvdFlavor(getConsoleAgents()->settings->avdInfo()) ==
        AVD_ANDROID_AUTO) {
        mCarClusterWindow = new CarClusterWindow(this, &mContainer);
        mCarClusterConnector = new CarClusterConnector(mCarClusterWindow);
    }

    this->setAcceptDrops(true);
    QObject::connect(this, &EmulatorQtWindow::showVirtualSceneControls,
                     mToolWindow, &ToolWindow::showVirtualSceneControls);

    QObject::connect(this, &EmulatorQtWindow::blit, this,
                     &EmulatorQtWindow::slot_blit);
    QObject::connect(this, &EmulatorQtWindow::fill, this,
                     &EmulatorQtWindow::slot_fill);
    QObject::connect(this, &EmulatorQtWindow::getDevicePixelRatio, this,
                     &EmulatorQtWindow::slot_getDevicePixelRatio);
    QObject::connect(this, &EmulatorQtWindow::getScreenDimensions, this,
                     &EmulatorQtWindow::slot_getScreenDimensions);
    QObject::connect(this, &EmulatorQtWindow::getFramePos, this,
                     &EmulatorQtWindow::slot_getFramePos);
    QObject::connect(this, &EmulatorQtWindow::windowHasFrame, this,
                     &EmulatorQtWindow::slot_windowHasFrame);
    QObject::connect(this, &EmulatorQtWindow::getWindowPos, this,
                     &EmulatorQtWindow::slot_getWindowPos);
    QObject::connect(this, &EmulatorQtWindow::getWindowSize, this,
                     &EmulatorQtWindow::slot_getWindowSize);
    QObject::connect(this, &EmulatorQtWindow::isWindowFullyVisible, this,
                     &EmulatorQtWindow::slot_isWindowFullyVisible);
    QObject::connect(this, &EmulatorQtWindow::isWindowOffScreen, this,
                     &EmulatorQtWindow::slot_isWindowOffScreen);
    QObject::connect(this, &EmulatorQtWindow::releaseBitmap, this,
                     &EmulatorQtWindow::slot_releaseBitmap);
    QObject::connect(this, &EmulatorQtWindow::requestClose, this,
                     &EmulatorQtWindow::slot_requestClose);
    QObject::connect(this, &EmulatorQtWindow::requestUpdate, this,
                     &EmulatorQtWindow::slot_requestUpdate);
    QObject::connect(this, &EmulatorQtWindow::setDeviceGeometry, this,
                     &EmulatorQtWindow::slot_setDeviceGeometry);
    QObject::connect(this, &EmulatorQtWindow::setWindowIcon, this,
                     &EmulatorQtWindow::slot_setWindowIcon,
                     Qt::QueuedConnection);
    QObject::connect(this, &EmulatorQtWindow::setWindowPos, this,
                     &EmulatorQtWindow::slot_setWindowPos);
    QObject::connect(this, &EmulatorQtWindow::setWindowSize, this,
                     &EmulatorQtWindow::slot_setWindowSize);
    QObject::connect(this, &EmulatorQtWindow::paintWindowOverlayForResize, this,
                     &EmulatorQtWindow::slot_paintWindowOverlayForResize);
    QObject::connect(this, &EmulatorQtWindow::setWindowOverlayForResize, this,
                     &EmulatorQtWindow::slot_setWindowOverlayForResize);
    QObject::connect(this, &EmulatorQtWindow::clearWindowOverlay, this,
                     &EmulatorQtWindow::slot_clearWindowOverlay);
    QObject::connect(this, &EmulatorQtWindow::setWindowCursorResize, this,
                     &EmulatorQtWindow::slot_setWindowCursorResize);
    QObject::connect(this, &EmulatorQtWindow::setWindowCursorNormal, this,
                     &EmulatorQtWindow::slot_setWindowCursorNormal);
    QObject::connect(this, &EmulatorQtWindow::setTitle, this,
                     &EmulatorQtWindow::slot_setWindowTitle);
    QObject::connect(this, &EmulatorQtWindow::showWindow, this,
                     &EmulatorQtWindow::slot_showWindow);
    QObject::connect(this, &EmulatorQtWindow::updateRotation, this,
                     &EmulatorQtWindow::slot_updateRotation);
    QObject::connect(this, &EmulatorQtWindow::runOnUiThread, this,
                     &EmulatorQtWindow::slot_runOnUiThread);
    QObject::connect(this, &EmulatorQtWindow::showMessage, this,
                     &EmulatorQtWindow::slot_showMessage);
    QObject::connect(this, &EmulatorQtWindow::showMessageWithDismissCallback,
                     this,
                     &EmulatorQtWindow::slot_showMessageWithDismissCallback);
    QObject::connect(QApplication::instance(), &QCoreApplication::aboutToQuit,
                     this, &EmulatorQtWindow::slot_clearInstance);

    QObject::connect(mContainer.horizontalScrollBar(),
                     SIGNAL(valueChanged(int)), this,
                     SLOT(slot_horizontalScrollChanged(int)));
    QObject::connect(mContainer.verticalScrollBar(), SIGNAL(valueChanged(int)),
                     this, SLOT(slot_verticalScrollChanged(int)));
    QObject::connect(mContainer.horizontalScrollBar(),
                     SIGNAL(rangeChanged(int, int)), this,
                     SLOT(slot_scrollRangeChanged(int, int)));
    QObject::connect(mContainer.verticalScrollBar(),
                     SIGNAL(rangeChanged(int, int)), this,
                     SLOT(slot_scrollRangeChanged(int, int)));

    bool onTop = settings.value(Ui::Settings::ALWAYS_ON_TOP, false).toBool();
    setOnTop(onTop);

    // Our paintEvent() always fills the whole window.
    setAttribute(Qt::WA_OpaquePaintEvent);
    setAttribute(Qt::WA_NoSystemBackground);
    setAttribute(Qt::WA_AcceptTouchEvents);

    bool shortcutBool =
            settings.value(Ui::Settings::FORWARD_SHORTCUTS_TO_DEVICE, false)
                    .toBool();
    setForwardShortcutsToDevice(shortcutBool ? 1 : 0);

    initErrorDialog(this, getConsoleAgents()
                ->settings->android_cmdLineOptions()
                ->qt_hide_window);
    setObjectName("MainWindow");
    mEventLogger->startRecording(this);
    mEventLogger->startRecording(mToolWindow);
    mEventLogger->startRecording(&mOverlay);
    mUserActionsCounter->startCountingForMainWindow(this);
    mUserActionsCounter->startCountingForToolWindow(mToolWindow);
    mUserActionsCounter->startCountingForOverlayWindow(&mOverlay);
    std::weak_ptr<android::qt::UserActionsCounter> userActionsWeak(
            mUserActionsCounter);
    using android::metrics::PeriodicReporter;
    mMetricsReportingToken = PeriodicReporter::get().addCancelableTask(
            60 * 10 * 1000,  // reporting period
            [userActionsWeak](android_studio::AndroidStudioEvent* event) {
                if (auto user_actions = userActionsWeak.lock()) {
                    const auto actionsCount = user_actions->count();
                    event->mutable_emulator_ui_event()->set_context(
                            android_studio::EmulatorUiEvent::
                                    UNKNOWN_EMULATOR_UI_EVENT_CONTEXT);
                    event->mutable_emulator_ui_event()->set_type(
                            android_studio::EmulatorUiEvent::
                                    UNKONWN_EMULATOR_UI_EVENT_TYPE);
                    event->mutable_emulator_ui_event()->set_value(actionsCount);
                    event->set_kind(android_studio::AndroidStudioEvent::
                                            EMULATOR_UI_EVENT);
                    return true;
                }
                return false;
            });

    setFrameAlways(mFrameAlways);

    mWheelScrollTimer.setInterval(15);
    connect(&mWheelScrollTimer, SIGNAL(timeout()), this,
            SLOT(wheelScrollTimeout()));

    mIgnoreWheelEvent =
            settings.value(Ui::Settings::DISABLE_MOUSE_WHEEL, false).toBool();

    mDisablePinchToZoom =
            settings.value(Ui::Settings::DISABLE_PINCH_TO_ZOOM, false).toBool();
    // set custom ADB path if saved
    bool autoFindAdb =
            settings.value(Ui::Settings::AUTO_FIND_ADB, true).toBool();
    if (!autoFindAdb) {
        QString adbPath = settings.value(Ui::Settings::ADB_PATH, "").toString();
        if (!adbPath.isEmpty()) {
            adbPath = QDir::toNativeSeparators(adbPath);
            (*mAdbInterface)->setCustomAdbPath(adbPath.toStdString());
        }
    }

    mPauseAvdWhenMinimized = SettingsPage::getPauseAvdWhenMinimized();

    ScreenMask::loadMask();

    using android::snapshot::Snapshotter;
    Snapshotter::get().addOperationCallback([this](Snapshotter::Operation op,
                                                   Snapshotter::Stage stage) {
        if (stage == Snapshotter::Stage::Start) {
            runOnUiThread([this, op]() {
                AutoLock lock(mSnapshotStateLock);
                mShouldShowSnapshotModalOverlay = true;
                QTimer::singleShot(500, QApplication::instance(), [this, op]() {
                    AutoLock lock(mSnapshotStateLock);
                    if (mShouldShowSnapshotModalOverlay) {
                        mContainer.showModalOverlay(
                                op == Snapshotter::Operation::Save
                                        ? tr("Saving state...")
                                        : tr("Loading state..."));
                        if (op == Snapshotter::Operation::Save) {
                            mContainer.setModalOverlayFunc(tr("CANCEL"), [] {
                                androidSnapshot_cancelSave();
                            });
                        }
                    }
                });
                if (mToolWindow) {
                    mToolWindow->setEnabled(false);
                }
                if (mCarClusterWindow) {
                    mCarClusterWindow->setEnabled(false);
                }

                if (getConsoleAgents()
                            ->settings->android_cmdLineOptions()
                            ->grpc_ui) {
                    if (SnapshotPageGrpc::get()) {
                        SnapshotPageGrpc::get()->setOperationInProgress(true);
                    }
                } else {
                    if (SnapshotPage::get()) {
                        SnapshotPage::get()->setOperationInProgress(true);
                    }
                }
            });
        } else if (stage == Snapshotter::Stage::End) {
            runOnUiThread([this, op]() {
                AutoLock lock(mSnapshotStateLock);
                mShouldShowSnapshotModalOverlay = false;
                mContainer.hideModalOverlay();
                if (mToolWindow) {
                    mToolWindow->setEnabled(true);
                }
                if (mCarClusterWindow) {
                    mCarClusterWindow->setEnabled(true);
                }
                if (getConsoleAgents()
                            ->settings->android_cmdLineOptions()
                            ->grpc_ui) {
                    if (SnapshotPageGrpc::get()) {
                        SnapshotPageGrpc::get()->setOperationInProgress(false);
                    }
                } else {
                    if (SnapshotPage::get()) {
                        SnapshotPage::get()->setOperationInProgress(false);
                    }
                }
            });
        }
    });

    // Enable the close button on the tool window as the last step.
    mToolWindow->enableCloseButton();

    if (android::featurecontrol::isEnabled(
                android::featurecontrol::VirtioDualModeMouse)) {
        D("Dual-mode mouse: Setting abolute coordinates to true");
        // Enable absolute coordiantes mode as default for dual mode mouse.
        mRelativeMouseCoordMode = false;
        // Do not show the mouse restore prompt in dual-mode mouse driver since
        // the pointer will be grabbed and release seamlessly in relative
        // coordiantes mode without any other user actions.
        mPromptMouseRestoreMessageBox = false;
        // Enable mouse tracking from the initialization.
        queueSkinEvent(createMouseTrackingSkinEvent(kEventMouseStartTracking));
    }
}

EmulatorQtWindow::Ptr EmulatorQtWindow::getInstancePtr() {
    return sInstance.get();
}

EmulatorQtWindow* EmulatorQtWindow::getInstance() {
    return getInstancePtr().get();
}

EmulatorQtWindow::~EmulatorQtWindow() {
    if (mApkInstallCommand) {
        mApkInstallCommand->cancel();
    }
    mInstallDialog.clear();
    mPushDialog.clear();

    deleteErrorDialog();
    if (mToolWindow) {
        delete mToolWindow;
        mToolWindow = NULL;
    }

    if (mCarClusterWindow) {
        delete mCarClusterWindow;
        mCarClusterWindow = NULL;
    }

    if (mCarClusterConnector) {
        delete mCarClusterConnector;
        mCarClusterConnector = NULL;
    }

    AutoLock lock(mSnapshotStateLock);
    mShouldShowSnapshotModalOverlay = false;
    mContainer.hideModalOverlay();
    lock.unlock();

    stopThread();
}

void EmulatorQtWindow::focusOutEvent(QFocusEvent* event) {
    for (auto& key : mHeldModifiers) {
        SkinEvent skin_event = createSkinEvent(kEventKeyUp);
        skin_event.u.key.keycode = key;
        queueSkinEvent(std::move(skin_event));
    }
    mHeldModifiers.clear();
    QFrame::focusOutEvent(event);
}

void EmulatorQtWindow::showWin32DeprecationWarning() {
#ifdef _WIN32
    auto programBitness = System::get()->getProgramBitness();
    if (programBitness != 32) {
        return;
    }

    mWin32WarningBox->show();
#endif
}

void EmulatorQtWindow::showAvdArchWarning() {
    ScopedCPtr<char> arch(
            avdInfo_getTargetCpuArch(getConsoleAgents()->settings->avdInfo()));

    // On Apple, we could also be running w/ Virtualization.framework
    // which should also support fast x86 VMs on arm64.
#if defined(__APPLE__) || defined(__x86_64__)
    if (!strcmp(arch.get(), "x86") || !strcmp(arch.get(), "x86_64")) {
        return;
    }
#endif

#ifdef __aarch64__
    if (!strcmp(arch.get(), "arm64")) {
        return;
    }
#endif

    // The following statuses indicate that the machine hardware does not
    // support hardware acceleration. These machines should never show a
    // popup indicating to switch to x86.
    static const AndroidCpuAcceleration badStatuses[] = {
            ANDROID_CPU_ACCELERATION_NESTED_NOT_SUPPORTED,  // HAXM doesn't
                                                            // support
                                                            // nested VM
            ANDROID_CPU_ACCELERATION_INTEL_REQUIRED,        // HAXM requires
                                                            // GeniuneIntel
                                                            // processor
            ANDROID_CPU_ACCELERATION_NO_CPU_SUPPORT,  // CPU doesn't support
                                                      // required
                                                      // features (VT-x or SVM)
            ANDROID_CPU_ACCELERATION_NO_CPU_VTX_SUPPORT,  // CPU doesn't support
                                                          // VT-x
            ANDROID_CPU_ACCELERATION_NO_CPU_NX_SUPPORT,   // CPU doesn't support
                                                          // NX
    };

    AndroidCpuAcceleration cpuStatus =
            androidCpuAcceleration_getStatus(nullptr);
    for (AndroidCpuAcceleration status : badStatuses) {
        if (cpuStatus == status) {
            return;
        }
    }

    QSettings settings;
    if (settings.value(Ui::Settings::SHOW_AVD_ARCH_WARNING, true).toBool()) {
        QObject::connect(mAvdWarningBox.ptr(),
                         SIGNAL(buttonClicked(QAbstractButton*)), this,
                         SLOT(slot_avdArchWarningMessageAccepted()));

        QCheckBox* checkbox = new QCheckBox(tr("Never show this again."));
        checkbox->setCheckState(Qt::Unchecked);
        mAvdWarningBox->setWindowModality(Qt::NonModal);
        mAvdWarningBox->setCheckBox(checkbox);
        mAvdWarningBox->show();
    }
}

void EmulatorQtWindow::checkShouldShowGpuWarning() {
    mShouldShowGpuWarning =
            globalGpuInfoList().blacklist_status &&
            (0 == strcmp(emuglConfig_get_user_gpu_option(), "") ||
             0 == strcmp(emuglConfig_get_user_gpu_option(), "auto") ||
             0 == strcmp(emuglConfig_get_user_gpu_option(), "auto-no-window"));
}

void EmulatorQtWindow::showGpuWarning() {
    if (!mShouldShowGpuWarning) {
        return;
    }

    QSettings settings;
    if (settings.value(Ui::Settings::SHOW_GPU_WARNING, true).toBool()) {
        QObject::connect(mGpuWarningBox.ptr(),
                         SIGNAL(buttonClicked(QAbstractButton*)), this,
                         SLOT(slot_gpuWarningMessageAccepted()));

        QCheckBox* checkbox = new QCheckBox(tr("Never show this again."));
        checkbox->setCheckState(Qt::Unchecked);
        mGpuWarningBox->setWindowModality(Qt::NonModal);
        mGpuWarningBox->setCheckBox(checkbox);
        mGpuWarningBox->show();
    }
}

void EmulatorQtWindow::slot_startupTick() {
    // this is useless as we are moving to embed already
    return;
}

void EmulatorQtWindow::slot_avdArchWarningMessageAccepted() {
    QCheckBox* checkbox = mAvdWarningBox->checkBox();
    if (checkbox->checkState() == Qt::Checked) {
        QSettings settings;
        settings.setValue(Ui::Settings::SHOW_AVD_ARCH_WARNING, false);
    }
}

void EmulatorQtWindow::slot_gpuWarningMessageAccepted() {
    QCheckBox* checkbox = mGpuWarningBox->checkBox();
    if (checkbox->checkState() == Qt::Checked) {
        QSettings settings;
        settings.setValue(Ui::Settings::SHOW_GPU_WARNING, false);
    }
}

void EmulatorQtWindow::closeEvent(QCloseEvent* event) {
    // make sure to use the close button on tool window
    if (isMainThreadRunning() && !mToolWindow->closeButtonClicked()) {
        mToolWindow->on_close_button_clicked();
        event->ignore();
        return;
    }

    if (!mToolWindow->shouldClose()) {
        event->ignore();
        return;
    }

    if (mToolWindow) {
        mToolWindow->setEnabled(false);
    }

    if (mCarClusterWindow) {
        mCarClusterWindow->setEnabled(false);
    }

    for (auto const& iter : mMultiDisplayWindow) {
        if (iter.second != nullptr)
            iter.second->setEnabled(false);
    }

    saveMultidisplayToConfig();

    const bool alreadyClosed = mClosed;
    mClosed = true;
    sClosed = true;
    crashhandler_exitmode(__FUNCTION__);

    // Make sure we cancel everything related to startup dialog here, otherwise
    // it could remain as the only emulator's window and would keep it running
    // forever.
    mStartupTimer.stop();
    mStartupTimer.disconnect();

    if (mMainLoopThread && mMainLoopThread->isRunning()) {
        if (!alreadyClosed) {
            // we dont want to restore to a state where the
            // framework is shut down by 'adb reboot -p'
            // so skip that step when saving vm on exit
            const bool fastSnapshotV1 =
                    android::featurecontrol::isEnabled(
                            android::featurecontrol::FastSnapshotV1) &&
                    emuglConfig_current_renderer_supports_snapshot();
            if (fastSnapshotV1) {
                // Tell the system that we are in saving; create a file lock.
                auto snapshotLockFilePath = avdInfo_getSnapshotLockFilePath(
                        getConsoleAgents()->settings->avdInfo());
                if (snapshotLockFilePath &&
                    !filelock_create(snapshotLockFilePath)) {
                    derror("unable to lock snapshot save on exit!\n");
                }
            }

            if (fastSnapshotV1) {
                queueQuitEvent();
            } else {
                if (getConsoleAgents()->settings->hw()->hw_arc) {
                    // Send power key event to guest.
                    // After 10 seconds, we force close it.
                    mToolWindow->forwardKeyToEmulator(LINUX_KEY_POWER, true);
                    android::base::ThreadLooper::get()
                            ->createTimer(
                                    [](void* opaque,
                                       android::base::Looper::Timer* timer) {
                                        static_cast<EmulatorQtWindow*>(opaque)
                                                ->queueQuitEvent();
                                    },
                                    this)
                            ->startRelative(10000);
                } else {
                    runAdbShellPowerDownAndQuit();
                }
            }
        }
        event->ignore();
    } else {
        mContainer.hideModalOverlay();

        if (mToolWindow) {
            mToolWindow->hide();
            mToolWindow->closeExtendedWindow();
        }
        if (mCarClusterWindow) {
            mCarClusterWindow->hide();
        }
        for (auto const& iter : mMultiDisplayWindow) {
            if (iter.second != nullptr)
                iter.second->hide();
        }
        mContainer.hide();
        mOverlay.hide();
        hide();
        event->accept();
    }
}

void EmulatorQtWindow::queueQuitEvent() {
    queueSkinEvent(createSkinEvent(kEventQuit));
}

void EmulatorQtWindow::dragEnterEvent(QDragEnterEvent* event) {
    // Accept all drag enter events with any URL, then filter more in drop
    // events
    if (event->mimeData() && event->mimeData()->hasUrls()) {
        event->acceptProposedAction();
    }
}

void EmulatorQtWindow::dragLeaveEvent(QDragLeaveEvent* event) {
    QToolTip::hideText();
}

void EmulatorQtWindow::dragMoveEvent(QDragMoveEvent* event) {
    QToolTip::showText(mapToGlobal(event->pos()),
                       tr("APK's will be installed.<br/>"
                          "Other files will be copied to /sdcard/Download."));
}

void EmulatorQtWindow::dropEvent(QDropEvent* event) {
    // Modal dialogs don't prevent drag-and-drop! Manually check for a modal
    // dialog, and if so, reject the event.
    if (QApplication::activeModalWidget() != nullptr) {
        event->ignore();
        return;
    }

    QList<QUrl> urls = event->mimeData()->urls();
    if (urls.length() == 0) {
        showErrorDialog(
                tr("Dropped content didn't have any files. Emulator only "
                   "supports drag-and-drop for files to copy them or install "
                   "a single APK."),
                tr("Drag and Drop"));
        return;
    }

    // Get the first url - if it's an APK and the only file, attempt to install
    // it
    QString url = urls[0].toLocalFile();
    if (url.endsWith(".apk") && urls.length() == 1) {
        runAdbInstall(url);
        return;
    } else {
        // If any of the files is an APK, intent was ambiguous
        for (int i = 0; i < urls.length(); i++) {
            if (urls[i].path().endsWith(".apk")) {
                showErrorDialog(
                        tr("Drag-and-drop can either install a single APK"
                           " file or copy one or more non-APK files to the"
                           " Emulator SD card."),
                        tr("Drag and Drop"));
                return;
            }
        }
        runAdbPush(urls);
    }
}

void EmulatorQtWindow::keyPressEvent(QKeyEvent* event) {
    if (android::featurecontrol::isEnabled(
                android::featurecontrol::QtRawKeyboardInput) &&
        event->isAutoRepeat()) {
        event->ignore();
        return;
    }

    handleKeyEvent(kEventKeyDown, *event);
}

void EmulatorQtWindow::keyReleaseEvent(QKeyEvent* event) {
    if (android::featurecontrol::isEnabled(
                android::featurecontrol::QtRawKeyboardInput) &&
        event->isAutoRepeat()) {
        event->ignore();
        return;
    }

    handleKeyEvent(kEventKeyUp, *event);

    // If we enabled trackball mode, tell Qt to always forward mouse movement
    // events. Otherwise, Qt will forward them only when a button is pressed.
    EmulatorWindow* ew = emulator_window_get();
    bool trackballActive = skin_ui_is_trackball_active(ew->ui);
    if (trackballActive != hasMouseTracking()) {
        setMouseTracking(trackballActive);
    }
}
void EmulatorQtWindow::setRelativeMouseCoordMode(bool state) {
    D("Dual-mode Mouse: Setting mouse coordinates to %d", state);
    mRelativeMouseCoordMode = state;
}

void EmulatorQtWindow::mouseMoveEvent(QMouseEvent* event) {
    // The motion event will interfere with the swipe gesture being synthesized.
    if (mWheelScrollTimer.isActive())
        return;

    if (android::featurecontrol::isEnabled(
                android::featurecontrol::VirtioMouse) &&
        !getConsoleAgents()
                 ->settings->android_cmdLineOptions()
                 ->no_mouse_reposition) {
        // Block all the incoming mouse events if mouse is being moved to
        // center of the screen.
        if (!mMouseRepositioning &&
            (event->source() == Qt::MouseEventNotSynthesized)) {
            // Pen long press generates synthesized mouse events,
            // which need to be filtered out
            SkinEventType eventType = translateMouseEventType(
                    kEventMouseMotion, event->button(), event->buttons());
            handleMouseEvent(eventType, getSkinMouseButton(event), event->pos(),
                             event->globalPos(), /*skipSync*/ false,
                             mRelativeMouseCoordMode);
        }

        if (mMouseGrabbed) {
            QRect mouseRect(mContainer.rect().center() -
                                    QPoint(mContainer.rect().width() * 0.35f,
                                           mContainer.rect().height() * 0.35f),
                            mContainer.rect().center() +
                                    QPoint(mContainer.rect().width() * 0.35f,
                                           mContainer.rect().height() * 0.35f));
            // There may be multiple events to be handled when the mouse is
            // repositioned to the center of the window, thus we block all the
            // incoming mouseMoveEvents until the mouse position is completely
            // within the |mouseRect|.
            if (!mouseRect.contains(event->pos())) {
                if (!mMouseRepositioning) {
                    mMouseRepositioning = true;
                    QCursor::setPos(
                            mContainer.mapToGlobal(mContainer.rect().center()));
                    mPrevMousePosition = mContainer.rect().center();
                }
            } else {
                mMouseRepositioning = false;
            }
        }
    } else {
        // Pen long press generates synthesized mouse events,
        // which need to be filtered out
        if (event->source() == Qt::MouseEventNotSynthesized) {
            SkinEventType eventType = translateMouseEventType(
                    kEventMouseMotion, event->button(), event->buttons());
            handleMouseEvent(eventType, getSkinMouseButton(event), event->pos(),
                             event->globalPos());
        }
    }
}

void EmulatorQtWindow::enterEvent(QEnterEvent* event) {
    if (android::featurecontrol::isEnabled(
                android::featurecontrol::VirtioDualModeMouse)) {
        // If dual-mode driver is enabled, let the Guest OS take control of
        // displaying the cursor.
        mContainer.setCursor(Qt::BlankCursor);
    }
}

void EmulatorQtWindow::leaveEvent(QEvent* event) {
    // On Mac, the cursor retains its shape even after it
    // leaves, if it is over our transparent region. Make
    // sure we're not showing the resize cursor. We can't
    // resize because we don't get events after the cursor
    // has left.
    // In case of VirtioDualModeMouse, restores the cursor
    // to host cursor .
    mContainer.setCursor(Qt::ArrowCursor);
}

void EmulatorQtWindow::mousePressEvent(QMouseEvent* event) {
    // Enable the mouse grab for VirtioMouse. If VirtioDualModeMouse is
    // enabled, mouse grab is enabled only in the relative coordinates mode.
    bool enableMouseGrab = android::featurecontrol::isEnabled(
                    android::featurecontrol::VirtioMouse);
    if (android::featurecontrol::isEnabled(
                android::featurecontrol::VirtioDualModeMouse) &&
        !mRelativeMouseCoordMode) {
        enableMouseGrab = false;
    }
    if (enableMouseGrab && !mMouseGrabbed) {
        if (mPromptMouseRestoreMessageBox) {
            QMessageBox msgBox;
            QString text =
                    "You have clicked the mouse inside the Emulator "
                    "display. This will cause Emulator to capture the "
                    "host mouse pointer and the keyboard, which will "
                    "make them unavailable to other host applications."
                    "<br><br>You can press "
#ifdef __APPLE__
                    "Cmd+R"
#else
                    "Ctrl+R"
#endif
                    " to uncapture the keyboard and "
                    "mouse and return to normal operation.";

            if (!getConsoleAgents()
                         ->settings->android_cmdLineOptions()
                         ->no_mouse_reposition) {
                text.append(
                        "<br><br>On remote desktops, mouse might not work "
                        "properly. Please enable relative mouse mode on "
                        "your remote desktop software, or add "
                        "\"--no-mouse-reposition\" argument to your "
                        "emulator arguments.");
            }
            msgBox.setText(text);
            msgBox.setTextFormat(Qt::TextFormat::AutoText);
            msgBox.exec();
            mPromptMouseRestoreMessageBox = false;
        }

        D("%s: mouse grabbed\n", __func__);
        grabMouse(QCursor(Qt::CursorShape::BlankCursor));

        queueSkinEvent(createMouseTrackingSkinEvent(kEventMouseStartTracking));

        mMouseGrabbed = true;
        if (!android::featurecontrol::isEnabled(
                    android::featurecontrol::VirtioDualModeMouse)) {
            // Don't send this mouse event to the guest. Either the user likely
            // clicked on the dialog that popped up (rendering the press/release
            // state incorrect), or they just clicked in the window to activate
            // mouse input and should retain control over the guest OS behavior.
            //
            // NOTE: This will potentially cause a spurrious mouse release event
            // to be sent when the user releases the button, but this is
            // considered unlikely to affect things, and not worth the risk of
            // tracking it.
            return;
        }
    }

    // Pen long press generates synthesized mouse events,
    // which need to be filtered out
    if (event->source() == Qt::MouseEventNotSynthesized) {
        SkinEventType eventType = translateMouseEventType(
                kEventMouseButtonDown, event->button(), event->buttons());
        handleMouseEvent(eventType, getSkinMouseButton(event), event->pos(),
                         event->globalPos());
    }
}

void EmulatorQtWindow::mouseReleaseEvent(QMouseEvent* event) {
    // Pen long press generates synthesized mouse events,
    // which need to be filtered out
    if (android::featurecontrol::isEnabled(
                android::featurecontrol::VirtioDualModeMouse) &&
        mRelativeMouseCoordMode && mMouseGrabbed) {
        D("Mouse Released");
        releaseMouse();
        mMouseGrabbed = false;
    }
    if (event->source() == Qt::MouseEventNotSynthesized) {
        SkinEventType eventType = translateMouseEventType(
                kEventMouseButtonUp, event->button(), event->buttons());
        handleMouseEvent(eventType, getSkinMouseButton(event), event->pos(),
                         event->globalPos());
    }
}

// Event handler for pen events as defined by Qt
void EmulatorQtWindow::tabletEvent(QTabletEvent* event) {
    SkinEventType eventType = kEventPenRelease;
    bool button_pressed = false;

    switch (event->type()) {
        case QEvent::TabletPress: {
            button_pressed =
                    ((event->buttons() & Qt::RightButton) == Qt::RightButton);
            eventType = translatePenEventType(kEventPenPress, event->button(),
                                              event->buttons());
            handlePenEvent(eventType, event);
            mPenPosX = event->pos().x();
            mPenPosY = event->pos().y();
            mPenButtonPressed = button_pressed;
            break;
        }
        case QEvent::TabletRelease: {
            button_pressed =
                    ((event->buttons() & Qt::RightButton) == Qt::RightButton);
            eventType = translatePenEventType(kEventPenRelease, event->button(),
                                              event->buttons());
            handlePenEvent(eventType, event);
            mPenPosX = event->pos().x();
            mPenPosY = event->pos().y();
            mPenButtonPressed = button_pressed;
            break;
        }
        case QEvent::TabletMove: {
            button_pressed =
                    ((event->buttons() & Qt::RightButton) == Qt::RightButton);
            if ((event->pos().x() != mPenPosX) ||
                (event->pos().y() != mPenPosY) ||
                (button_pressed != mPenButtonPressed)) {
                eventType = translatePenEventType(
                        kEventPenMove, event->button(), event->buttons());
                handlePenEvent(eventType, event);
                mPenPosX = event->pos().x();
                mPenPosY = event->pos().y();
                mPenButtonPressed = button_pressed;
            }
            break;
        }
        default:
            break;
    }
    event->accept();
}

// Set the window flags based on whether we should
// have a frame or not.
// Mask off the background of the skin PNG if we
// are running frameless.

void EmulatorQtWindow::maskWindowFrame() {
    bool haveFrame = hasFrame();
    Qt::WindowFlags flags = mContainer.windowFlags();

    flags &= ~FRAME_WINDOW_FLAGS_MASK;
    flags |= (haveFrame ? FRAMED_WINDOW_FLAGS : FRAMELESS_WINDOW_FLAGS);

    mContainer.setWindowFlags(flags);

    // Re-generate and apply the mask
    if (haveFrame) {
        // We have a frame. Do not use a mask around the device.
#ifdef _WIN32
        mContainer.clearMask();
#else
        // On Linux and Mac, clearMask() doesn't seem to work,
        // so we create a full rectangular mask. (Which doesn't
        // work right on Windows!)
        QRegion fullRegion(0, 0, mContainer.width(), mContainer.height());
        mContainer.setMask(fullRegion);

        if (!mHaveBeenFrameless) {
            // This is necessary on Mac. Doesn't hurt on Linux.
            mContainer.clearMask();
        }
#endif
        // We have a frame. There is no transparent gap around the skin.
        mSkinGapTop = 0;
        mSkinGapRight = 0;
        mSkinGapBottom = 0;
        mSkinGapLeft = 0;
    } else {
        // Frameless: Do an intelligent mask.
        // Start by reloading the skin PNG file.
        mHaveBeenFrameless = true;

        if (EmulatorSkin::getInstance()->getSkinPixmap() != nullptr) {
            // Rotate the skin to match the emulator window
            QTransform rotater;
            // Set the native rotation of the skin image

            int rotationAmount = 0;
            // Adjust for user-initiated rotation
            switch (mOrientation) {
                case SKIN_ROTATION_0:
                    rotationAmount += 0;
                    break;
                case SKIN_ROTATION_90:
                    rotationAmount += 90;
                    break;
                case SKIN_ROTATION_180:
                    rotationAmount += 180;
                    break;
                case SKIN_ROTATION_270:
                    rotationAmount += 270;
                    break;
                default:
                    rotationAmount += 0;
                    break;
            }
            if (rotationAmount >= 360)
                rotationAmount -= 360;
            rotater.rotate(rotationAmount);
            QPixmap rotatedPMap(
                    EmulatorSkin::getInstance()->getSkinPixmap()->transformed(
                            rotater));

            // Scale the bitmap to the current window size
            int width = mContainer.width();
            QPixmap scaledPixmap = rotatedPMap.scaledToWidth(width);

            // Convert from bit map to a mask
            QBitmap bitmap = scaledPixmap.mask();
            setVisibleExtent(bitmap);

            // Determine if this is a round device.
            // If this mask is circular, it will be transparent near
            // the corners of the bounding rectangle. The top left of
            // the circle will be at (1 - 1/sqrt(2))*diameter = 0.146*w.
            QImage mapImage = bitmap.toImage();
            int height = mContainer.height();
            int opaqueWidth = width - mSkinGapLeft - mSkinGapRight;
            int opaqueHeight = height - mSkinGapTop - mSkinGapBottom;
            int xTest = mSkinGapLeft + 0.146 * opaqueWidth - 4;
            int yTest = mSkinGapTop + 0.146 * opaqueHeight - 4;
            if (mapImage.size().width() > xTest) {
                // The map is not null. It is round if the test pixel is ones.
                // (If it is null, it's not doing anything, which is
                // rectangular.)
                mBackingSurface->isRound =
                        (mapImage.pixel(xTest, yTest) == 0xFFFFFFFF);
            }
#ifdef __APPLE__
            // On Mac, the mask is automatically stretched so its
            // rectangular extent is as big as the widget it is
            // applied to. To avoid stretching, set two points to
            // make the mask's extent the full widget size.
            QPainter painter(&bitmap);
            painter.setBrush(Qt::black);
            QPoint twoPoints[2] = {
                    QPoint(bitmap.width() - 1, 0),    // North east
                    QPoint(0, bitmap.height() - 1)};  // South west
            painter.drawPoints(twoPoints, 2);
#endif
            // Apply the mask
            mContainer.setMask(bitmap);
        }
    }
    mContainer.show();
    mToolWindow->dockMainWindow();

    if (haveFrame != mPreviouslyFramed) {
        // We are switching between framed and frameless. We need to
        // signal a kEventScreenChanged to force redrawing the device
        // screen.
        // Unfortunately, signaling this once isn't sufficient; we
        // need to do it until things settle down. Three time looks
        // like enough. Five times is for safety, but even this is
        // not a 100% fix.
        // TODO: http://b/78789992 Occasional black screen when switching
        // framed/frameless
        mHardRefreshCountDown = 5;
        mPreviouslyFramed = haveFrame;
    }
    SkinEventType eventType;
    if (mHardRefreshCountDown == 0) {
        D("%s: kEventWindowChanged", __FUNCTION__);
        eventType = kEventWindowChanged;
    } else {
        D("%s: kEventScreenChanged", __FUNCTION__);
        eventType = kEventScreenChanged;
        mHardRefreshCountDown--;
    }
    if (eventType == kEventScreenChanged) {
        queueSkinEvent(createSkinEventScreenChanged());
    } else {
        queueSkinEvent(createSkinEvent(eventType));
    }
}

void EmulatorQtWindow::paintEvent(QPaintEvent*) {
    QPainter painter(this);
    QRect bg(QPoint(0, 0), this->size());
    painter.fillRect(bg, Qt::black);

    if (mBackingSurface) {
        double dpr = 1.0;
        slot_getDevicePixelRatio(&dpr);
        QRect r(0, 0, mBackingSurface->w, mBackingSurface->h);
        if (mBackingBitmapChanged) {
            mScaledBackingImage =
                    QPixmap::fromImage(mBackingSurface->bitmap->get().scaled(
                            r.size() * dpr, Qt::KeepAspectRatio,
                            Qt::SmoothTransformation));
            mBackingBitmapChanged = false;
        }
        if (!mScaledBackingImage.isNull()) {
            if (mScaledBackingImage.devicePixelRatio() != dpr) {
                mScaledBackingImage.setDevicePixelRatio(dpr);
            }
            painter.drawPixmap(r, mScaledBackingImage);
        }
    }
}

void EmulatorQtWindow::raise() {
    mContainer.raise();
    mToolWindow->raise();
    if (mCarClusterWindow) {
        mCarClusterWindow->raise();
    }
}

void EmulatorQtWindow::show() {
    if (mClosed) {
        return;
    }
    mContainer.show();
    QFrame::show();
    mToolWindow->show();
    if (mCarClusterWindow) {
        mCarClusterConnector->start();
    }

    QObject::connect(window()->windowHandle(), &QWindow::screenChanged, this,
                     &EmulatorQtWindow::onScreenChanged);
    QObject::connect(qGuiApp, &QGuiApplication::primaryScreenChanged, this,
                     &EmulatorQtWindow::onScreenConfigChanged);
    QObject::connect(qGuiApp, &QGuiApplication::screenAdded, this,
                     &EmulatorQtWindow::onScreenConfigChanged);
    QObject::connect(qGuiApp, &QGuiApplication::screenRemoved, this,
                     &EmulatorQtWindow::onScreenConfigChanged);
}

void EmulatorQtWindow::setOnTop(bool onTop) {
    setFrameOnTop(&mContainer, onTop);
    setFrameOnTop(mToolWindow, onTop);
    if (mCarClusterWindow) {
        setFrameOnTop(mCarClusterWindow, onTop);
    }
}

void EmulatorQtWindow::setFrameAlways(bool frameAlways) {
    mFrameAlways = frameAlways;
    if (mStartupDone) {
        maskWindowFrame();
        mContainer.show();
    }

    D("%s: kEventScreenChanged", __FUNCTION__);
    queueSkinEvent(createSkinEventScreenChanged());
}

void EmulatorQtWindow::setIgnoreWheelEvent(bool ignore) {
    mIgnoreWheelEvent = ignore;
}

void EmulatorQtWindow::setDisablePinchToZoom(bool disabled) {
    mDisablePinchToZoom = disabled;
}

void EmulatorQtWindow::setPauseAvdWhenMinimized(bool pause) {
    mPauseAvdWhenMinimized = pause;
}

void EmulatorQtWindow::showMinimized() {
#ifndef _WIN32
    // For Mac and Linux, ensure that the window has a frame and
    // minimize buttons while it is minimized.
    // Why?
    //   -  Mac won't un-minimize unless those exist.
    //   -  Linux adds those in automatically on minimize. This
    //      code path gets us to remove them on un-minimize.

    Qt::WindowFlags flags = mContainer.windowFlags();
#ifdef __linux__
//    b/282895205, temporarily remove the follow hacks
//    as newer linux desktop behave differently
//    flags &= ~FRAME_WINDOW_FLAGS_MASK;
//    flags |= FRAMED_WINDOW_FLAGS;
#else   // __APPLE__
    if (hasFrame()) {
        flags |= Qt::NoDropShadowWindowHint;
    } else {
        // Ignore the previous flags
        flags = Qt::Window | Qt::WindowMinMaxButtonsHint;
    }
#endif  // __APPLE__
    mContainer.setWindowFlags(flags);

#endif  // !_WIN32
    mContainer.showMinimized();

#ifdef __linux__
    // need to call toowindow hide again
    mToolWindow->hide();
#endif  // __linux__

    mWindowIsMinimized = true;

    if (mPauseAvdWhenMinimized) {
        (*mAdbInterface)
                ->runAdbCommand(
                        {"emu", "avd", "pause"},
                        [this](const android::emulation::
                                       OptionalAdbCommandResult&) { ; },
                        5000);
    }
}

void EmulatorQtWindow::handleTouchPoints(const QTouchEvent& touch,
                                         uint32_t displayId) {
    unsigned char nrOfPoints = 0;
    unsigned char lastValidTouchPointIndex = 0;
    for (int i = touch.touchPoints().count() - 1; i >= 0; --i) {
        if (touch.touchPoints()[i].state() != QEventPoint::Stationary) {
            lastValidTouchPointIndex = i;
            break;
        }
    }
    for (auto const& elem : touch.touchPoints()) {
        SkinEvent skin_event;
        bool eventSet = false;
        if (elem.state() == QEventPoint::Pressed) {
            skin_event = createSkinEvent(kEventTouchBegin);
            eventSet = true;
        } else if (elem.state() == QEventPoint::Updated) {
            skin_event = createSkinEvent(kEventTouchUpdate);
            eventSet = true;
        } else if (elem.state() == QEventPoint::Released) {
            skin_event = createSkinEvent(kEventTouchEnd);
            eventSet = true;
        }
        if (eventSet) {
            bool lasElementFound = false;
            skin_event.u.multi_touch_point.x = elem.pos().x();
            skin_event.u.multi_touch_point.y = elem.pos().y();
            skin_event.u.multi_touch_point.x_global = elem.screenPos().x();
            skin_event.u.multi_touch_point.y_global = elem.screenPos().y();
            skin_event.u.multi_touch_point.id = elem.id();
            skin_event.u.multi_touch_point.pressure =
                    (int)(elem.pressure() * MTS_PRESSURE_RANGE_MAX);
            skin_event.u.multi_touch_point.touch_minor =
                    std::min(elem.ellipseDiameters().rheight(),
                             elem.ellipseDiameters().rwidth());
            skin_event.u.multi_touch_point.touch_major =
                    std::max(elem.ellipseDiameters().rheight(),
                             elem.ellipseDiameters().rwidth());
            skin_event.u.multi_touch_point.orientation = elem.rotation();
            if (nrOfPoints == lastValidTouchPointIndex) {
                skin_event.u.multi_touch_point.skip_sync = false;
                lasElementFound = true;
            } else {
                skin_event.u.multi_touch_point.skip_sync = true;
            }
            skin_event.u.multi_touch_point.display_id = displayId;

            queueSkinEvent(std::move(skin_event));
            if (lasElementFound) {
                break;
            }
        }
        ++nrOfPoints;
    }
}

bool EmulatorQtWindow::event(QEvent* ev) {
    if (ev->type() == QEvent::TouchBegin || ev->type() == QEvent::TouchUpdate ||
        ev->type() == QEvent::TouchEnd) {
        QTouchEvent* touchEvent = static_cast<QTouchEvent*>(ev);
        // b/216383452 Only process multitouch events generated from touch
        // screen.
        if (touchEvent->device()->type() ==
            QInputDevice::DeviceType::TouchScreen) {
            handleTouchPoints(*touchEvent);
            return true;
        }
    }
    if (ev->type() == QEvent::WindowActivate && mWindowIsMinimized) {
        mWindowIsMinimized = false;
        // note: this is intentional, as user could pause the avd throu console
        // and we want to make the avd usable.
        if (true) {
            (*mAdbInterface)
                    ->runAdbCommand(
                            {"emu", "avd", "resume"},
                            [this](const android::emulation::
                                           OptionalAdbCommandResult&) { ; },
                            5000);
            (*mAdbInterface)
                    ->runAdbCommand(
                            {"shell", "input", "keyevent", "KEYCODE_WAKEUP"},
                            [this](const android::emulation::
                                           OptionalAdbCommandResult&) { ; },
                            5000);
            TelephonyPage::updateModemTime();
        }
#ifndef _WIN32
        // When we minimized, we re-enabled the window frame (because Mac won't
        // un-minimize a frameless window). Disable the window frame now, if it
        // should be disabled.
        Qt::WindowFlags flags = mContainer.windowFlags();
#ifdef __linux__
        flags &= ~FRAME_WINDOW_FLAGS_MASK;
        flags |= (hasFrame() ? FRAMED_WINDOW_FLAGS : FRAMELESS_WINDOW_FLAGS);
        flags &= ~Qt::WindowMinimizeButtonHint;
#else  // __APPLE__
        if (hasFrame()) {
            flags &= ~Qt::NoDropShadowWindowHint;
        } else {
            flags &= ~FRAME_WINDOW_FLAGS_MASK;
            flags |= FRAMELESS_WINDOW_FLAGS;
        }
#endif
        mContainer.setWindowFlags(flags);

#if defined(__APPLE__)
        // skip the extra show
#else
        show();
#endif
        // Trigger a ScreenChanged event so the device
        // screen will refresh immediately
        queueSkinEvent(createSkinEventScreenChanged());
#endif  // !_WIN32
    }

    return QWidget::event(ev);
}

void EmulatorQtWindow::stopThread() {
    if (mMainLoopThread) {
        delete mMainLoopThread;
        mMainLoopThread = nullptr;
    }
}

void EmulatorQtWindow::startThread(StartFunction f, int argc, char** argv) {
    if (!mMainLoopThread) {
        // Check for null as arguments to StartFunction
        if (argc && !argv) {
            D("Empty argv passed to a startThread(), returning early");
            return;
        }

        // pass the QEMU main thread's arguments into the crash handler
        std::string arguments = "";
        for (int i = 0; i < argc; ++i) {
            // Check for null in argv
            if (!argv[i]) {
                D("Internal Error: argv[%d] was null, replaced with empty "
                  "string",
                  i);
                argv[i] = strdup("");
            }
            arguments += argv[i];
            arguments += '\n';
        }

        mMainLoopThread = new MainLoopThread(f, argc, argv);
        QObject::connect(mMainLoopThread, &QThread::finished, &mContainer,
                         &EmulatorContainer::close);
        mMainLoopThread->start();
    } else {
        D("mMainLoopThread already started");
    }
}

void EmulatorQtWindow::slot_clearInstance() {
#ifndef __APPLE__
    if (mToolWindow) {
        delete mToolWindow;
        mToolWindow = NULL;
    }
    if (mCarClusterWindow) {
        delete mCarClusterWindow;
        mCarClusterWindow = NULL;
    }
#endif

    skin_winsys_save_window_pos();
    // Force kill any parallel tasks that may be running, as this can make Qt
    // hang on exit.
    System::get()->cleanupWaitingPids();
    if(mMainLoopThread && mMainLoopThread->isRunning()) {
        requestClose();
        mMainLoopThread->wait();
    }
    sInstance.get().reset();
}

void EmulatorQtWindow::slot_blit(SkinSurfaceBitmap* src,
                                 QRect srcRect,
                                 SkinSurfaceBitmap* dst,
                                 QPoint dstPos,
                                 QPainter::CompositionMode op,
                                 QSemaphore* semaphore) {
    QSemaphoreReleaser semReleaser(semaphore);
    if (mBackingSurface && dst == mBackingSurface->bitmap) {
        mBackingBitmapChanged = true;
    }
    dst->drawFrom(src, dstPos, srcRect, op);
}

void EmulatorQtWindow::slot_fill(SkinSurface* s,
                                 QRect rect,
                                 QColor color,
                                 QSemaphore* semaphore) {
    QSemaphoreReleaser semReleaser(semaphore);
    if (mBackingSurface && s == mBackingSurface) {
        mBackingBitmapChanged = true;
    }
    s->bitmap->fill(rect, color);
}

void EmulatorQtWindow::slot_getDevicePixelRatio(double* out_dpr,
                                                QSemaphore* semaphore) {
    QSemaphoreReleaser semReleaser(semaphore);
    auto screen = window()->windowHandle() ? window()->windowHandle()->screen() : nullptr;
    *out_dpr = screen ? screen->devicePixelRatio() : 1.0;
}

void EmulatorQtWindow::slot_getScreenDimensions(QRect* out_rect,
                                                QSemaphore* semaphore) {
    D("slot_getScreenDimensions: begin");
    QSemaphoreReleaser semReleaser(semaphore);
    out_rect->setRect(0, 0, 1920, 1080);  // Arbitrary default

    D("slot_getScreenDimensions: Getting screen geometry");
    auto newScreen = window()->windowHandle()
                             ? window()->windowHandle()->screen()
                             : nullptr;
    if (!newScreen) {
        D("Can't get screen geometry. Window is off screen.");
        return;
    }
    // Use availableGeometry() instead of geometry() to get coordinates that are excluding things
    // like a dock, menu bar, etc.
    QRect rect = newScreen->availableGeometry();
    D("slot_getScreenDimensions: Getting screen geometry (done)");
    out_rect->setX(rect.x());
    out_rect->setY(rect.y());

    out_rect->setWidth(rect.width());
    out_rect->setHeight(rect.height());
    D("slot_getScreenDimensions: end");
}

WId EmulatorQtWindow::getWindowId() {
    WId wid = effectiveWinId();
    D("Effective win ID is %lx", wid);
#if defined(__APPLE__)
    wid = (WId)getNSWindow((void*)wid);
    D("After finding parent, win ID is %lx", wid);
#endif
    return wid;
}

void EmulatorQtWindow::slot_getWindowSize(int* ww,
                                          int* hh,
                                          QSemaphore* semaphore) {
    QSemaphoreReleaser semReleaser(semaphore);
    QRect geom = mContainer.geometry();

    *ww = geom.width();
    *hh = geom.height();
}

void EmulatorQtWindow::slot_getWindowPos(int* xx,
                                         int* yy,
                                         QSemaphore* semaphore) {
    // Note that mContainer.x() == mContainer.frameGeometry().x(), which
    // is NOT what we want.

    QSemaphoreReleaser semReleaser(semaphore);
    QRect geom = mContainer.geometry();

    *xx = geom.x();
    *yy = geom.y();
}

void EmulatorQtWindow::slot_windowHasFrame(bool* outValue,
                                           QSemaphore* semaphore) {
    QSemaphoreReleaser semReleaser(semaphore);
    *outValue = hasFrame();
}

void EmulatorQtWindow::slot_getFramePos(int* xx,
                                        int* yy,
                                        QSemaphore* semaphore) {
    // Note that mContainer.x() == mContainer.frameGeometry().x(), which
    // is what we want.

    QSemaphoreReleaser semReleaser(semaphore);
    *xx = mContainer.x();
    *yy = mContainer.y();
}

void EmulatorQtWindow::slot_isWindowFullyVisible(bool* out_value,
                                                 QSemaphore* semaphore) {
    QSemaphoreReleaser semReleaser(semaphore);
    auto newScreen = mContainer.window()->windowHandle()
                             ? mContainer.window()->windowHandle()->screen()
                             : nullptr;
    if (!newScreen) {
        // Window is not on any screen
        *out_value = false;
    } else {
        QRect screenGeo = newScreen->geometry();
        *out_value = screenGeo.contains(mContainer.geometry());
    }
}

void EmulatorQtWindow::slot_isWindowOffScreen(bool* out_value,
                                              QSemaphore* semaphore) {
    QSemaphoreReleaser semReleaser(semaphore);
    auto newScreen = mContainer.window()->windowHandle()
                             ? mContainer.window()->windowHandle()->screen()
                             : nullptr;
    *out_value = (newScreen == nullptr);
}

void EmulatorQtWindow::pollEvent(SkinEvent* event, bool* hasEvent) {
    std::unique_lock<std::mutex> lock(mSkinEventQueueMtx);
    if (mSkinEventQueue.empty()) {
        *hasEvent = false;
    } else {
        *event = mSkinEventQueue.front();
        mSkinEventQueue.pop_front();
        *hasEvent = true;
    }
}

void EmulatorQtWindow::queueSkinEvent(SkinEvent event) {
    const auto eventType = event.type;
    const auto rotationEventLayout =
        (eventType == kEventLayoutRotate)
            ? makeOptional(event.u.layout_rotation.rotation)
            : kNullopt;

    const std::lock_guard<std::mutex> lock(mSkinEventQueueMtx);
    const bool firstEvent = mSkinEventQueue.empty();

    // For the following events, only the "last" example of said event
    // matters, so ensure that there is only one of them in the queue at a
    // time. Additionaly the screen changed event processing is very slow,
    // so let's not generate too many of them.
    bool replaced = false;

    switch (eventType) {
    case kEventScrollBarChanged:
    case kEventZoomedWindowResized:
    case kEventScreenChanged: {
            const auto i = std::find_if(mSkinEventQueue.begin(), mSkinEventQueue.end(),
                                        [eventType](const SkinEvent& ev){
                                            return ev.type == eventType;
                                        });
            if (i != mSkinEventQueue.end()) {
                *i = std::move(event);
                replaced = true;
            }
        }
        break;

    default:
        break;
    }

    if (!replaced) {
        mSkinEventQueue.push_back(std::move(event));
    }

    const auto uiAgent = mToolWindow->getUiEmuAgent();
    if (firstEvent && uiAgent && uiAgent->userEvents &&
        uiAgent->userEvents->onNewUserEvent) {
        // We know that as soon as emulator starts processing user events
        // it processes them until there are none. So we should only notify it
        // if this event is the first one.
        uiAgent->userEvents->onNewUserEvent();
    }
    if (rotationEventLayout) {
        emit(layoutChanged(*rotationEventLayout));
    }
}

void EmulatorQtWindow::slot_updateRotation(SkinRotation rotation) {
    mOrientation = rotation;
    emit(layoutChanged(rotation));

    // update the extended ui device pose page for foldable
    // or non-fodable
    mToolWindow->updateFoldableButtonVisibility();
    fixScale();
}

void EmulatorQtWindow::slot_releaseBitmap(SkinSurface* s,
                                          QSemaphore* semaphore) {
    QSemaphoreReleaser semReleaser(semaphore);
    if (mBackingSurface == s) {
        mBackingSurface = NULL;
        mBackingBitmapChanged = true;
    }
    delete s->bitmap;
    delete s;
}

void EmulatorQtWindow::slot_requestClose(QSemaphore* semaphore) {
    if (isMainThreadRunning() && !mToolWindow->closeButtonClicked()) {
        mToolWindow->on_close_button_clicked();
    }
    QSemaphoreReleaser semReleaser(semaphore);
    mToolWindow->shouldClose();
    System::get()->waitAndKillSelf();
    if (isMainThreadRunning()) {
        queueQuitEvent();
    }
}

void EmulatorQtWindow::slot_requestUpdate(QRect rect, QSemaphore* semaphore) {
    QSemaphoreReleaser semReleaser(semaphore);
    if (!mBackingSurface)
        return;
    if (!mBackingSurface->bitmap)
        return;
    if (!mBackingSurface->bitmap->size().width() ||
        !mBackingSurface->bitmap->size().height())
        return;

    QRect r(rect.x() * mBackingSurface->w /
                    mBackingSurface->bitmap->size().width(),
            rect.y() * mBackingSurface->h /
                    mBackingSurface->bitmap->size().height(),
            rect.width() * mBackingSurface->w /
                    mBackingSurface->bitmap->size().width(),
            rect.height() * mBackingSurface->h /
                    mBackingSurface->bitmap->size().height());
    update(r);
}

void EmulatorQtWindow::slot_setDeviceGeometry(QRect rect,
                                              QSemaphore* semaphore) {
    QSemaphoreReleaser semReleaser(semaphore);
    mDeviceGeometry = rect;
}

void EmulatorQtWindow::slot_setWindowPos(int x, int y, QSemaphore* semaphore) {
    QSemaphoreReleaser semReleaser(semaphore);
    mContainer.move(x, y);
}

void EmulatorQtWindow::slot_setWindowSize(int w, int h, QSemaphore* semaphore) {
    QSemaphoreReleaser semReleaser(semaphore);
    mContainer.resize(w, h);
}

void EmulatorQtWindow::slot_paintWindowOverlayForResize(int mouseX,
                                                        int mouseY,
                                                        QSemaphore* semaphore) {
    QSemaphoreReleaser semReleaser(semaphore);
    mOverlay.paintForResize(mouseX, mouseY);
}

void EmulatorQtWindow::slot_clearWindowOverlay(QSemaphore* semaphore) {
    QSemaphoreReleaser semReleaser(semaphore);
    mOverlay.hide();
}

void EmulatorQtWindow::slot_setWindowOverlayForResize(int whichCorner,
                                                      QSemaphore* semaphore) {
    QSemaphoreReleaser semReleaser(semaphore);
    mOverlay.showForResize(whichCorner);
}

void EmulatorQtWindow::slot_setWindowCursorResize(int whichCorner,
                                                  QSemaphore* semaphore) {
    QSemaphoreReleaser semReleaser(semaphore);
    mContainer.setCursor((whichCorner == 0 || whichCorner == 2)
                                 ? Qt::SizeFDiagCursor
                                 : Qt::SizeBDiagCursor);
}

void EmulatorQtWindow::slot_setWindowCursorNormal(QSemaphore* semaphore) {
    QSemaphoreReleaser semReleaser(semaphore);
    if (android::featurecontrol::isEnabled(
                android::featurecontrol::VirtioDualModeMouse)) {
        // If dual-mode driver is enabled, let the Guest OS take control of
        // displaying the cursor.
        mContainer.setCursor(Qt::BlankCursor);
    } else {
        mContainer.setCursor(Qt::ArrowCursor);
    }
}

void EmulatorQtWindow::slot_setWindowIcon(const unsigned char* data,
                                          int size,
                                          QSemaphore* semaphore) {
    QSemaphoreReleaser semReleaser(semaphore);
    QPixmap image;
    image.loadFromData(data, size);
    QIcon icon(image);
    QApplication::setWindowIcon(icon);
}

void EmulatorQtWindow::slot_setWindowTitle(QString title,
                                           QSemaphore* semaphore) {
    QSemaphoreReleaser semReleaser(semaphore);
    mContainer.setWindowTitle(title);

    // This is the first time that we know the android_serial_number_port
    // has been set. This port ensures AdbInterface can identify the correct
    // device if there is more than one.
    (*mAdbInterface)->setSerialNumberPort(android_serial_number_port);
}

void EmulatorQtWindow::slot_showWindow(SkinSurface* surface,
                                       QRect rect,
                                       QSemaphore* semaphore) {
    QSemaphoreReleaser semReleaser(semaphore);
    if (mClosed) {
        return;
    }
    if (getConsoleAgents()
                ->settings->android_cmdLineOptions()
                ->qt_hide_window) {
        return;
    }
    if (surface != mBackingSurface) {
        if (mBackingSurface) {
            QSize backingSize = mBackingSurface->bitmap->size();
        }
        mBackingBitmapChanged = true;
        mBackingSurface = surface;
        if (mBackingSurface) {
            QSize backingSize = mBackingSurface->bitmap->size();
        }
    }

    showNormal();
    setFixedSize(rect.size());

    if (rect.width() < mContainer.minimumWidth() ||
        rect.height() < mContainer.minimumHeight()) {
        // We're trying to go smaller than the container will allow.
        // Increase our size to the container's minimum.
        double horizIncreaseFactor =
                (double)(mContainer.minimumWidth()) / rect.width();
        double vertIncreaseFactor =
                (double)(mContainer.minimumHeight()) / rect.height();
        if (horizIncreaseFactor > vertIncreaseFactor) {
            rect.setWidth(mContainer.minimumWidth());
            rect.setHeight((int)(horizIncreaseFactor * rect.height()));
        } else {
            rect.setWidth((int)(vertIncreaseFactor * rect.width()));
            rect.setHeight(mContainer.minimumHeight());
        }
    }

    // If this was the result of a zoom, don't change the overall window size,
    // and adjust the scroll bars to reflect the desired focus point.
    if (mInZoomMode && mNextIsZoom) {
        mContainer.stopResizeTimer();
        recenterFocusPoint();
    } else if (!mNextIsZoom) {
        mContainer.resize(rect.size());
    }
    mNextIsZoom = false;

    maskWindowFrame();
    show();

    // Zooming forces the scroll bar to be visible for sizing purposes. They
    // should never be shown when not in zoom mode, and should only show when
    // necessary when in zoom mode.
    if (mInZoomMode) {
        mContainer.setHorizontalScrollBarPolicy(Qt::ScrollBarAsNeeded);
        mContainer.setVerticalScrollBarPolicy(Qt::ScrollBarAsNeeded);
    } else {
        mContainer.setHorizontalScrollBarPolicy(Qt::ScrollBarAlwaysOff);
        mContainer.setVerticalScrollBarPolicy(Qt::ScrollBarAlwaysOff);
    }

    // If the user isn't using an x86 AVD, make sure it's because their machine
    // doesn't support CPU acceleration. If it does, recommend switching to an
    // x86 AVD. This cannot be done on the construction of the window since the
    // Qt UI thread has not been properly initialized yet.
    if (mFirstShowWindowCall) {
        showWin32DeprecationWarning();
        showAvdArchWarning();
        checkShouldShowGpuWarning();
        showGpuWarning();
        checkAdbVersionAndWarn();
        checkVgkAndWarn();
        checkHaxmAndWarn();
        checkNestedAndWarn();
        mFirstShowWindowCall = false;
    }
}

void EmulatorQtWindow::onScreenChanged(QScreen* newScreen) {
    if (newScreen != mCurrentScreen) {
        D("%s: kEventScreenChanged", __FUNCTION__);
        queueSkinEvent(createSkinEventScreenChanged());
        mCurrentScreen = newScreen;
    }
}

void EmulatorQtWindow::onScreenConfigChanged() {
    auto newScreen = window()->windowHandle()
                             ? window()->windowHandle()->screen()
                             : nullptr;
    if (newScreen != mCurrentScreen) {
        D("%s: kEventScreenChanged", __FUNCTION__);
        queueSkinEvent(createSkinEventScreenChanged());
        mCurrentScreen = newScreen;
    }
}

void EmulatorQtWindow::showEvent(QShowEvent* event) {
    mStartupTimer.stop();
    mStartupDone = true;

    if (mClosed) {
        event->ignore();
        return;
    }
    if (mFirstShowEvent) {
        if (getConsoleAgents()->settings->hw()->test_quitAfterBootTimeOut > 0) {
            android_test_start_boot_complete_timer(
                    getConsoleAgents()
                            ->settings->hw()
                            ->test_quitAfterBootTimeOut);
        }
        mFirstShowEvent = false;
    }
}

void EmulatorQtWindow::slot_horizontalScrollChanged(int value) {
    simulateScrollBarChanged(value, mContainer.verticalScrollBar()->value());
}

void EmulatorQtWindow::slot_verticalScrollChanged(int value) {
    simulateScrollBarChanged(mContainer.horizontalScrollBar()->value(), value);
}

void EmulatorQtWindow::slot_scrollRangeChanged(int min, int max) {
    simulateScrollBarChanged(mContainer.horizontalScrollBar()->value(),
                             mContainer.verticalScrollBar()->value());
}

void EmulatorQtWindow::screenshot() {
    QString savePath = getScreenshotSaveDirectory();
    if (savePath.isEmpty()) {
        showErrorDialog(tr("The screenshot save location is not set.<br/>"
                           "Check the settings page and ensure the directory "
                           "exists and is writeable."),
                        tr("Screenshot"));
        return;
    }

    int displayId = 0;
    const bool pixel_fold = android_foldable_is_pixel_fold();
    if (pixel_fold) {
        if (android_foldable_is_folded()) {
            displayId = android_foldable_pixel_fold_second_display_id();
        }
    }

    if (!android::emulation::captureScreenshot(savePath.toStdString().c_str(),
                                               nullptr, displayId)) {
        showErrorDialog(tr("Screenshot failed"), tr("Screenshot"));
    } else {
        // Display the flash animation immediately as feedback - if it fails, an
        // error dialog will indicate as such.
        mOverlay.showAsFlash();
    }
}
void EmulatorQtWindow::slot_installCanceled() {
    if (mApkInstallCommand && mApkInstallCommand->inFlight()) {
        mApkInstallCommand->cancel();
    }
}

void EmulatorQtWindow::runAdbInstall(const QString& path) {
    if (mApkInstallCommand && mApkInstallCommand->inFlight()) {
        // Modal dialogs should prevent this.
        return;
    }

    // Show a dialog so the user knows something is happening
    mInstallDialog->show();

    mApkInstallCommand = mApkInstaller->install(
            path.toStdString(),
            [this](ApkInstaller::Result result, std::string errorString) {
                runOnUiThread([this, result, errorString] {
                    installDone(result, errorString);
                });
            });
}

void EmulatorQtWindow::installDone(ApkInstaller::Result result,
                                   std::string_view errorString) {
    mInstallDialog->hide();

    QString msg;
    switch (result) {
        case ApkInstaller::Result::kSuccess:
            return;

        case ApkInstaller::Result::kOperationInProgress:
            msg =
                    tr("Another APK install is already in progress.<br/>"
                       "Please try again after it completes.");
            break;

        case ApkInstaller::Result::kApkPermissionsError:
            msg =
                    tr("Unable to read the given APK.<br/>"
                       "Ensure that the file is readable.");
            break;

        case ApkInstaller::Result::kAdbConnectionFailed:
            msg =
                    tr("Failed to start adb.<br/>"
                       "Check settings to verify your chosen adb path is "
                       "valid.");
            break;

        case ApkInstaller::Result::kInstallFailed:
            msg = tr("The APK failed to install.<br/> Error: %1")
                          .arg(c_str(errorString).get());
            break;

        default:
            msg = tr("There was an unknown error while installing the APK.");
    }

    showErrorDialog(msg, tr("APK Installer"));
}

void EmulatorQtWindow::runAdbPush(const QList<QUrl>& urls) {
    std::vector<std::pair<std::string, std::string>> file_paths;
    std::string_view remoteDownloadsDir =
            avdInfo_getApiLevel(getConsoleAgents()->settings->avdInfo()) > 10
                    ? kRemoteDownloadsDir
                    : kRemoteDownloadsDirApi10;
    for (const auto& url : urls) {
        std::string remoteFile = PathUtils::join(remoteDownloadsDir.data(),
                                                 url.fileName().toStdString());
        file_paths.push_back(
                std::make_pair(url.toLocalFile().toStdString(), remoteFile));
    }

    mFilePusher->pushFiles(file_paths);
}

void EmulatorQtWindow::slot_adbPushCanceled() {
    mFilePusher->cancel();
}

void EmulatorQtWindow::slot_showMessage(QString text,
                                        Ui::OverlayMessageType messageType,
                                        int timeoutMs) {
    if (!getConsoleAgents()->settings->android_cmdLineOptions()->qt_hide_window)
        mContainer.messageCenter().addMessage(text, messageType, timeoutMs);
}

void EmulatorQtWindow::slot_showMessageWithDismissCallback(
        QString text,
        Ui::OverlayMessageType messageType,
        QString dismissText,
        RunOnUiThreadFunc func,
        int timeoutMs) {
    if (!getConsoleAgents()
                 ->settings->android_cmdLineOptions()
                 ->qt_hide_window) {
        auto msg = mContainer.messageCenter().addMessage(text, messageType,
                                                         timeoutMs);
        msg->setDismissCallback(dismissText, std::move(func));
    }
}

void EmulatorQtWindow::adbPushProgress(double progress, bool done) {
    if (done) {
        mPushDialog->hide();
        return;
    }

    mPushDialog->setValue(progress * kPushProgressBarMax);
    mPushDialog->show();
}

void EmulatorQtWindow::adbPushDone(std::string_view filePath,
                                   FilePusher::Result result) {
    QString msg;
    switch (result) {
        case FilePusher::Result::Success:
            return;
        case FilePusher::Result::ProcessStartFailure:
            msg = tr("Could not launch process to copy %1")
                          .arg(c_str(filePath).get());
            break;
        case FilePusher::Result::FileReadError:
            msg = tr("Could not locate %1").arg(c_str(filePath).get());
            break;
        case FilePusher::Result::AdbPushFailure:
            msg = tr("'adb push' failed for %1").arg(c_str(filePath).get());
            break;
        default:
            msg = tr("Could not copy %1").arg(c_str(filePath).get());
    }
    showErrorDialog(msg, tr("File Copy"));
}

void EmulatorQtWindow::doResize(const QSize& size, bool isKbdShortcut) {
    if (mClosed) {
        return;
    }
    if (!mBackingSurface) {
        return;
    }
    int originalWidth = mBackingSurface->bitmap->size().width();
    int originalHeight = mBackingSurface->bitmap->size().height();

    auto newSize = QSize(originalWidth, originalHeight)
                           .scaled(size, Qt::KeepAspectRatio);

    // Make sure the new size is always a little bit smaller than the
    // screen to prevent keyboard shortcut scaling from making a window
    // too large for the screen, which can result in the showing of the
    // scroll bars. This is not an issue when resizing by dragging the
    // corner because the OS will prevent too large a window.
    if (isKbdShortcut) {
        QRect screenDimensions;
        slot_getScreenDimensions(&screenDimensions);

        if (newSize.width() > screenDimensions.width() ||
            newSize.height() > screenDimensions.height()) {
            newSize.scale(screenDimensions.size(), Qt::KeepAspectRatio);
        }
    }

    double widthScale = (double)newSize.width() / (double)originalWidth;
    double heightScale = (double)newSize.height() / (double)originalHeight;

    // On HiDPI screen, newSize is in Qt logical pixel, whle originalWidth/
    // originalHeight are in actual pixel (logical pixel * pixel ratio).
    // When HiDPI scaling is disabled, we need to multiply the pixel ratio to
    // widthScale/heightScale to make the scale correct.
    if (getConsoleAgents()
                ->settings->android_cmdLineOptions()
                ->no_hidpi_scaling) {
        double dpr = 1.0;
        slot_getDevicePixelRatio(&dpr);
        widthScale *= dpr;
        heightScale *= dpr;
    }

    simulateSetScale(std::max(.2, std::min(widthScale, heightScale)));

    maskWindowFrame();
#ifdef __APPLE__
    // To fix issues when resizing + linking against macos sdk 11.
    queueSkinEvent(createSkinEventScreenChanged());
#endif
}

void EmulatorQtWindow::resizeAndChangeAspectRatio(bool isFolded) {
    QRect windowGeo = this->geometry();
    if (!mBackingSurface) {
        VERBOSE_INFO(foldable,
                     "backing surface not ready, cancel window adjustment");
        return;
    }

    const bool is_pixel_fold = android_foldable_is_pixel_fold();
    if (is_pixel_fold) {
        if (isFolded) {
            setFoldedSkin();
        } else {
            if(resizableEnabled34()) {
                PresetEmulatorSizeType activeConfig = getResizableActiveConfigId();
                if (activeConfig == 1) {
                    restoreSkin();
                }
            } else {
                restoreSkin();
            }
        }
        return;
    }

    QSize backingSize = mBackingSurface->bitmap->size();
    float scale = (float)windowGeo.width() / (float)backingSize.width();
    int displayX = getConsoleAgents()->settings->hw()->hw_lcd_width;
    int displayY = getConsoleAgents()->settings->hw()->hw_lcd_height;

    if (resizableEnabled()) {
        PresetEmulatorSizeType activeConfig = getResizableActiveConfigId();
        PresetEmulatorSizeInfo info;
        if (getResizableConfig(activeConfig, &info)) {
            displayX = info.width;
            displayY = info.height;
        }
    }

    if (isFolded) {
        int displayXFolded;
        int displayYFolded;
        android_foldable_get_folded_area(nullptr, nullptr, &displayXFolded,
                                         &displayYFolded);
        switch (mOrientation) {
            default:
            case SKIN_ROTATION_180:
            case SKIN_ROTATION_0:
                if (backingSize.width() == displayXFolded &&
                    backingSize.height() == displayYFolded) {
                    break;
                }
                windowGeo.setWidth((int)(displayXFolded * scale));
                windowGeo.setHeight((int)(displayYFolded * scale));
                backingSize.setWidth(displayXFolded);
                backingSize.setHeight(displayYFolded);
                break;
            case SKIN_ROTATION_90:
            case SKIN_ROTATION_270:
                if (backingSize.width() == displayYFolded &&
                    backingSize.height() == displayXFolded) {
                    break;
                }
                backingSize.setWidth(displayYFolded);
                backingSize.setHeight(displayXFolded);
                windowGeo.setWidth((int)(displayYFolded * scale));
                windowGeo.setHeight((int)(displayXFolded * scale));
                break;
        }
    } else {
        switch (mOrientation) {
            default:
            case SKIN_ROTATION_0:
            case SKIN_ROTATION_180:
                if (backingSize.width() == displayX &&
                    backingSize.height() == displayY) {
                    break;
                }
                windowGeo.setWidth((int)(displayX * scale));
                windowGeo.setHeight((int)(displayY * scale));
                backingSize.setWidth(displayX);
                backingSize.setHeight(displayY);
                break;
            case SKIN_ROTATION_90:
            case SKIN_ROTATION_270:
                if (backingSize.width() == displayY &&
                    backingSize.height() == displayX) {
                    break;
                }
                windowGeo.setWidth((int)(displayY * scale));
                windowGeo.setHeight((int)(displayX * scale));
                backingSize.setWidth(displayY);
                backingSize.setHeight(displayX);
                break;
        }
    }
    setDisplayRegionAndUpdate(0, 0, backingSize.width(), backingSize.height());
    simulateSetScale(std::max(.2, (double)scale));
    QRect containerGeo = mContainer.geometry();
    mContainer.setGeometry(containerGeo.x(), containerGeo.y(),
                           windowGeo.width(), windowGeo.height());
}

void EmulatorQtWindow::resizeAndChangeAspectRatio(int x,
                                                  int y,
                                                  int w,
                                                  int h,
                                                  bool ignoreOrientation) {
    if (!mBackingSurface) {
        return;
    }
    QRect windowGeo = this->geometry();
    QSize backingSize = mBackingSurface->bitmap->size();
    float scale = (float)windowGeo.width() / (float)backingSize.width();
    if (!ignoreOrientation) {
        switch (mOrientation) {
            case SKIN_ROTATION_90:
            case SKIN_ROTATION_270:
                std::swap(w, h);
                std::swap(x, y);
                break;
            case SKIN_ROTATION_0:
            case SKIN_ROTATION_180:
            default:
                break;
        }
    }
    windowGeo.setWidth((int)(w * scale));
    windowGeo.setHeight((int)(h * scale));
    backingSize.setWidth(w);
    backingSize.setHeight(h);
    setDisplayRegionAndUpdate(x, y, backingSize.width(), backingSize.height());
    simulateSetScale(std::max(.2, (double)scale));
    QRect containerGeo = mContainer.geometry();
    mContainer.setGeometry(containerGeo.x(), containerGeo.y(),
                           windowGeo.width(), windowGeo.height());
}

SkinMouseButtonType EmulatorQtWindow::getSkinMouseButton(
        const QMouseEvent* event) const {
    switch (event->button()) {
        case Qt::LeftButton:
            return kMouseButtonLeft;
        case Qt::RightButton:
            return kMouseButtonRight;
        case Qt::MiddleButton:
            return kMouseButtonMiddle;
        default:
            return kMouseButtonLeft;
    }
}

void EmulatorQtWindow::handleMouseEvent(SkinEventType type,
                                        SkinMouseButtonType button,
                                        const QPointF& posF,
                                        const QPointF& gPosF,
<<<<<<< HEAD
                                        bool skipSync,
                                        bool sendRelativeMouseCoordinates) {
=======
                                        bool skipSync) {
    if (button == kMouseButtonRight) {
        const bool shouldTranslateMouseClickToTouch =
                (!feature_is_enabled(kFeature_VirtioMouse) &&
                 !feature_is_enabled(kFeature_VirtioTablet));
        if (shouldTranslateMouseClickToTouch) {
            const bool down = (type == kEventMouseButtonDown);
            SkinEvent skin_event =
                    createSkinEvent(down ? kEventKeyDown : kEventKeyUp);
            skin_event.u.key.keycode = LINUX_KEY_BACK;
            skin_event.u.key.mod = 0;
            queueSkinEvent(std::move(skin_event));
            return;
        }
    }

>>>>>>> c6cbd8c9
    QPoint pos((int)posF.x(), (int)posF.y());
    QPoint gPos((int)gPosF.x(), (int)gPosF.y());
    if (type == kEventMouseButtonDown) {
        mToolWindow->reportMouseButtonDown();
    }

    SkinEvent skin_event = createSkinEvent(type);
    skin_event.u.mouse.button = button;
    skin_event.u.mouse.skip_sync = skipSync;
    skin_event.u.mouse.send_relative_coordinates =
            sendRelativeMouseCoordinates;
    skin_event.u.mouse.x = pos.x();
    skin_event.u.mouse.y = pos.y();
    skin_event.u.mouse.x_global = gPos.x();
    skin_event.u.mouse.y_global = gPos.y();

    skin_event.u.mouse.xrel = pos.x() - mPrevMousePosition.x();
    skin_event.u.mouse.yrel = pos.y() - mPrevMousePosition.y();
    skin_event.u.mouse.display_id = 0;
    mPrevMousePosition = pos;

    queueSkinEvent(std::move(skin_event));
}

// Stores all the information of a pen event and
// adds the skin event to the queue
void EmulatorQtWindow::handlePenEvent(SkinEventType type,
                                      const QTabletEvent* event,
                                      bool skipSync) {
    SkinEvent skin_event = createSkinEvent(type);
    skin_event.u.pen.tracking_id = event->uniqueId();
    skin_event.u.pen.pressure =
            (int)(event->pressure() * MTS_PRESSURE_RANGE_MAX);
    skin_event.u.pen.orientation =
            penOrientation(tiltToRotation(event->xTilt(), event->yTilt()));
    skin_event.u.pen.button_pressed =
            ((event->buttons() & Qt::RightButton) == Qt::RightButton);
    skin_event.u.pen.rubber_pointer =
            (event->pointerType() == QPointingDevice::PointerType::Eraser);
    skin_event.u.pen.x = event->pos().x();
    skin_event.u.pen.y = event->pos().y();
    skin_event.u.pen.x_global = event->globalPos().x();
    skin_event.u.pen.y_global = event->globalPos().y();
    skin_event.u.pen.skip_sync = skipSync;

    queueSkinEvent(std::move(skin_event));
}

void EmulatorQtWindow::handleMouseWheelEvent(int delta,
                                             Qt::Orientation orientation) {
    SkinEvent skin_event = createSkinEvent(kEventMouseWheel);
    skin_event.u.wheel.x_delta = 0;
    skin_event.u.wheel.y_delta = 0;
    skin_event.u.wheel.display_id = 0;
    if (orientation == Qt::Horizontal) {
        skin_event.u.wheel.x_delta = delta;
    } else {
        skin_event.u.wheel.y_delta = delta;
    }

    queueSkinEvent(std::move(skin_event));
}

void EmulatorQtWindow::forwardKeyEventToEmulator(SkinEventType type,
                                                 const QKeyEvent& event) {
    SkinEvent skin_event = createSkinEvent(type);
    SkinEventKeyData& keyData = skin_event.u.key;
    bool isModifier = false;
    keyData.keycode = convertKeyCode(event.key(), isModifier);
    if (keyData.keycode == -1) {
        D("Failed to convert key for event key %d", event.key());
        return;
    }

    if (isModifier) {
        if (type == kEventKeyDown) {
            mHeldModifiers.insert(keyData.keycode);
        } else if (type == kEventKeyUp) {
            mHeldModifiers.erase(keyData.keycode);
        }
    }

    Qt::KeyboardModifiers modifiers = event.modifiers();
    if (modifiers & Qt::ShiftModifier)
        keyData.mod |= kKeyModLShift;
    if (modifiers & Qt::ControlModifier)
        keyData.mod |= kKeyModLCtrl;
    if (modifiers & Qt::AltModifier)
        keyData.mod |= kKeyModLAlt;

    queueSkinEvent(std::move(skin_event));
}

void EmulatorQtWindow::handleKeyEvent(SkinEventType type, const QKeyEvent& event) {
    // TODO(liyl): Make this shortcut configurable instead of hard-coding it
    // inside the code.
    if (!android::featurecontrol::isEnabled(
                android::featurecontrol::VirtioDualModeMouse)) {
        if (event.key() == Qt::Key_R &&
            event.modifiers() == Qt::ControlModifier && type == kEventKeyDown) {
            D("%s: mouse released\n", __func__);
            releaseMouse();

            queueSkinEvent(
                    createMouseTrackingSkinEvent(kEventMouseStopTracking));

            mMouseGrabbed = false;
        }
    }

    if (!mForwardShortcutsToDevice && mInZoomMode) {
        if (event.key() == Qt::Key_Control) {
            if (type == kEventKeyUp) {
                raise();
                mOverlay.showForZoomUserHidden();
            }
        }
    }

    if (!mForwardShortcutsToDevice && !mInZoomMode &&
        event.key() == Qt::Key_Control &&
        (event.modifiers() == Qt::ControlModifier ||
         event.modifiers() == (Qt::ControlModifier | Qt::ShiftModifier))) {
        if (type == kEventKeyDown && !mDisablePinchToZoom) {
            if (mToolWindow->getUiEmuAgent()
                        ->multiDisplay->isMultiDisplayEnabled() == false) {
                raise();
                D("%s: Using default display for multi touch\n", __FUNCTION__);
                mOverlay.showForMultitouch(
                        event.modifiers() == Qt::ControlModifier,
                        deviceGeometry().center());
            } else {
                QPoint mousePosition = mapFromGlobal(QCursor::pos());
                uint32_t w = 0;
                uint32_t h = 0;
                mToolWindow->getUiEmuAgent()
                        ->multiDisplay->getCombinedDisplaySize(&w, &h);
                double widthRatio = (double)geometry().width() / (double)w;
                double heightRatio = (double)geometry().height() / (double)h;
                int pos_x, pos_y, startId = -1;
                uint32_t width, height, id;
                while (mToolWindow->getUiEmuAgent()
                               ->multiDisplay->getNextMultiDisplay(
                                       startId, &id, &pos_x, &pos_y, &width,
                                       &height, nullptr, nullptr, nullptr)) {
                    QRect r(static_cast<int>(pos_x * widthRatio),
                            static_cast<int>(pos_y * heightRatio),
                            static_cast<int>(width * widthRatio),
                            static_cast<int>(height * heightRatio));
                    if (r.contains(mousePosition, true)) {
                        D("%s: using display %d for multi touch\n",
                          __FUNCTION__, id);
                        mOverlay.showForMultitouch(
                                event.modifiers() == Qt::ControlModifier,
                                r.center());
                        break;
                    }
                    startId = id;
                }
            }
        }
    }

    bool qtEvent = mToolWindow->handleQtKeyEvent(
            event, QtKeyEventSource::EmulatorWindow);

    if (getConsoleAgents()->settings->use_keycode_forwarding()) {
        return;
    }

    if (mForwardShortcutsToDevice || !qtEvent) {
        forwardKeyEventToEmulator(type, event);
        if (type == kEventKeyDown && event.text().length() > 0) {
            Qt::KeyboardModifiers mods = event.modifiers();
            mods &= ~(Qt::ShiftModifier | Qt::KeypadModifier);
            if (mods == 0) {
                // The key event generated text without Ctrl, Alt, etc.
                // Send an additional TextInput event to the emulator.
                SkinEvent skin_event = createSkinEvent(kEventTextInput);
                skin_event.u.text.down = false;
                strncpy((char*)skin_event.u.text.text,
                        (const char*)event.text().toUtf8().constData(),
                        sizeof(skin_event.u.text.text) - 1);
                // Ensure the event's text is 0-terminated
                skin_event.u.text.text[sizeof(skin_event.u.text.text) - 1] = 0;
                queueSkinEvent(std::move(skin_event));
            }
        }
    }
}

void EmulatorQtWindow::simulateKeyPress(int keyCode, int modifiers) {
    SkinEvent event = createSkinEvent(kEventKeyDown);
    event.u.key.keycode = keyCode;
    event.u.key.mod = modifiers;
    queueSkinEvent(std::move(event));

    event = createSkinEvent(kEventKeyUp);
    event.u.key.keycode = keyCode;
    event.u.key.mod = modifiers;
    queueSkinEvent(std::move(event));
}

void EmulatorQtWindow::simulateScrollBarChanged(int x, int y) {
    SkinEvent event = createSkinEvent(kEventScrollBarChanged);
    event.u.scroll.x = x;
    event.u.scroll.xmax = mContainer.horizontalScrollBar()->maximum();
    event.u.scroll.y = y;
    event.u.scroll.ymax = mContainer.verticalScrollBar()->maximum();
    queueSkinEvent(std::move(event));
}

void EmulatorQtWindow::setDisplayRegion(int xOffset,
                                        int yOffset,
                                        int width,
                                        int height) {
    SkinEvent event = createSkinEvent(kEventSetDisplayRegion);
    event.u.display_region.xOffset = xOffset;
    event.u.display_region.yOffset = yOffset;
    event.u.display_region.width = width;
    event.u.display_region.height = height;
    queueSkinEvent(std::move(event));
}

void EmulatorQtWindow::setDisplayRegionAndUpdate(int xOffset,
                                                 int yOffset,
                                                 int width,
                                                 int height) {
    SkinEvent event = createSkinEvent(kEventSetDisplayRegionAndUpdate);
    event.u.display_region.xOffset = xOffset;
    event.u.display_region.yOffset = yOffset;
    event.u.display_region.width = width;
    event.u.display_region.height = height;
    queueSkinEvent(std::move(event));
}

void EmulatorQtWindow::simulateSetScale(double scale) {
    // Avoid zoom and scale events clobbering each other if the user rapidly
    // changes zoom levels
    if (mInZoomMode && mNextIsZoom) {
        return;
    }

    // Reset our local copy of zoom factor
    mZoomFactor = 1.0;

    SkinEvent event = createSkinEvent(kEventSetScale);
    event.u.window.scale = scale;
    queueSkinEvent(std::move(event));
}

void EmulatorQtWindow::simulateSetZoom(double zoom) {
    // Avoid zoom and scale events clobbering each other if the user rapidly
    // changes zoom levels
    if (mNextIsZoom || mZoomFactor == zoom) {
        return;
    }

    // Qt Widgets do not get properly sized unless they appear at least once.
    // The scroll bars *must* be properly sized in order for zoom to create the
    // correct GLES subwindow, so this ensures they will be. This is reset as
    // soon as the window is shown.
    mContainer.setHorizontalScrollBarPolicy(Qt::ScrollBarAlwaysOn);
    mContainer.setVerticalScrollBarPolicy(Qt::ScrollBarAlwaysOn);

    mNextIsZoom = true;
    mZoomFactor = zoom;

    QSize viewport = mContainer.viewportSize();

    SkinEvent event = createSkinEvent(kEventSetZoom);
    event.u.window.x = viewport.width();
    event.u.window.y = viewport.height();

    QScrollBar* horizontal = mContainer.horizontalScrollBar();
    event.u.window.scroll_h =
            horizontal->isVisible() ? horizontal->height() : 0;
    event.u.window.scale = zoom;
    queueSkinEvent(std::move(event));
}

void EmulatorQtWindow::simulateWindowMoved(const QPoint& pos) {
    SkinEvent event = createSkinEvent(kEventWindowMoved);
    event.u.window.x = pos.x();
    event.u.window.y = pos.y();
    queueSkinEvent(std::move(event));

    mOverlay.move(mContainer.mapToGlobal(QPoint()));
}

void EmulatorQtWindow::simulateZoomedWindowResized(const QSize& size) {
    mOverlay.resize(size);
    if (!mInZoomMode) {
        return;
    }

    SkinEvent event = createSkinEvent(kEventZoomedWindowResized);
    QScrollBar* horizontal = mContainer.horizontalScrollBar();
    event.u.scroll.x = horizontal->value();
    event.u.scroll.y = mContainer.verticalScrollBar()->value();
    event.u.scroll.xmax = size.width();
    event.u.scroll.ymax = size.height();
    event.u.scroll.scroll_h =
            horizontal->isVisible() ? horizontal->height() : 0;
    queueSkinEvent(std::move(event));
}

void EmulatorQtWindow::setForwardShortcutsToDevice(int index) {
    mForwardShortcutsToDevice =
            ((index != 0) ||
             android::featurecontrol::isEnabled(
                     android::featurecontrol::QtRawKeyboardInput));
}

void EmulatorQtWindow::slot_runOnUiThread(RunOnUiThreadFunc f,
                                          QSemaphore* semaphore) {
    QSemaphoreReleaser semReleaser(semaphore);
    f();
}

bool EmulatorQtWindow::hasSkin() const {
    char *skinName = nullptr, *skinDir = nullptr;
    avdInfo_getSkinInfo(getConsoleAgents()->settings->avdInfo(), &skinName,
                        &skinDir);
    bool hasSkin = (skinDir != NULL);
    if (mSkinRemoved) {
        hasSkin = false;
    }
    if (skinName) {
        free(skinName);
    }
    if (skinDir) {
        free(skinDir);
    }
    return hasSkin;
}

bool EmulatorQtWindow::hasFrame() const {
    if (mFrameAlways || mInZoomMode) {
        return true;
    }
    bool hasFrame = !hasSkin();
    return hasFrame;
}

bool EmulatorQtWindow::isInZoomMode() const {
    return mInZoomMode;
}

ToolWindow* EmulatorQtWindow::toolWindow() const {
    return mToolWindow;
}

CarClusterWindow* EmulatorQtWindow::carClusterWindow() const {
    return mCarClusterWindow;
}

CarClusterConnector* EmulatorQtWindow::carClusterConnector() const {
    return mCarClusterConnector;
}

EmulatorContainer* EmulatorQtWindow::containerWindow() {
    return &mContainer;
}

void EmulatorQtWindow::showZoomIfNotUserHidden() {
    if (!mOverlay.wasZoomUserHidden()) {
        mOverlay.showForZoom();
    }
}

QSize EmulatorQtWindow::containerSize() const {
    return mContainer.size();
}

QRect EmulatorQtWindow::deviceGeometry() const {
    return mDeviceGeometry;
}

android::emulation::AdbInterface* EmulatorQtWindow::getAdbInterface() const {
    return (*mAdbInterface);
}

void EmulatorQtWindow::toggleZoomMode() {
    mInZoomMode = !mInZoomMode;

    // Exiting zoom mode snaps back to aspect ratio
    if (!mInZoomMode) {
        // Scroll bars should be turned off immediately.
        mContainer.setHorizontalScrollBarPolicy(Qt::ScrollBarAlwaysOff);
        mContainer.setVerticalScrollBarPolicy(Qt::ScrollBarAlwaysOff);

        doResize(mContainer.size());
        mOverlay.hide();
    } else {
        doResize(mContainer.size());
        mOverlay.showForZoom();
    }
    maskWindowFrame();
}

void EmulatorQtWindow::recenterFocusPoint() {
    mContainer.horizontalScrollBar()->setValue(mFocus.x() * width() -
                                               mViewportFocus.x());
    mContainer.verticalScrollBar()->setValue(mFocus.y() * height() -
                                             mViewportFocus.y());

    mFocus = QPointF();
    mViewportFocus = QPoint();
}

void EmulatorQtWindow::saveZoomPoints(const QPoint& focus,
                                      const QPoint& viewportFocus) {
    // The underlying frame will change sizes, so get what "percentage" of the
    // frame was clicked, where (0,0) is the top-left corner and (1,1) is the
    // bottom right corner.
    mFocus = QPointF((float)focus.x() / this->width(),
                     (float)focus.y() / this->height());

    // Save to re-align the container with the underlying frame.
    mViewportFocus = viewportFocus;
}

void EmulatorQtWindow::scaleDown() {
    doResize(mContainer.size() / 1.1, true);
}

void EmulatorQtWindow::scaleUp() {
    doResize(mContainer.size() * 1.1, true);
}

void EmulatorQtWindow::fixScale() {
    doResize(mContainer.size(), true);
}

void EmulatorQtWindow::zoomIn() {
    zoomIn(QPoint(width() / 2, height() / 2),
           QPoint(mContainer.width() / 2, mContainer.height() / 2));
}

void EmulatorQtWindow::zoomIn(const QPoint& focus,
                              const QPoint& viewportFocus) {
    if (!mBackingSurface)
        return;

    saveZoomPoints(focus, viewportFocus);

    // The below scale = x creates a skin equivalent to calling "window
    // scale x" through the emulator console. At scale = 1, the device
    // should be at a 1:1 pixel mapping with the monitor. We allow going
    // to twice this size.
    double scale = ((double)size().width() /
                    (double)mBackingSurface->bitmap->size().width());
    double maxZoom = mZoomFactor * 2.0 / scale;

    if (scale < 2) {
        simulateSetZoom(std::min(mZoomFactor + .25, maxZoom));
    }
}

void EmulatorQtWindow::zoomOut() {
    zoomOut(QPoint(width() / 2, height() / 2),
            QPoint(mContainer.width() / 2, mContainer.height() / 2));
}

void EmulatorQtWindow::zoomOut(const QPoint& focus,
                               const QPoint& viewportFocus) {
    saveZoomPoints(focus, viewportFocus);
    if (mZoomFactor > 1) {
        simulateSetZoom(std::max(mZoomFactor - .25, 1.0));
    }
}

void EmulatorQtWindow::zoomReset() {
    simulateSetZoom(1);
}

void EmulatorQtWindow::zoomTo(const QPoint& focus, const QSize& rectSize) {
    if (!mBackingSurface)
        return;

    saveZoomPoints(focus,
                   QPoint(mContainer.width() / 2, mContainer.height() / 2));

    // The below scale = x creates a skin equivalent to calling "window
    // scale x" through the emulator console. At scale = 1, the device
    // should be at a 1:1 pixel mapping with the monitor. We allow going to
    // twice this size.
    double scale = ((double)size().width() /
                    (double)mBackingSurface->bitmap->size().width());

    // Calculate the "ideal" zoom factor, which would perfectly frame this
    // rectangle, and the "maximum" zoom factor, which makes scale = 1, and
    // pick the smaller one. Adding 20 accounts for the scroll bars
    // potentially cutting off parts of the selection
    double maxZoom = mZoomFactor * 2.0 / scale;
    double idealWidthZoom = mZoomFactor * (double)mContainer.width() /
                            (double)(rectSize.width() + 20);
    double idealHeightZoom = mZoomFactor * (double)mContainer.height() /
                             (double)(rectSize.height() + 20);

    simulateSetZoom(std::min({idealWidthZoom, idealHeightZoom, maxZoom}));
}

void EmulatorQtWindow::panHorizontal(bool left) {
    QScrollBar* bar = mContainer.horizontalScrollBar();
    if (left) {
        bar->setValue(bar->value() - bar->singleStep());
    } else {
        bar->setValue(bar->value() + bar->singleStep());
    }
}

void EmulatorQtWindow::panVertical(bool up) {
    QScrollBar* bar = mContainer.verticalScrollBar();
    if (up) {
        bar->setValue(bar->value() - bar->singleStep());
    } else {
        bar->setValue(bar->value() + bar->singleStep());
    }
}

bool EmulatorQtWindow::mouseInside() {
    QPoint widget_cursor_coords = mapFromGlobal(QCursor::pos());
    return widget_cursor_coords.x() >= 0 &&
           widget_cursor_coords.x() < width() &&
           widget_cursor_coords.y() >= 0 && widget_cursor_coords.y() < height();
}

template <typename N>
struct QuadraticMotion {
    int length;
    N a;
    N b;
    N c;

    N get(int x) const { return (a * x * x + b * x + c) / (length * length); }

    // Fits f(x) = ax^2 + bx + c, so that it satisfies the following boundary
    // conditions.
    // f(0) = y0
    // f(length) = y1
    // df/dx(length) = 2x + b = 0
    static QuadraticMotion smoothEnd(int length, N y0, N y1) {
        return {
                length,
                y0 - y1,
                -2 * length * y0 + 2 * length * y1,
                length * length * y0,
        };
    }
};

class SwipeGesture {
    constexpr static int kWheelCount = 20;
    typedef QPointF P;
    typedef decltype(P().y()) N;

    QuadraticMotion<N> mMotion;
    P mTouchDownPoint;
    int mTick{0};

public:
    SwipeGesture(const P& touchDownPoint, int delta) {
        mTouchDownPoint = touchDownPoint;
        mMotion = QuadraticMotion<N>::smoothEnd(kWheelCount, 0, delta);
    }

    void tick() {
        if (!atEnd()) {
            mTick++;
        }
    }

    // Starts the motion from the current touch point to the previous
    // destination point shifted by delta.
    void moveMore(int delta) {
        auto newStartPoint = mMotion.get(mTick);
        mTick = 0;
        mMotion = QuadraticMotion<N>::smoothEnd(
                kWheelCount, newStartPoint,
                mMotion.get(mMotion.length) + delta);
    }

    // Starts the motion from the new touch down point with restoring the
    // previous remaining delta + adding new delta.
    void reposition(const P& touchDownPoint, int delta) {
        auto newDelta =
                mMotion.get(mMotion.length) - mMotion.get(mTick) + delta;
        mTick = 0;
        mTouchDownPoint = touchDownPoint;
        mMotion = QuadraticMotion<N>::smoothEnd(kWheelCount, 0, newDelta);
    }

    P point() const {
        return {mTouchDownPoint.x(), mTouchDownPoint.y() + swiped()};
    }

    bool atEnd() const { return mTick == mMotion.length; }

    N swiped() const { return mMotion.get(mTick); }
};

void EmulatorQtWindow::wheelEvent(QWheelEvent* event) {
    if (mIgnoreWheelEvent) {
        event->ignore();
        return;
    }

    if (mBackingSurface == nullptr) {
        return;
    }

    const bool inputDeviceHasWheel =
            android::featurecontrol::isEnabled(
                    android::featurecontrol::VirtioMouse) ||
            android::featurecontrol::isEnabled(
                    android::featurecontrol::VirtioTablet);

    const QAndroidGlobalVarsAgent* settings = getConsoleAgents()->settings;
    const bool inputDeviceHasRotary =
            android::featurecontrol::isEnabled(
                    android::featurecontrol::VirtioInput) &&
            (settings->hw()->hw_rotaryInput ||
             (settings->avdInfo() &&
              avdInfo_getAvdFlavor(settings->avdInfo()) == AVD_WEAR));

    if (inputDeviceHasWheel) {
        // Mouse is active only when it's grabbed. Tablet is always active.
        const bool inputDeviceActive =
                (android::featurecontrol::isEnabled(
                         android::featurecontrol::VirtioMouse) &&
                 mMouseGrabbed) ||
                android::featurecontrol::isEnabled(
                        android::featurecontrol::VirtioTablet);
        if (!inputDeviceActive) {
            return;
        }
        // For most mice, 1 wheel click = 15 degrees
        handleMouseWheelEvent(event->angleDelta().y() * 120 / 15,
                              Qt::Orientation::Vertical);
        handleMouseWheelEvent(event->angleDelta().x() * 120 / 15,
                              Qt::Orientation::Horizontal);
    } else if (inputDeviceHasRotary) {
        SkinEvent skin_event = createSkinEvent(kEventRotaryInput);
        skin_event.u.rotary_input.delta = event->angleDelta().y() / 8;
        queueSkinEvent(std::move(skin_event));
    } else {
        // For most mice, 1 wheel click = 15 degrees
        const int delta = event->angleDelta().y() * 120 / 15;
        const auto pos = event->position();
        // Scroll 1/9 of window height per a wheel click.
        const int scaledDelta = mBackingSurface->h * delta / 120 / 9;

        if (!mSwipeGesture) {
            // Start the gesture if it's not yet.
            mSwipeGesture = std::make_unique<SwipeGesture>(pos, scaledDelta);
            mWheelScrollTimer.start();
            handleMouseEvent(kEventMouseButtonDown, kMouseButtonLeft,
                             mSwipeGesture->point(), {0, 0});
        } else if (abs(mSwipeGesture->swiped()) >= mBackingSurface->h / 16) {
            // Reposition the gesture to avoid the fake touch point from going
            // outside of the window.
            auto lastGesturePoint = mSwipeGesture->point();
            mSwipeGesture->reposition(pos, scaledDelta);
            handleMouseEvent(kEventMouseButtonUp, kMouseButtonLeft,
                             lastGesturePoint, {0, 0});
            handleMouseEvent(kEventMouseButtonDown, kMouseButtonLeft,
                             mSwipeGesture->point(), {0, 0});
        } else {
            mSwipeGesture->moveMore(scaledDelta);
        }
    }
}

void EmulatorQtWindow::wheelScrollTimeout() {
    mSwipeGesture->tick();

    handleMouseEvent(kEventMouseMotion, kMouseButtonLeft,
                     mSwipeGesture->point(), {0, 0});
    if (!mSwipeGesture->atEnd()) {
        return;
    }

    mWheelScrollTimer.stop();
    std::unique_ptr<SwipeGesture> gesture(std::move(mSwipeGesture));
    handleMouseEvent(kEventMouseButtonUp, kMouseButtonLeft, gesture->point(),
                     {0, 0});
}

void EmulatorQtWindow::checkAdbVersionAndWarn() {
    // Do not check for ADB in Fuchsia mode.
    if (getConsoleAgents()->settings->is_fuchsia())
        return;

    QSettings settings;
    if (!(*mAdbInterface)->isAdbVersionCurrent() &&
        settings.value(Ui::Settings::AUTO_FIND_ADB, true).toBool()) {
        std::string adb_path = (*mAdbInterface)->detectedAdbPath();
        if (adb_path.empty()) {
            mAdbWarningBox->setText(
                    tr("Could not automatically detect an ADB binary. Some "
                       "emulator functionality will not work until a custom "
                       "path to ADB  is added. "
                       "This can be done in Extended Controls (...) > Settings "
                       "> General tab > 'Use detected ADB location'"));
        } else {
            mAdbWarningBox->setText(
                    tr("The ADB binary found at %1 is obsolete and has serious"
                       "performance problems with the Android Emulator. Please "
                       "update to a newer version to get significantly faster "
                       "app/file transfer.")
                            .arg(adb_path.c_str()));
        }
        QSettings settings;
        if (settings.value(Ui::Settings::SHOW_ADB_WARNING, true).toBool()) {
            QObject::connect(mAdbWarningBox.ptr(),
                             SIGNAL(buttonClicked(QAbstractButton*)), this,
                             SLOT(slot_adbWarningMessageAccepted()));

            QCheckBox* checkbox = new QCheckBox(tr("Never show this again."));
            checkbox->setCheckState(Qt::Unchecked);
            mAdbWarningBox->setWindowModality(Qt::NonModal);
            mAdbWarningBox->setCheckBox(checkbox);
            mAdbWarningBox->show();
        }
    }
}

void EmulatorQtWindow::slot_adbWarningMessageAccepted() {
    QCheckBox* checkbox = mAdbWarningBox->checkBox();
    if (checkbox->checkState() == Qt::Checked) {
        QSettings settings;
        settings.setValue(Ui::Settings::SHOW_ADB_WARNING, false);
    }
}

void EmulatorQtWindow::runAdbShellPowerDownAndQuit() {
    // we need to run it only once, so don't ever reset this
    if (mStartedAdbStopProcess) {
        return;
    }
    mStartedAdbStopProcess = true;
    (*mAdbInterface)
            ->runAdbCommand(
                    {"shell", "stop"},
                    [this](const android::emulation::
                                   OptionalAdbCommandResult&) {
                        queueQuitEvent();
                    },
                    5000);  // for qemu1, reboot -p will shutdown guest but
                            // hangs, allow 5s
}

void EmulatorQtWindow::checkVgkAndWarn() {
    AndroidCpuAccelerator accelerator = androidCpuAcceleration_getAccelerator();

    if (accelerator != ANDROID_CPU_ACCELERATOR_HAX &&
        accelerator != ANDROID_CPU_ACCELERATOR_AEHD)
        return;

#ifdef _WIN32
    if (::android::base::Win32Utils::getServiceStatus("vgk") <= SVC_NOT_FOUND)
        return;
#endif

    QSettings settings;
    if (settings.value(Ui::Settings::SHOW_VGK_WARNING, true).toBool()) {
        QObject::connect(mVgkWarningBox.ptr(),
                         SIGNAL(buttonClicked(QAbstractButton*)), this,
                         SLOT(slot_vgkWarningMessageAccepted()));

        QCheckBox* checkbox = new QCheckBox(tr("Never show this again."));
        checkbox->setCheckState(Qt::Unchecked);
        mVgkWarningBox->setWindowModality(Qt::NonModal);
        mVgkWarningBox->setCheckBox(checkbox);
        mVgkWarningBox->show();
    }
}

void EmulatorQtWindow::slot_vgkWarningMessageAccepted() {
    QCheckBox* checkbox = mVgkWarningBox->checkBox();
    if (checkbox->checkState() == Qt::Checked) {
        QSettings settings;
        settings.setValue(Ui::Settings::SHOW_VGK_WARNING, false);
    }
}

void EmulatorQtWindow::checkHaxmAndWarn() {
    AndroidCpuAccelerator accelerator = androidCpuAcceleration_getAccelerator();

    if (accelerator != ANDROID_CPU_ACCELERATOR_HAX)
        return;

    QSettings settings;
    if (settings.value(Ui::Settings::SHOW_HAXM_WARNING, true).toBool()) {
        QObject::connect(mHaxmWarningBox.ptr(),
                         SIGNAL(buttonClicked(QAbstractButton*)), this,
                         SLOT(slot_haxmWarningMessageAccepted()));

        QCheckBox* checkbox = new QCheckBox(tr("Never show this again."));
        checkbox->setCheckState(Qt::Unchecked);
        mHaxmWarningBox->setWindowModality(Qt::NonModal);
        mHaxmWarningBox->setCheckBox(checkbox);
        mHaxmWarningBox->show();
    }
}

void EmulatorQtWindow::slot_haxmWarningMessageAccepted() {
    QCheckBox* checkbox = mHaxmWarningBox->checkBox();
    if (checkbox->checkState() == Qt::Checked) {
        QSettings settings;
        settings.setValue(Ui::Settings::SHOW_HAXM_WARNING, false);
    }
}

void EmulatorQtWindow::checkNestedAndWarn() {
    char hv_vendor_id[16] = {};
    android_get_x86_cpuid_vmhost_vendor_id(hv_vendor_id, sizeof(hv_vendor_id));
    auto vmhost = android_get_x86_cpuid_vendor_vmhost_type(hv_vendor_id);
    // Emulator running on native HW
    if (vmhost == VENDOR_VM_NOTVM) {
        return;
    }
    // Emulator running with software emulation
    AndroidCpuAccelerator accelerator = androidCpuAcceleration_getAccelerator();
    if (accelerator == ANDROID_CPU_ACCELERATOR_NONE) {
        return;
    }
    /* Emulator running on hyper-v hypervisor
     * Typically, when hypervisor is detected, emulator will run nested
     * virtualization. However, for type-1 hypervisor, detecting hypervisor
     * could only mean we are on an "admin" guest (or host as is usually
     * called). In these cases, emulator may actually create a "non-admin"
     * guest and run with it. This is NOT nested virtualization.
     *
     * TODO: Xen??
     */
    if (vmhost == VENDOR_VM_HYPERV &&
        accelerator == ANDROID_CPU_ACCELERATOR_WHPX) {
        return;
    }
    if (getConsoleAgents()
                ->settings->android_cmdLineOptions()
                ->no_nested_warnings) {
        return;
    }
    QSettings settings;
    if (settings.value(Ui::Settings::SHOW_NESTED_WARNING, true).toBool()) {
        QObject::connect(mNestedWarningBox.ptr(),
                         SIGNAL(buttonClicked(QAbstractButton*)), this,
                         SLOT(slot_nestedWarningMessageAccepted()));

        QCheckBox* checkbox = new QCheckBox(tr("Never show this again."));
        checkbox->setCheckState(Qt::Unchecked);
        mNestedWarningBox->setWindowModality(Qt::NonModal);
        mNestedWarningBox->setCheckBox(checkbox);
        mNestedWarningBox->show();
    }
}

void EmulatorQtWindow::slot_nestedWarningMessageAccepted() {
    QCheckBox* checkbox = mNestedWarningBox->checkBox();
    if (checkbox->checkState() == Qt::Checked) {
        QSettings settings;
        settings.setValue(Ui::Settings::SHOW_NESTED_WARNING, false);
    }
}

void EmulatorQtWindow::rotateSkin(SkinRotation rot) {
    // Hack. Notify the parent container that we're rotating, so it doesn't
    // start a regular scaling timer: we know that the scale is correct as
    // it was correct before the rotation.
    mOrientation = rot;
    mContainer.prepareForRotation();

    {
        SkinEvent event = createSkinEvent(kEventLayoutRotate);
        event.u.layout_rotation.rotation = rot;
        queueSkinEvent(std::move(event));
    }

    const bool not_pixel_fold = !android_foldable_is_pixel_fold();
    if (not_pixel_fold && android_foldable_is_folded()) {
        resizeAndChangeAspectRatio(true);
    }

    if (resizableEnabled() && !resizableEnabled34()) {
        PresetEmulatorSizeInfo info;
        if (getResizableConfig(getResizableActiveConfigId(), &info)) {
            resizeAndChangeAspectRatio(0, 0, info.width, info.height);
        }
    }

    if (not_pixel_fold && mToolWindow->getUiEmuAgent()->multiDisplay->isMultiDisplayEnabled()) {
        {
            uint32_t w = 0;
            uint32_t h = 0;
            mToolWindow->getUiEmuAgent()->multiDisplay->getCombinedDisplaySize(
                    &w, &h);
            resizeAndChangeAspectRatio(0, 0, w, h);
        }

        mToolWindow->getUiEmuAgent()->multiDisplay->performRotation(rot);

        {
            // note: this is the initial w and h, not rotated at all
            uint32_t w = 0;
            uint32_t h = 0;
            mToolWindow->getUiEmuAgent()->multiDisplay->getCombinedDisplaySize(
                    &w, &h);
            resizeAndChangeAspectRatio(0, 0, w, h, true);
        }
    }

#ifdef __APPLE__
    {
        // To fix issues when resizing + linking against macos sdk 11.
        queueSkinEvent(createSkinEventScreenChanged());
    }
#endif
}

void EmulatorQtWindow::setVisibleExtent(QBitmap bitMap) {
    QImage bitImage = bitMap.toImage();
    int topVisible = -1;
    for (int row = 0; row < bitImage.height() && topVisible < 0; row++) {
        for (int col = 0; col < bitImage.width(); col++) {
            if (bitImage.pixelColor(col, row) != Qt::color0) {
                topVisible = row;
                break;
            }
        }
    }
    int bottomVisible = -1;
    for (int row = bitImage.height() - 1; row >= 0 && bottomVisible < 0;
         row--) {
        for (int col = 0; col < bitImage.width(); col++) {
            if (bitImage.pixelColor(col, row) != Qt::color0) {
                bottomVisible = row;
                break;
            }
        }
    }

    int leftVisible = -1;
    for (int col = 0; col < bitImage.width() && leftVisible < 0; col++) {
        for (int row = 0; row < bitImage.height(); row++) {
            if (bitImage.pixelColor(col, row) != Qt::color0) {
                leftVisible = col;
                break;
            }
        }
    }
    int rightVisible = -1;
    for (int col = bitImage.width() - 1; col >= 0 && rightVisible < 0; col--) {
        for (int row = 0; row < bitImage.height(); row++) {
            if (bitImage.pixelColor(col, row) != Qt::color0) {
                rightVisible = col;
                break;
            }
        }
    }

    if (topVisible < 0 || rightVisible < 0 || bottomVisible < 0 ||
        leftVisible < 0) {
        mSkinGapTop = 0;
        mSkinGapRight = 0;
        mSkinGapBottom = 0;
        mSkinGapLeft = 0;
    } else {
        mSkinGapTop = topVisible;
        mSkinGapRight = bitImage.width() - 1 - rightVisible;
        mSkinGapBottom = bitImage.height() - 1 - bottomVisible;
        mSkinGapLeft = leftVisible;
    }
}

void EmulatorQtWindow::updateUIMultiDisplayPage(uint32_t id) {
    // update the MutiDisplay UI page, e.g., config through console,
    // loaded from snapshot
    if (id > 0 && id <= MultiDisplayPage::sMaxItem) {
        emit(updateMultiDisplayPage(id));
    }
}

bool EmulatorQtWindow::getMultiDisplay(uint32_t id,
                                       int32_t* x,
                                       int32_t* y,
                                       uint32_t* w,
                                       uint32_t* h,
                                       uint32_t* dpi,
                                       uint32_t* flag,
                                       bool* enabled) {
    const auto uiAgent = mToolWindow->getUiEmuAgent();
    return (uiAgent != nullptr && uiAgent->multiDisplay != nullptr &&
            uiAgent->multiDisplay->getMultiDisplay(id, x, y, w, h, dpi, flag,
                                                   enabled));
}

int EmulatorQtWindow::switchMultiDisplay(bool enabled,
                                         uint32_t id,
                                         int32_t x,
                                         int32_t y,
                                         uint32_t width,
                                         uint32_t height,
                                         uint32_t dpi,
                                         uint32_t flag) {
    const auto uiAgent = mToolWindow->getUiEmuAgent();
    return (uiAgent != nullptr && uiAgent->multiDisplay != nullptr &&
            uiAgent->multiDisplay->setMultiDisplay(id, x, y, width, height, dpi,
                                                   flag, enabled));
}

bool EmulatorQtWindow::getMonitorRect(uint32_t* width, uint32_t* height) {
    SkinRect monitor;
    skin_winsys_get_monitor_rect(&monitor);
    if (width) {
        *width = monitor.size.w;
    }
    if (height) {
        *height = monitor.size.h;
    }
    return true;
}

void EmulatorQtWindow::setFoldedSkin() {
    if (hasSkin()) {
        avdInfo_setCurrentSkin(getConsoleAgents()->settings->avdInfo(),
                               "folded");
        ScreenMask::loadMask();
        EmulatorSkin::getInstance()->reset();
    }
    runOnUiThread([this]() {
        skin_event_add(createSkinEvent(kEventSetFoldedSkin));
    });
}

void EmulatorQtWindow::setNoSkin() {
    if (android_foldable_is_pixel_fold()) {
        return;
    }
    runOnUiThread([this]() {
        char *skinName, *skinDir;
        avdInfo_getSkinInfo(getConsoleAgents()->settings->avdInfo(), &skinName,
                            &skinDir);

        if (skinDir != NULL) {
            skin_event_add(createSkinEvent(kEventSetNoSkin));
            mSkinRemoved = true;
        }
        AFREE(skinName);
        AFREE(skinDir);
        setFrameAlways(true);
    });
}

void EmulatorQtWindow::restoreSkin() {
    if (android_foldable_is_pixel_fold() && hasSkin()) {
        avdInfo_setCurrentSkin(getConsoleAgents()->settings->avdInfo(),
                               "unfolded");
        EmulatorSkin::getInstance()->reset();
        ScreenMask::loadMask();
    }
    runOnUiThread([this]() {
        char *skinName, *skinDir;
        avdInfo_getSkinInfo(getConsoleAgents()->settings->avdInfo(), &skinName,
                            &skinDir);

        // always restore for pixel fold, as the skin w and h
        // changed
        const bool pixel_fold = android_foldable_is_pixel_fold();
        if (pixel_fold || skinDir != NULL) {
            skin_event_add(createSkinEvent(kEventRestoreSkin));
            mSkinRemoved = false;
        }
        AFREE(skinName);
        AFREE(skinDir);
        mToolWindow->hideRotationButton(false);
        setFrameAlways(false);
    });
}

void EmulatorQtWindow::setUIDisplayRegion(int x,
                                          int y,
                                          int w,
                                          int h,
                                          bool ignoreOrientation) {
    runOnUiThread([this, x, y, w, h, ignoreOrientation]() {
        this->resizeAndChangeAspectRatio(x, y, w, h, ignoreOrientation);
    });
}

bool EmulatorQtWindow::addMultiDisplayWindow(uint32_t id,
                                             bool add,
                                             uint32_t w,
                                             uint32_t h) {
    SkinEvent skin_event;
    if (add) {
        QRect windowGeo = this->geometry();
        if (!mBackingSurface) {
            LOG(ERROR) << "backing surface not ready, cancel window creation";
            return false;
        }
        skin_event = createSkinEvent(kEventAddDisplay);
        skin_event.u.add_display.width = w;
        skin_event.u.add_display.height = h;
        skin_event.u.add_display.id = id;
        QSize backingSize = mBackingSurface->bitmap->size();
        float scale = (float)windowGeo.width() / (float)backingSize.width();
        if (mMultiDisplayWindow[id] == nullptr) {
            // create qt window for the 1st time.
            mMultiDisplayWindow[id].reset(new MultiDisplayWidget(w, h, id));
            char title[16];
            uint32_t tId;
            if (id >= android::MultiDisplay::s_displayIdInternalBegin &&
                    id < android::MultiDisplay::s_maxNumMultiDisplay) {
                // displayIds created by rcCommands
                tId = id - android::MultiDisplay::s_displayIdInternalBegin + 1;
            } else {
                tId = id;
            }
            LOG(INFO) << "DisplayId: " << id << ", Title: " << tId;
            snprintf(title, 16, "Display %d", tId);
            mMultiDisplayWindow[id]->setWindowTitle(title);
            QRect geoTool = mToolWindow->geometry();
            mMultiDisplayWindow[id]->move(
                    geoTool.right() + (mMultiDisplayWindow.size() - 1) * 100,
                    geoTool.top());
        }
        mMultiDisplayWindow[id]->setMouseTracking(true);
        mMultiDisplayWindow[id]->setFixedSize(
                QSize((int)(w * scale), (int)(h * scale)));
        mMultiDisplayWindow[id]->show();
    } else {
        skin_event = createSkinEvent(kEventRemoveDisplay);
        skin_event.u.remove_display.id = id;
        auto iter = mMultiDisplayWindow.find(id);
        if (iter != mMultiDisplayWindow.end()) {
            mMultiDisplayWindow.erase(iter);
        }
    }
    queueSkinEvent(std::move(skin_event));
    return true;
}

bool EmulatorQtWindow::paintMultiDisplayWindow(uint32_t id, uint32_t texture) {
    if (mMultiDisplayWindow[id] == nullptr ||
        mMultiDisplayWindow[id]->isHidden()) {
        return true;
    }
    mMultiDisplayWindow[id]->paintWindow(texture);
    return true;
}

bool EmulatorQtWindow::multiDisplayParamValidate(uint32_t id,
                                                 uint32_t w,
                                                 uint32_t h,
                                                 uint32_t dpi,
                                                 uint32_t flag) {
    const auto uiAgent = mToolWindow->getUiEmuAgent();
    return uiAgent->multiDisplay->multiDisplayParamValidate(id, w, h, dpi,
                                                            flag);
}

void EmulatorQtWindow::saveMultidisplayToConfig() {
    int pos_x, pos_y;
    uint32_t width, height, dpi, flag;
    const int maxEntries = avdInfo_maxMultiDisplayEntries();
    for (uint32_t i = 1; i < maxEntries + 1; i++) {
        if (!getMultiDisplay(i, &pos_x, &pos_y, &width, &height, &dpi, &flag,
                             nullptr)) {
            avdInfo_replaceMultiDisplayInConfigIni(
                    getConsoleAgents()->settings->avdInfo(), i, -1, -1, 0, 0, 0,
                    0);
        } else {
            avdInfo_replaceMultiDisplayInConfigIni(
                    getConsoleAgents()->settings->avdInfo(), i, pos_x, pos_y,
                    width, height, dpi, flag);
        }
    }
}

/* Convert from tilt coordinates to rotation of pen
 * xTilt: the plane angle (in degrees, range [-60,60]) between
 * the Y-Z plane and the plane containing both the pen and the Y axis
 *      positive values are towards the screen's physical right
 * yTilt: the plane angle (in degrees, range [-60,60]) between
 * the X-Z plane and the plane containing both the pen and the X axis
 *      positive values are towards the bottom of the screen (user)
 * rotation: the azimuth angle (in degrees, range (-180,180]) of the pen,
 * where 0 represents a pen whose cap is pointing down (tip points up),
 * +90 to the left, -90 to the right, 180 cap points up, clockwise.
 * When the pen is perpendicular to the screen the rotation is 0. */
int EmulatorQtWindow::tiltToRotation(int xTiltDeg, int yTiltDeg) {
    int rotationDeg = 0;
    // The equations used, in an X-Y-Z coordinate system:
    // tan(X Tilt) = X / Z
    // tan(Y Tilt) = Y / Z
    // tan(azimuth) = Y / X = tan(Y Tilt) / tan(X Tilt)
    // azimuth = arctan( tan(Y Tilt) / tan(X Tilt) )

    if ((xTiltDeg != 0) && (yTiltDeg != 0)) {
        // domain error may occur if both arguments x,y of atan2 are 0

        // pen is not parallel to any axis, nor perpendicular to screen
        // use the south-clockwise convention for azimuth: (-X, -Y)
        // the Y axis is already reversed on a screen (down, not up)
        double xTiltRad = -qDegreesToRadians((double)xTiltDeg);
        double yTiltRad = qDegreesToRadians((double)yTiltDeg);

        // atan2 function computes the arc tangent of y/x using the signs
        // of arguments to determine the correct quadrant
        rotationDeg = (int)qRadiansToDegrees(
                std::atan2(std::tan(xTiltRad), std::tan(yTiltRad)));
    } else if (xTiltDeg != 0) {
        // pen is parallel to the X axis, not perpendicular to screen
        rotationDeg = (xTiltDeg > 0) ? -90 : 90;
    } else {
        // pen is parallel to the Y axis, or perpendicular to screen
        rotationDeg = (yTiltDeg >= 0) ? 0 : 180;
    }

    return rotationDeg;
}

// Adapt the rotation angle depending on screen rotation
int EmulatorQtWindow::penOrientation(int rotation) {
    int orientation = rotation;

    switch (mOrientation) {
        case SKIN_ROTATION_0:
            break;
        case SKIN_ROTATION_90:
            orientation -= 90;
            break;
        case SKIN_ROTATION_180:
            orientation -= 180;
            break;
        case SKIN_ROTATION_270:
            orientation -= 270;
            break;
        default:
            break;
    }
    // keep the orientation in the range (-180, 180] degrees
    if (orientation <= -180) {
        orientation += 360;
    }

    return orientation;
}

// State machine that translates the pen event types based on button states
// If during a touching state the button is pressed this generates unwanted
// Press and Release events which are translated to Move events
SkinEventType EmulatorQtWindow::translatePenEventType(
        SkinEventType type,
        Qt::MouseButton button,
        Qt::MouseButtons buttons) {
    SkinEventType newType = type;

    switch (mPenTouchState) {
        case TouchState::NOT_TOUCHING:
            // Only the first Press event can have the same pressed buttons
            // button:  only the button that caused the event
            // buttons: all the pressed buttons
            if ((type == kEventPenPress) && (button == buttons)) {
                mPenTouchState = TouchState::TOUCHING;
                newType = kEventPenPress;
            } else {
                newType = kEventPenRelease;
            }
            break;
        case TouchState::TOUCHING:
            // Only the last Release event can have no pressed buttons
            if ((type == kEventPenRelease) && (buttons == Qt::NoButton)) {
                mPenTouchState = TouchState::NOT_TOUCHING;
                newType = kEventPenRelease;
            } else {
                newType = kEventPenMove;
            }
            break;
        default:
            mPenTouchState = TouchState::NOT_TOUCHING;
            newType = kEventPenRelease;
            break;
    }

    return newType;
}

// State machine that translates the mouse event types based on button states
// If during a touching state the button is pressed this generates unwanted
// Press and Release events which are translated to Move events
SkinEventType EmulatorQtWindow::translateMouseEventType(
        SkinEventType type,
        Qt::MouseButton button,
        Qt::MouseButtons buttons) {
    if (android::featurecontrol::isEnabled(
                android::featurecontrol::VirtioMouse)) {
        // If mouse input is intended to be just a mouse, process the event
        // normally.
        return type;
    }

    SkinEventType newType = type;

    switch (mMouseTouchState) {
        case TouchState::NOT_TOUCHING:
            // Only the first Press event can have the same pressed buttons
            // button:  only the button that caused the event
            // buttons: all the pressed buttons
            if ((type == kEventMouseButtonDown) && (button == buttons)) {
                mMouseTouchState = TouchState::TOUCHING;
                newType = kEventMouseButtonDown;
            } else if (android::featurecontrol::isEnabled(android::featurecontrol::VirtioTablet)) {
                newType = kEventMouseMotion;
            } else {
                newType = kEventMouseButtonUp;
            }
            break;
        case TouchState::TOUCHING:
            // Only the last Release event can have no pressed buttons
            if ((type == kEventMouseButtonUp) && (buttons == Qt::NoButton)) {
                mMouseTouchState = TouchState::NOT_TOUCHING;
                newType = kEventMouseButtonUp;
            } else {
                newType = kEventMouseMotion;
            }
            break;
        default:
            mMouseTouchState = TouchState::NOT_TOUCHING;
            newType = kEventMouseButtonUp;
            break;
    }

    return newType;
}<|MERGE_RESOLUTION|>--- conflicted
+++ resolved
@@ -2788,11 +2788,8 @@
                                         SkinMouseButtonType button,
                                         const QPointF& posF,
                                         const QPointF& gPosF,
-<<<<<<< HEAD
                                         bool skipSync,
                                         bool sendRelativeMouseCoordinates) {
-=======
-                                        bool skipSync) {
     if (button == kMouseButtonRight) {
         const bool shouldTranslateMouseClickToTouch =
                 (!feature_is_enabled(kFeature_VirtioMouse) &&
@@ -2808,7 +2805,6 @@
         }
     }
 
->>>>>>> c6cbd8c9
     QPoint pos((int)posF.x(), (int)posF.y());
     QPoint gPos((int)gPosF.x(), (int)gPosF.y());
     if (type == kEventMouseButtonDown) {
