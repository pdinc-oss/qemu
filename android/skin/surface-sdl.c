/* Copyright (C) 2007-2008 The Android Open Source Project
**
** This software is licensed under the terms of the GNU General Public
** License version 2, as published by the Free Software Foundation, and
** may be copied, distributed, and modified under those terms.
**
** This program is distributed in the hope that it will be useful,
** but WITHOUT ANY WARRANTY; without even the implied warranty of
** MERCHANTABILITY or FITNESS FOR A PARTICULAR PURPOSE.  See the
** GNU General Public License for more details.
*/
#include "android/skin/surface.h"
#include "android/skin/argb.h"
#include "android/skin/scaler.h"
#include "android/skin/winsys.h"
#include "android/utils/setenv.h"
#include <SDL.h>

#define  DEBUG  1

#if DEBUG
#include "android/utils/debug.h"
#define  D(...)   VERBOSE_PRINT(surface,__VA_ARGS__)
#else
#define  D(...)   ((void)0)
#endif

struct SkinSurface {
    int refcount;
    SDL_Surface* surface;
    // Only used for scaled window surfaces
    SkinScaler* scaler;
    SDL_Surface* scaled_surface;
};

static void
skin_surface_free( SkinSurface*  s )
{
    if (s->scaled_surface) {
        SDL_FreeSurface(s->scaled_surface);
        s->scaled_surface = NULL;
    }
    if (s->scaler) {
        skin_scaler_free(s->scaler);
        s->scaler = NULL;
    }
    if (s->surface) {
        SDL_FreeSurface(s->surface);
        s->surface = NULL;
    }
    free(s);
}

extern SkinSurface*
skin_surface_ref( SkinSurface*  surface )
{
    if (surface)
        surface->refcount += 1;
    return surface;
}

extern void
skin_surface_unrefp( SkinSurface*  *psurface )
{
    SkinSurface*  surf = *psurface;
    if (surf) {
        if (--surf->refcount <= 0)
            skin_surface_free(surf);
        *psurface = NULL;
    }
}

SDL_Surface*
skin_surface_get_sdl(SkinSurface* s) {
  return s->surface;
}

extern int
skin_surface_width(SkinSurface* s) {
    return s->surface->w;
}

extern int
skin_surface_height(SkinSurface* s) {
    return s->surface->h;
}

#if SDL_BYTEORDER == SDL_BIG_ENDIAN
#  define  ARGB32_R_MASK  0x00ff0000
#  define  ARGB32_G_MASK  0x0000ff00
#  define  ARGB32_B_MASK  0x000000ff
#  define  ARGB32_A_MASK  0xff000000
#else
#  define  ARGB32_R_MASK  0x00ff0000
#  define  ARGB32_G_MASK  0x0000ff00
#  define  ARGB32_B_MASK  0x000000ff
#  define  ARGB32_A_MASK  0xff000000
#endif

static SDL_Surface*
_sdl_surface_create_rgb( int  width,
                         int  height,
                         int  depth,
                         int  flags )
{
   Uint32   rmask, gmask, bmask, amask;

    if (depth == 8) {
        rmask = gmask = bmask = 0;
        amask = 0xff;
    } else if (depth == 32) {
        rmask = ARGB32_R_MASK;
        gmask = ARGB32_G_MASK;
        bmask = ARGB32_B_MASK;
        amask = ARGB32_A_MASK;
    } else
        return NULL;

    return SDL_CreateRGBSurface(flags, width, height, depth,
                                 rmask, gmask, bmask, amask );
}


static SDL_Surface*
_sdl_surface_create_rgb_from(int   width,
                             int   height,
                             int   pitch,
                             void* pixels,
                             int   depth)
{
   Uint32   rmask, gmask, bmask, amask;

    if (depth == 8) {
        rmask = gmask = bmask = 0;
        amask = 0xff;
    } else if (depth == 32) {
        rmask = ARGB32_R_MASK;
        gmask = ARGB32_G_MASK;
        bmask = ARGB32_B_MASK;
        amask = ARGB32_A_MASK;
    } else
        return NULL;

    return SDL_CreateRGBSurfaceFrom( pixels, width, height, depth, pitch,
                                     rmask, gmask, bmask, amask );
}


static SkinSurface*
_skin_surface_create(SDL_Surface* surface)
{
    SkinSurface* s = malloc(sizeof(*s));
    if (s != NULL) {
        s->refcount = 1;
        s->surface  = surface;
        s->scaler = NULL;
        s->scaled_surface = NULL;
    }
    else {
        SDL_FreeSurface(surface);
        D( "not enough memory to allocate new skin surface !" );
    }
    return  s;
}


SkinSurface*
skin_surface_create_fast( int  w, int  h )
{
    SDL_Surface* surface = _sdl_surface_create_rgb(w, h, 32, SDL_HWSURFACE);
    if (surface == NULL) {
        surface = _sdl_surface_create_rgb( w, h, 32, SDL_SWSURFACE );
        if (surface == NULL) {
            D( "could not create fast %dx%d ARGB32 surface: %s",
               w, h, SDL_GetError() );
            return NULL;
        }
    }
    return _skin_surface_create(surface);
}


SkinSurface*
skin_surface_create_slow( int  w, int  h )
{
    SDL_Surface* surface = _sdl_surface_create_rgb(w, h, 32, SDL_SWSURFACE);
    if (surface == NULL) {
        D( "could not create slow %dx%d ARGB32 surface: %s",
            w, h, SDL_GetError() );
        return NULL;
    }
    return _skin_surface_create(surface);
}


SkinSurface*
skin_surface_create_argb32_from(int       w,
                                int       h,
                                int       pitch,
                                uint32_t* pixels)
{
    SDL_Surface* surface =
            _sdl_surface_create_rgb_from(w, h, pitch, pixels, 32);
    if (surface == NULL) {
        D( "could not create %dx%d slow ARGB32 surface: %s",
            w, h, SDL_GetError() );
        return NULL;
    }
    return _skin_surface_create(surface);
}

extern SkinSurface*
skin_surface_create_window(int x,
                           int y,
                           int w,
                           int h,
                           int original_w,
                           int original_h,
                           int is_fullscreen)
{
    char temp[32];
    sprintf(temp, "%d,%d", x, y);
    setenv("SDL_VIDEO_WINDOW_POS", temp, 1);
    setenv("SDL_VIDEO_WINDOW_FORCE_VISIBLE", "1", 1);

    int flags = SDL_SWSURFACE;
    if (is_fullscreen) {
        flags |= SDL_FULLSCREEN;

        SkinRect r;
        skin_winsys_get_monitor_rect(&r);

        x = r.pos.x;
        y = r.pos.y;
        w = r.size.w;
        h = r.size.h;
    }

    SDL_Surface* surface = SDL_SetVideoMode(w, h, 32, flags);
    if (!surface) {
        fprintf(stderr, "### Error: could not create or resize SDL window: %s\n", SDL_GetError() );
        exit(1);
    }

    SDL_WM_SetPos(x, y);

    double x_scale = w * 1.0 / original_w;
    double y_scale = h * 1.0 / original_h;
    double scale = (x_scale <= y_scale) ? x_scale : y_scale;

    SkinSurface* result = _skin_surface_create(surface);
    if (result && scale != 1.0) {
        result->scaler = skin_scaler_create();

        double effective_x = 0.;
        double effective_y = 0.;

        if (is_fullscreen) {
            effective_x = (w - original_w * scale) * 0.5;
            effective_y = (h - original_h * scale) * 0.5;
        }

        skin_scaler_set(result->scaler,
                        scale,
                        effective_x,
                        effective_y);

        result->scaled_surface = result->surface;

        result->surface = _sdl_surface_create_rgb(original_w,
                                                  original_h,
                                                  32,
                                                  SDL_SWSURFACE);
        if (!result->surface) {
            fprintf(stderr,
                    "### Error: could not create unscaled SDL window: %s\n",
                    SDL_GetError());
            exit(1);
        }
    }
    return result;
}

void
skin_surface_reverse_map(SkinSurface* surface,
                         int* x,
                         int* y) {
    if (surface && surface->scaler) {
        skin_scaler_reverse_map(surface->scaler, x, y);
    }
}

void
skin_surface_get_scaled_rect(SkinSurface* surface,
                             const SkinRect* srect,
                             SkinRect* drect) {
    if (surface && surface->scaler) {
        skin_scaler_get_scaled_rect(surface->scaler, srect, drect);
    } else {
        *drect = *srect;
    }
}

static int _sdl_surface_lock(SDL_Surface* s, SkinSurfacePixels  *pix) {
    if (SDL_LockSurface(s) != 0) {
        D( "could not lock surface %p: %s", s, SDL_GetError() );
        return -1;
    }
    pix->w      = s->w;
    pix->h      = s->h;
    pix->pitch  = s->pitch;
    pix->pixels = s->pixels;
    return 0;
}

extern void _sdl_surface_get_format(SDL_Surface* s,
                                    SkinSurfacePixelFormat* format)
{
    format->r_shift = s->format->Rshift;
    format->g_shift = s->format->Gshift;
    format->b_shift = s->format->Bshift;
    format->a_shift = s->format->Ashift;

    format->r_mask = s->format->Rmask;
    format->g_mask = s->format->Gmask;
    format->b_mask = s->format->Bmask;
    format->a_mask = s->format->Amask;
}

extern void
skin_surface_set_alpha_blending(SkinSurface*  s, int alpha)
{
    if (s && s->surface) {
        SDL_SetAlpha(s->surface, SDL_SRCALPHA, alpha);
    }
}

extern void
skin_surface_update(SkinSurface* s, SkinRect* r) {
    if (!s || !s->surface) {
        return;
    }

    // First, the unscaled case.
    if (!s->scaler) {
        SDL_UpdateRect(s->surface, r->pos.x, r->pos.y, r->size.w, r->size.h);
        return;
    }

    // Now, the scaled case.
    SkinScaler* scaler = s->scaler;
    SDL_Surface* src_surface = s->surface;
    SkinSurfacePixels src_pix;
    _sdl_surface_lock(src_surface, &src_pix);

    SDL_Surface* dst_surface = s->scaled_surface;
    SkinSurfacePixels dst_pix;
    SkinSurfacePixelFormat dst_format;
    _sdl_surface_lock(dst_surface, &dst_pix);
    _sdl_surface_get_format(dst_surface, &dst_format);

    skin_scaler_scale(scaler,
                      &dst_pix,
                      &dst_format,
                      &src_pix,
                      r);

    SDL_UnlockSurface(dst_surface);
    SDL_UnlockSurface(src_surface);

    SkinRect dst_rect;
    skin_scaler_get_scaled_rect(scaler, r, &dst_rect);

    SDL_UpdateRect(dst_surface,
                   dst_rect.pos.x,
                   dst_rect.pos.y,
                   dst_rect.size.w,
                   dst_rect.size.h);
}

void
skin_surface_update_scaled(SkinSurface* dst_surface,
                           SkinScaler* scaler,
                           SkinSurface* src_surface,
                           const SkinRect* src_rect) {
}




static uint32_t
skin_surface_map_argb( SkinSurface*  s, uint32_t  c )
{
    if (s && s->surface) {
        return SDL_MapRGBA( s->surface->format,
                            ((c) >> 16) & 255,
                            ((c) >> 8) & 255,
                            ((c) & 255),
                            ((c) >> 24) & 255 );
    }
    return 0x00000000;
}

extern void
skin_surface_fill(SkinSurface*  dst,
                  SkinRect*     rect,
                  uint32_t      argb_premul)
{
    SDL_Rect rd;

    if (rect) {
        rd.x = rect->pos.x;
        rd.y = rect->pos.y;
        rd.w = rect->size.w;
        rd.h = rect->size.h;
    } else {
        rd.x = 0;
        rd.y = 0;
        rd.w = dst->surface->w;
        rd.h = dst->surface->h;
    }
    uint32_t color = skin_surface_map_argb(dst, argb_premul);

    SDL_FillRect(dst->surface, &rd, color);
}

extern void
skin_surface_blit( SkinSurface*  dst,
                   SkinPos*      dst_pos,
                   SkinSurface*  src,
                   SkinRect*     src_rect,
                   SkinBlitOp    blitop )
{
    SDL_Rect dr, sr;
    dr.x = dst_pos->x;
    dr.y = dst_pos->y;
    dr.w = src_rect->size.w;
    dr.h = src_rect->size.h;

    sr.x = src_rect->pos.x;
    sr.y = src_rect->pos.y;
    sr.w = src_rect->size.w;
    sr.h = src_rect->size.h;

    switch (blitop) {
        case SKIN_BLIT_COPY:
            SDL_SetAlpha(src->surface, 0, 255);
            break;
        case SKIN_BLIT_SRCOVER:
            SDL_SetAlpha(src->surface, SDL_SRCALPHA, 255);
            break;
        default:
            return;
    }
    SDL_BlitSurface(src->surface, &sr, dst->surface, &dr);
}

void
skin_surface_upload(SkinSurface* surface,
                    SkinRect* rect,
                    const void* pixels,
                    int pitch) {
    // Sanity checks
    if (!surface || !surface->surface) {
        return;
    }

    // Crop rectangle.
    int dst_w = skin_surface_width(surface);
    int dst_h = skin_surface_height(surface);
    int dst_pitch = surface->surface->pitch;
    int x = 0, y = 0, w = dst_w, h = dst_h;

    if (rect) {
        x = rect->pos.x;
        y = rect->pos.y;
        w = rect->size.w;
        h = rect->size.h;

        int delta;
        delta = x + w - dst_w;
        if (delta > 0) {
            w -= delta;
        }
        delta = y + h - dst_h;
        if (delta > 0) {
            h -= delta;
        }
        if (x < 0) {
            w += x;
            x = 0;
        }
        if (y < 0) {
            h += y;
            y = 0;
        }
    }

    if (w <= 0 || h <= 0) {
        return;
    }

<<<<<<< HEAD
    SkinSurfacePixels pix;
    _sdl_surface_lock(surface->surface, &pix);
=======
    SkinRect dst_rect;
    skin_scaler_get_scaled_rect(scaler, src_rect, &dst_rect);
    skin_surface_update(dst_surface, &dst_rect);
}


void
skin_surface_upload(SkinSurface* surface,
                    SkinRect* rect,
                    const void* pixels,
                    int pitch) {
    // Sanity checks
    if (!surface || !surface->surface) {
        return;
    }

    // Crop rectangle.
    int dst_w = skin_surface_width(surface);
    int dst_h = skin_surface_height(surface);
    int dst_pitch = surface->surface->pitch;
    int x = 0, y = 0, w = dst_w, h = dst_h;

    if (rect) {
        x = rect->pos.x;
        y = rect->pos.y;
        w = rect->size.w;
        h = rect->size.h;

        int delta;
        delta = x + w - dst_w;
        if (delta > 0) {
            w -= delta;
        }
        delta = y + h - dst_h;
        if (delta > 0) {
            h -= delta;
        }
        if (x < 0) {
            w += x;
            x = 0;
        }
        if (y < 0) {
            h += y;
            y = 0;
        }
    }

    if (w <= 0 || h <= 0) {
        return;
    }

    SkinSurfacePixels pix;
    skin_surface_lock(surface, &pix);
>>>>>>> 495ba788

    const uint8_t* src_line = (const uint8_t*)pixels;

    uint8_t* dst_line = (uint8_t*)(
        (char*)pix.pixels + (pix.pitch * y) + (x * 4));

    for (; h > 0; --h) {
        memcpy(dst_line, src_line, 4 * w);
        dst_line += dst_pitch;
        src_line += pitch;
    }

<<<<<<< HEAD
    SDL_UnlockSurface(surface->surface);
=======
    skin_surface_unlock(surface);
>>>>>>> 495ba788
    skin_surface_update(surface, rect);
}<|MERGE_RESOLUTION|>--- conflicted
+++ resolved
@@ -500,13 +500,22 @@
         return;
     }
 
-<<<<<<< HEAD
     SkinSurfacePixels pix;
     _sdl_surface_lock(surface->surface, &pix);
-=======
-    SkinRect dst_rect;
-    skin_scaler_get_scaled_rect(scaler, src_rect, &dst_rect);
-    skin_surface_update(dst_surface, &dst_rect);
+
+    const uint8_t* src_line = (const uint8_t*)pixels;
+
+    uint8_t* dst_line = (uint8_t*)(
+        (char*)pix.pixels + (pix.pitch * y) + (x * 4));
+
+    for (; h > 0; --h) {
+        memcpy(dst_line, src_line, 4 * w);
+        dst_line += dst_pitch;
+        src_line += pitch;
+    }
+
+    SDL_UnlockSurface(surface->surface);
+    skin_surface_update(surface, rect);
 }
 
 
@@ -557,7 +566,6 @@
 
     SkinSurfacePixels pix;
     skin_surface_lock(surface, &pix);
->>>>>>> 495ba788
 
     const uint8_t* src_line = (const uint8_t*)pixels;
 
@@ -570,10 +578,6 @@
         src_line += pitch;
     }
 
-<<<<<<< HEAD
-    SDL_UnlockSurface(surface->surface);
-=======
     skin_surface_unlock(surface);
->>>>>>> 495ba788
     skin_surface_update(surface, rect);
 }