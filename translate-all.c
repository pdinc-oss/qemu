--- conflicted
+++ resolved
@@ -836,22 +836,12 @@
 #endif
 }
 
-<<<<<<< HEAD
-/* Allocate a new translation block. Flush the translation buffer if
-   too many translation blocks or too much generated code. */
-=======
-bool tcg_enabled(void)
-{
-    return tcg_ctx.code_gen_buffer != NULL;
-}
-
 /*
  * Allocate a new translation block. Flush the translation buffer if
  * too many translation blocks or too much generated code.
  *
  * Called with tb_lock held.
  */
->>>>>>> 0737f32d
 static TranslationBlock *tb_alloc(target_ulong pc)
 {
     TranslationBlock *tb;
