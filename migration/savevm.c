--- conflicted
+++ resolved
@@ -46,7 +46,7 @@
 #include "sysemu/cpus.h"
 #include "exec/memory.h"
 #include "qmp-commands.h"
-#include "trace.h"
+#include "migration/trace.h"
 #include "qemu/bitops.h"
 #include "qemu/iov.h"
 #include "block/snapshot.h"
@@ -1351,17 +1351,13 @@
         status = MIGRATION_STATUS_COMPLETED;
     }
     migrate_set_state(&ms->state, MIGRATION_STATUS_SETUP, status);
-<<<<<<< HEAD
     if (ms->enabled_capabilities[MIGRATION_CAPABILITY_COMPRESS]) {
         migrate_compress_threads_join();
     }
-=======
 
     /* f is outer parameter, it should not stay in global migration state after
      * this function finished */
     ms->to_dst_file = NULL;
-
->>>>>>> 359c41ab
     return ret;
 }
 
@@ -2179,7 +2175,6 @@
     return ret;
 }
 
-<<<<<<< HEAD
 static QEMUSnapshotCallbacks s_snapshot_callbacks = {};
 
 void qemu_set_snapshot_callbacks(const QEMUSnapshotCallbacks* callbacks)
@@ -2220,14 +2215,15 @@
     return result;
 }
 
+int save_vmstate(Monitor *mon, const char *name) {
+    QEMUMessageCallback cb = make_monitor_message_cb(mon);
+    return qemu_savevm(name, &cb);
+}
+
 void hmp_savevm(Monitor *mon, const QDict *qdict)
-=======
-int save_vmstate(Monitor *mon, const char *name)
->>>>>>> 359c41ab
 {
     const char *name = qdict_get_try_str(qdict, "name");
-    QEMUMessageCallback cb = make_monitor_message_cb(mon);
-    qemu_savevm(name, &cb);
+    save_vmstate(mon, name);
 }
 
 int qemu_savevm(const char* name, const QEMUMessageCallback* messages)
@@ -2252,8 +2248,7 @@
         }
         messages->out(messages->opaque, "Device '%s' is writable but does not "
                        "support snapshots.\n", bdrv_get_device_name(bs));
-<<<<<<< HEAD
-        return -1;
+        return ret;
     }
 
     /* Delete old snapshots of the same name */
@@ -2265,34 +2260,15 @@
                      "Error while deleting snapshot on device '%s': ",
                      bdrv_get_device_name(bs1));
         return -1;
-=======
-        return ret;
-    }
-
-    /* Delete old snapshots of the same name */
-    if (name) {
-        ret = bdrv_all_delete_snapshot(name, &bs1, &local_err);
-        if (ret < 0) {
-            error_reportf_err(local_err,
-                              "Error while deleting snapshot on device '%s': ",
-                              bdrv_get_device_name(bs1));
-            return ret;
-        }
->>>>>>> 359c41ab
     }
 
     bs = bdrv_all_find_vmstate_bs();
     if (bs == NULL) {
-<<<<<<< HEAD
         if (s_snapshot_callbacks.savevm.on_quick_fail) {
             s_snapshot_callbacks.savevm.on_quick_fail(name, -ENOTSUP);
         }
         messages->out(messages->opaque, "No block device can accept snapshots\n");
-        return -1;
-=======
-        monitor_printf(mon, "No block device can accept snapshots\n");
         return ret;
->>>>>>> 359c41ab
     }
     aio_context = bdrv_get_aio_context(bs);
 
@@ -2300,14 +2276,10 @@
 
     ret = global_state_store();
     if (ret) {
-<<<<<<< HEAD
         if (s_snapshot_callbacks.savevm.on_quick_fail) {
             s_snapshot_callbacks.savevm.on_quick_fail(name, -EFAULT);
         }
         messages->out(messages->opaque, "Error saving global state\n");
-=======
-        monitor_printf(mon, "Error saving global state\n");
->>>>>>> 359c41ab
         return ret;
     }
     vm_stop(RUN_STATE_SAVE_VM);
@@ -2401,17 +2373,7 @@
     if (saved_vm_running) {
         vm_start();
     }
-<<<<<<< HEAD
-
     return ret;
-=======
-    return ret;
-}
-
-void hmp_savevm(Monitor *mon, const QDict *qdict)
-{
-    save_vmstate(mon, qdict_get_try_str(qdict, "name"));
->>>>>>> 359c41ab
 }
 
 void qmp_xen_save_devices_state(const char *filename, Error **errp)
