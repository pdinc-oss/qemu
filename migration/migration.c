--- conflicted
+++ resolved
@@ -100,9 +100,6 @@
                                  int *current_active_state,
                                  int new_state);
 static void migrate_fd_cancel(MigrationState *s);
-<<<<<<< HEAD
-static int await_return_path_close_on_source(MigrationState *s);
-=======
 static bool close_return_path_on_source(MigrationState *s);
 
 static void migration_downtime_start(MigrationState *s)
@@ -125,7 +122,6 @@
 
     trace_vmstate_downtime_checkpoint("src-downtime-end");
 }
->>>>>>> aa43af02
 
 static bool migration_needs_multiple_sockets(void)
 {
@@ -1322,11 +1318,7 @@
      * We already cleaned up to_dst_file, so errors from the return
      * path might be due to that, ignore them.
      */
-<<<<<<< HEAD
-    await_return_path_close_on_source(s);
-=======
     close_return_path_on_source(s);
->>>>>>> aa43af02
 
     assert(!migration_is_active(s));
 
@@ -2101,20 +2093,11 @@
         return;
     }
 
-<<<<<<< HEAD
-    if (ram_save_queue_pages(rbname, start, len)) {
-        mark_source_rp_bad(ms);
-    }
-}
-
-static int migrate_handle_rp_recv_bitmap(MigrationState *s, char *block_name)
-=======
     ram_save_queue_pages(rbname, start, len, errp);
 }
 
 static bool migrate_handle_rp_recv_bitmap(MigrationState *s, char *block_name,
                                           Error **errp)
->>>>>>> aa43af02
 {
     RAMBlock *block = qemu_ram_block_by_name(block_name);
 
@@ -2199,12 +2182,7 @@
     trace_source_return_path_thread_entry();
     rcu_register_thread();
 
-<<<<<<< HEAD
-    while (!ms->rp_state.error && !qemu_file_get_error(rp) &&
-           migration_is_setup_or_active(ms->state)) {
-=======
     while (migration_is_setup_or_active(ms->state)) {
->>>>>>> aa43af02
         trace_source_return_path_thread_loop_top();
 
         header_type = qemu_get_be16(rp);
@@ -2324,13 +2302,9 @@
     }
 
 out:
-<<<<<<< HEAD
-    if (qemu_file_get_error(rp)) {
-=======
     if (err) {
         migrate_set_error(ms, err);
         error_free(err);
->>>>>>> aa43af02
         trace_source_return_path_thread_bad_end();
     }
 
@@ -2375,15 +2349,8 @@
 /* Return true if error detected, or false otherwise */
 static bool close_return_path_on_source(MigrationState *ms)
 {
-<<<<<<< HEAD
-    int ret;
-
-    if (!ms->rp_state.rp_thread_created) {
-        return 0;
-=======
     if (!ms->rp_state.rp_thread_created) {
         return false;
->>>>>>> aa43af02
     }
 
     trace_migration_return_path_end_before();
@@ -2401,20 +2368,6 @@
         }
     }
 
-<<<<<<< HEAD
-    trace_await_return_path_close_on_source_joining();
-    qemu_thread_join(&ms->rp_state.rp_thread);
-    ms->rp_state.rp_thread_created = false;
-    trace_await_return_path_close_on_source_close();
-
-    ret = ms->rp_state.error;
-    ms->rp_state.error = false;
-
-    migration_release_dst_files(ms);
-
-    trace_migration_return_path_end_after(ret);
-    return ret;
-=======
     qemu_thread_join(&ms->rp_state.rp_thread);
     ms->rp_state.rp_thread_created = false;
     migration_release_dst_files(ms);
@@ -2422,7 +2375,6 @@
 
     /* Return path will persist the error in MigrationState when quit */
     return migrate_has_error(ms);
->>>>>>> aa43af02
 }
 
 static inline void
@@ -2760,11 +2712,7 @@
         goto fail;
     }
 
-<<<<<<< HEAD
-    if (await_return_path_close_on_source(s)) {
-=======
     if (close_return_path_on_source(s)) {
->>>>>>> aa43af02
         goto fail;
     }
 
@@ -2930,11 +2878,7 @@
          * path and just wait for the thread to finish. It will be
          * re-created when we resume.
          */
-<<<<<<< HEAD
-        await_return_path_close_on_source(s);
-=======
         close_return_path_on_source(s);
->>>>>>> aa43af02
 
         migrate_set_state(&s->state, s->state,
                           MIGRATION_STATUS_POSTCOPY_PAUSED);
