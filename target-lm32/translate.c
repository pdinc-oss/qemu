/*
 *  LatticeMico32 main translation routines.
 *
 *  Copyright (c) 2010 Michael Walle <michael@walle.cc>
 *
 * This library is free software; you can redistribute it and/or
 * modify it under the terms of the GNU Lesser General Public
 * License as published by the Free Software Foundation; either
 * version 2 of the License, or (at your option) any later version.
 *
 * This library is distributed in the hope that it will be useful,
 * but WITHOUT ANY WARRANTY; without even the implied warranty of
 * MERCHANTABILITY or FITNESS FOR A PARTICULAR PURPOSE.  See the GNU
 * Lesser General Public License for more details.
 *
 * You should have received a copy of the GNU Lesser General Public
 * License along with this library; if not, see <http://www.gnu.org/licenses/>.
 */

#include "qemu/osdep.h"
#include "cpu.h"
#include "disas/disas.h"
#include "exec/helper-proto.h"
#include "exec/exec-all.h"
#include "tcg-op.h"

#include "exec/cpu_ldst.h"
#include "hw/lm32/lm32_pic.h"

#include "exec/helper-gen.h"

#include "trace-tcg.h"
#include "exec/log.h"


#define DISAS_LM32 1
#if DISAS_LM32
#  define LOG_DIS(...) qemu_log_mask(CPU_LOG_TB_IN_ASM, ## __VA_ARGS__)
#else
#  define LOG_DIS(...) do { } while (0)
#endif

#define EXTRACT_FIELD(src, start, end) \
            (((src) >> start) & ((1 << (end - start + 1)) - 1))

#define MEM_INDEX 0

static TCGv_env cpu_env;
static TCGv cpu_R[32];
static TCGv cpu_pc;
static TCGv cpu_ie;
static TCGv cpu_icc;
static TCGv cpu_dcc;
static TCGv cpu_cc;
static TCGv cpu_cfg;
static TCGv cpu_eba;
static TCGv cpu_dc;
static TCGv cpu_deba;
static TCGv cpu_bp[4];
static TCGv cpu_wp[4];

#include "exec/gen-icount.h"

enum {
    OP_FMT_RI,
    OP_FMT_RR,
    OP_FMT_CR,
    OP_FMT_I
};

/* This is the state at translation time.  */
typedef struct DisasContext {
    target_ulong pc;

    /* Decoder.  */
    int format;
    uint32_t ir;
    uint8_t opcode;
    uint8_t r0, r1, r2, csr;
    uint16_t imm5;
    uint16_t imm16;
    uint32_t imm26;

    unsigned int delayed_branch;
    unsigned int tb_flags, synced_flags; /* tb dependent flags.  */
    int is_jmp;

    struct TranslationBlock *tb;
    int singlestep_enabled;

    uint32_t features;
    uint8_t num_breakpoints;
    uint8_t num_watchpoints;
} DisasContext;

static const char *regnames[] = {
    "r0", "r1", "r2", "r3", "r4", "r5", "r6", "r7",
    "r8", "r9", "r10", "r11", "r12", "r13", "r14", "r15",
    "r16", "r17", "r18", "r19", "r20", "r21", "r22", "r23",
    "r24", "r25", "r26/gp", "r27/fp", "r28/sp", "r29/ra",
    "r30/ea", "r31/ba", "bp0", "bp1", "bp2", "bp3", "wp0",
    "wp1", "wp2", "wp3"
};

static inline int zero_extend(unsigned int val, int width)
{
    return val & ((1 << width) - 1);
}

static inline int sign_extend(unsigned int val, int width)
{
    int sval;

    /* LSL.  */
    val <<= 32 - width;
    sval = val;
    /* ASR.  */
    sval >>= 32 - width;

    return sval;
}

static inline void t_gen_raise_exception(DisasContext *dc, uint32_t index)
{
    TCGv_i32 tmp = tcg_const_i32(index);

    gen_helper_raise_exception(cpu_env, tmp);
    tcg_temp_free_i32(tmp);
}

static inline void t_gen_illegal_insn(DisasContext *dc)
{
    tcg_gen_movi_tl(cpu_pc, dc->pc);
    gen_helper_ill(cpu_env);
}

static inline bool use_goto_tb(DisasContext *dc, target_ulong dest)
{
    if (unlikely(dc->singlestep_enabled)) {
        return false;
    }

#ifndef CONFIG_USER_ONLY
    return (dc->tb->pc & TARGET_PAGE_MASK) == (dest & TARGET_PAGE_MASK);
#else
    return true;
#endif
}

static void gen_goto_tb(DisasContext *dc, int n, target_ulong dest)
{
    if (use_goto_tb(dc, dest)) {
        tcg_gen_goto_tb(n);
        tcg_gen_movi_tl(cpu_pc, dest);
        tcg_gen_exit_tb((uintptr_t)dc->tb + n);
    } else {
        tcg_gen_movi_tl(cpu_pc, dest);
        if (dc->singlestep_enabled) {
            t_gen_raise_exception(dc, EXCP_DEBUG);
        }
        tcg_gen_exit_tb(0);
    }
}

static void dec_add(DisasContext *dc)
{
    if (dc->format == OP_FMT_RI) {
        if (dc->r0 == R_R0) {
            if (dc->r1 == R_R0 && dc->imm16 == 0) {
                LOG_DIS("nop\n");
            } else {
                LOG_DIS("mvi r%d, %d\n", dc->r1, sign_extend(dc->imm16, 16));
            }
        } else {
            LOG_DIS("addi r%d, r%d, %d\n", dc->r1, dc->r0,
                    sign_extend(dc->imm16, 16));
        }
    } else {
        LOG_DIS("add r%d, r%d, r%d\n", dc->r2, dc->r0, dc->r1);
    }

    if (dc->format == OP_FMT_RI) {
        tcg_gen_addi_tl(cpu_R[dc->r1], cpu_R[dc->r0],
                sign_extend(dc->imm16, 16));
    } else {
        tcg_gen_add_tl(cpu_R[dc->r2], cpu_R[dc->r0], cpu_R[dc->r1]);
    }
}

static void dec_and(DisasContext *dc)
{
    if (dc->format == OP_FMT_RI) {
        LOG_DIS("andi r%d, r%d, %d\n", dc->r1, dc->r0,
                zero_extend(dc->imm16, 16));
    } else {
        LOG_DIS("and r%d, r%d, r%d\n", dc->r2, dc->r0, dc->r1);
    }

    if (dc->format == OP_FMT_RI) {
        tcg_gen_andi_tl(cpu_R[dc->r1], cpu_R[dc->r0],
                zero_extend(dc->imm16, 16));
    } else  {
        if (dc->r0 == 0 && dc->r1 == 0 && dc->r2 == 0) {
            tcg_gen_movi_tl(cpu_pc, dc->pc + 4);
            gen_helper_hlt(cpu_env);
        } else {
            tcg_gen_and_tl(cpu_R[dc->r2], cpu_R[dc->r0], cpu_R[dc->r1]);
        }
    }
}

static void dec_andhi(DisasContext *dc)
{
    LOG_DIS("andhi r%d, r%d, %d\n", dc->r2, dc->r0, dc->imm16);

    tcg_gen_andi_tl(cpu_R[dc->r1], cpu_R[dc->r0], (dc->imm16 << 16));
}

static void dec_b(DisasContext *dc)
{
    if (dc->r0 == R_RA) {
        LOG_DIS("ret\n");
    } else if (dc->r0 == R_EA) {
        LOG_DIS("eret\n");
    } else if (dc->r0 == R_BA) {
        LOG_DIS("bret\n");
    } else {
        LOG_DIS("b r%d\n", dc->r0);
    }

    /* restore IE.IE in case of an eret */
    if (dc->r0 == R_EA) {
        TCGv t0 = tcg_temp_new();
        TCGLabel *l1 = gen_new_label();
        tcg_gen_andi_tl(t0, cpu_ie, IE_EIE);
        tcg_gen_ori_tl(cpu_ie, cpu_ie, IE_IE);
        tcg_gen_brcondi_tl(TCG_COND_EQ, t0, IE_EIE, l1);
        tcg_gen_andi_tl(cpu_ie, cpu_ie, ~IE_IE);
        gen_set_label(l1);
        tcg_temp_free(t0);
    } else if (dc->r0 == R_BA) {
        TCGv t0 = tcg_temp_new();
        TCGLabel *l1 = gen_new_label();
        tcg_gen_andi_tl(t0, cpu_ie, IE_BIE);
        tcg_gen_ori_tl(cpu_ie, cpu_ie, IE_IE);
        tcg_gen_brcondi_tl(TCG_COND_EQ, t0, IE_BIE, l1);
        tcg_gen_andi_tl(cpu_ie, cpu_ie, ~IE_IE);
        gen_set_label(l1);
        tcg_temp_free(t0);
    }
    tcg_gen_mov_tl(cpu_pc, cpu_R[dc->r0]);

    dc->is_jmp = DISAS_JUMP;
}

static void dec_bi(DisasContext *dc)
{
    LOG_DIS("bi %d\n", sign_extend(dc->imm26 << 2, 26));

    gen_goto_tb(dc, 0, dc->pc + (sign_extend(dc->imm26 << 2, 26)));

    dc->is_jmp = DISAS_TB_JUMP;
}

static inline void gen_cond_branch(DisasContext *dc, int cond)
{
    TCGLabel *l1 = gen_new_label();
    tcg_gen_brcond_tl(cond, cpu_R[dc->r0], cpu_R[dc->r1], l1);
    gen_goto_tb(dc, 0, dc->pc + 4);
    gen_set_label(l1);
    gen_goto_tb(dc, 1, dc->pc + (sign_extend(dc->imm16 << 2, 16)));
    dc->is_jmp = DISAS_TB_JUMP;
}

static void dec_be(DisasContext *dc)
{
    LOG_DIS("be r%d, r%d, %d\n", dc->r0, dc->r1,
            sign_extend(dc->imm16, 16) * 4);

    gen_cond_branch(dc, TCG_COND_EQ);
}

static void dec_bg(DisasContext *dc)
{
    LOG_DIS("bg r%d, r%d, %d\n", dc->r0, dc->r1,
            sign_extend(dc->imm16, 16 * 4));

    gen_cond_branch(dc, TCG_COND_GT);
}

static void dec_bge(DisasContext *dc)
{
    LOG_DIS("bge r%d, r%d, %d\n", dc->r0, dc->r1,
            sign_extend(dc->imm16, 16) * 4);

    gen_cond_branch(dc, TCG_COND_GE);
}

static void dec_bgeu(DisasContext *dc)
{
    LOG_DIS("bgeu r%d, r%d, %d\n", dc->r0, dc->r1,
            sign_extend(dc->imm16, 16) * 4);

    gen_cond_branch(dc, TCG_COND_GEU);
}

static void dec_bgu(DisasContext *dc)
{
    LOG_DIS("bgu r%d, r%d, %d\n", dc->r0, dc->r1,
            sign_extend(dc->imm16, 16) * 4);

    gen_cond_branch(dc, TCG_COND_GTU);
}

static void dec_bne(DisasContext *dc)
{
    LOG_DIS("bne r%d, r%d, %d\n", dc->r0, dc->r1,
            sign_extend(dc->imm16, 16) * 4);

    gen_cond_branch(dc, TCG_COND_NE);
}

static void dec_call(DisasContext *dc)
{
    LOG_DIS("call r%d\n", dc->r0);

    tcg_gen_movi_tl(cpu_R[R_RA], dc->pc + 4);
    tcg_gen_mov_tl(cpu_pc, cpu_R[dc->r0]);

    dc->is_jmp = DISAS_JUMP;
}

static void dec_calli(DisasContext *dc)
{
    LOG_DIS("calli %d\n", sign_extend(dc->imm26, 26) * 4);

    tcg_gen_movi_tl(cpu_R[R_RA], dc->pc + 4);
    gen_goto_tb(dc, 0, dc->pc + (sign_extend(dc->imm26 << 2, 26)));

    dc->is_jmp = DISAS_TB_JUMP;
}

static inline void gen_compare(DisasContext *dc, int cond)
{
    int rX = (dc->format == OP_FMT_RR) ? dc->r2 : dc->r1;
    int rY = (dc->format == OP_FMT_RR) ? dc->r0 : dc->r0;
    int rZ = (dc->format == OP_FMT_RR) ? dc->r1 : -1;
    int i;

    if (dc->format == OP_FMT_RI) {
        switch (cond) {
        case TCG_COND_GEU:
        case TCG_COND_GTU:
            i = zero_extend(dc->imm16, 16);
            break;
        default:
            i = sign_extend(dc->imm16, 16);
            break;
        }

        tcg_gen_setcondi_tl(cond, cpu_R[rX], cpu_R[rY], i);
    } else {
        tcg_gen_setcond_tl(cond, cpu_R[rX], cpu_R[rY], cpu_R[rZ]);
    }
}

static void dec_cmpe(DisasContext *dc)
{
    if (dc->format == OP_FMT_RI) {
        LOG_DIS("cmpei r%d, r%d, %d\n", dc->r0, dc->r1,
                sign_extend(dc->imm16, 16));
    } else {
        LOG_DIS("cmpe r%d, r%d, r%d\n", dc->r2, dc->r0, dc->r1);
    }

    gen_compare(dc, TCG_COND_EQ);
}

static void dec_cmpg(DisasContext *dc)
{
    if (dc->format == OP_FMT_RI) {
        LOG_DIS("cmpgi r%d, r%d, %d\n", dc->r0, dc->r1,
                sign_extend(dc->imm16, 16));
    } else {
        LOG_DIS("cmpg r%d, r%d, r%d\n", dc->r2, dc->r0, dc->r1);
    }

    gen_compare(dc, TCG_COND_GT);
}

static void dec_cmpge(DisasContext *dc)
{
    if (dc->format == OP_FMT_RI) {
        LOG_DIS("cmpgei r%d, r%d, %d\n", dc->r0, dc->r1,
                sign_extend(dc->imm16, 16));
    } else {
        LOG_DIS("cmpge r%d, r%d, r%d\n", dc->r2, dc->r0, dc->r1);
    }

    gen_compare(dc, TCG_COND_GE);
}

static void dec_cmpgeu(DisasContext *dc)
{
    if (dc->format == OP_FMT_RI) {
        LOG_DIS("cmpgeui r%d, r%d, %d\n", dc->r0, dc->r1,
                zero_extend(dc->imm16, 16));
    } else {
        LOG_DIS("cmpgeu r%d, r%d, r%d\n", dc->r2, dc->r0, dc->r1);
    }

    gen_compare(dc, TCG_COND_GEU);
}

static void dec_cmpgu(DisasContext *dc)
{
    if (dc->format == OP_FMT_RI) {
        LOG_DIS("cmpgui r%d, r%d, %d\n", dc->r0, dc->r1,
                zero_extend(dc->imm16, 16));
    } else {
        LOG_DIS("cmpgu r%d, r%d, r%d\n", dc->r2, dc->r0, dc->r1);
    }

    gen_compare(dc, TCG_COND_GTU);
}

static void dec_cmpne(DisasContext *dc)
{
    if (dc->format == OP_FMT_RI) {
        LOG_DIS("cmpnei r%d, r%d, %d\n", dc->r0, dc->r1,
                sign_extend(dc->imm16, 16));
    } else {
        LOG_DIS("cmpne r%d, r%d, r%d\n", dc->r2, dc->r0, dc->r1);
    }

    gen_compare(dc, TCG_COND_NE);
}

static void dec_divu(DisasContext *dc)
{
    TCGLabel *l1;

    LOG_DIS("divu r%d, r%d, r%d\n", dc->r2, dc->r0, dc->r1);

    if (!(dc->features & LM32_FEATURE_DIVIDE)) {
        qemu_log_mask(LOG_GUEST_ERROR, "hardware divider is not available\n");
        t_gen_illegal_insn(dc);
        return;
    }

    l1 = gen_new_label();
    tcg_gen_brcondi_tl(TCG_COND_NE, cpu_R[dc->r1], 0, l1);
    tcg_gen_movi_tl(cpu_pc, dc->pc);
    t_gen_raise_exception(dc, EXCP_DIVIDE_BY_ZERO);
    gen_set_label(l1);
    tcg_gen_divu_tl(cpu_R[dc->r2], cpu_R[dc->r0], cpu_R[dc->r1]);
}

static void dec_lb(DisasContext *dc)
{
    TCGv t0;

    LOG_DIS("lb r%d, (r%d+%d)\n", dc->r1, dc->r0, dc->imm16);

    t0 = tcg_temp_new();
    tcg_gen_addi_tl(t0, cpu_R[dc->r0], sign_extend(dc->imm16, 16));
    tcg_gen_qemu_ld8s(cpu_R[dc->r1], t0, MEM_INDEX);
    tcg_temp_free(t0);
}

static void dec_lbu(DisasContext *dc)
{
    TCGv t0;

    LOG_DIS("lbu r%d, (r%d+%d)\n", dc->r1, dc->r0, dc->imm16);

    t0 = tcg_temp_new();
    tcg_gen_addi_tl(t0, cpu_R[dc->r0], sign_extend(dc->imm16, 16));
    tcg_gen_qemu_ld8u(cpu_R[dc->r1], t0, MEM_INDEX);
    tcg_temp_free(t0);
}

static void dec_lh(DisasContext *dc)
{
    TCGv t0;

    LOG_DIS("lh r%d, (r%d+%d)\n", dc->r1, dc->r0, dc->imm16);

    t0 = tcg_temp_new();
    tcg_gen_addi_tl(t0, cpu_R[dc->r0], sign_extend(dc->imm16, 16));
    tcg_gen_qemu_ld16s(cpu_R[dc->r1], t0, MEM_INDEX);
    tcg_temp_free(t0);
}

static void dec_lhu(DisasContext *dc)
{
    TCGv t0;

    LOG_DIS("lhu r%d, (r%d+%d)\n", dc->r1, dc->r0, dc->imm16);

    t0 = tcg_temp_new();
    tcg_gen_addi_tl(t0, cpu_R[dc->r0], sign_extend(dc->imm16, 16));
    tcg_gen_qemu_ld16u(cpu_R[dc->r1], t0, MEM_INDEX);
    tcg_temp_free(t0);
}

static void dec_lw(DisasContext *dc)
{
    TCGv t0;

    LOG_DIS("lw r%d, (r%d+%d)\n", dc->r1, dc->r0, sign_extend(dc->imm16, 16));

    t0 = tcg_temp_new();
    tcg_gen_addi_tl(t0, cpu_R[dc->r0], sign_extend(dc->imm16, 16));
    tcg_gen_qemu_ld32s(cpu_R[dc->r1], t0, MEM_INDEX);
    tcg_temp_free(t0);
}

static void dec_modu(DisasContext *dc)
{
    TCGLabel *l1;

    LOG_DIS("modu r%d, r%d, %d\n", dc->r2, dc->r0, dc->r1);

    if (!(dc->features & LM32_FEATURE_DIVIDE)) {
        qemu_log_mask(LOG_GUEST_ERROR, "hardware divider is not available\n");
        t_gen_illegal_insn(dc);
        return;
    }

    l1 = gen_new_label();
    tcg_gen_brcondi_tl(TCG_COND_NE, cpu_R[dc->r1], 0, l1);
    tcg_gen_movi_tl(cpu_pc, dc->pc);
    t_gen_raise_exception(dc, EXCP_DIVIDE_BY_ZERO);
    gen_set_label(l1);
    tcg_gen_remu_tl(cpu_R[dc->r2], cpu_R[dc->r0], cpu_R[dc->r1]);
}

static void dec_mul(DisasContext *dc)
{
    if (dc->format == OP_FMT_RI) {
        LOG_DIS("muli r%d, r%d, %d\n", dc->r0, dc->r1,
                sign_extend(dc->imm16, 16));
    } else {
        LOG_DIS("mul r%d, r%d, r%d\n", dc->r2, dc->r0, dc->r1);
    }

    if (!(dc->features & LM32_FEATURE_MULTIPLY)) {
        qemu_log_mask(LOG_GUEST_ERROR,
                      "hardware multiplier is not available\n");
        t_gen_illegal_insn(dc);
        return;
    }

    if (dc->format == OP_FMT_RI) {
        tcg_gen_muli_tl(cpu_R[dc->r1], cpu_R[dc->r0],
                sign_extend(dc->imm16, 16));
    } else {
        tcg_gen_mul_tl(cpu_R[dc->r2], cpu_R[dc->r0], cpu_R[dc->r1]);
    }
}

static void dec_nor(DisasContext *dc)
{
    if (dc->format == OP_FMT_RI) {
        LOG_DIS("nori r%d, r%d, %d\n", dc->r0, dc->r1,
                zero_extend(dc->imm16, 16));
    } else {
        LOG_DIS("nor r%d, r%d, r%d\n", dc->r2, dc->r0, dc->r1);
    }

    if (dc->format == OP_FMT_RI) {
        TCGv t0 = tcg_temp_new();
        tcg_gen_movi_tl(t0, zero_extend(dc->imm16, 16));
        tcg_gen_nor_tl(cpu_R[dc->r1], cpu_R[dc->r0], t0);
        tcg_temp_free(t0);
    } else {
        tcg_gen_nor_tl(cpu_R[dc->r2], cpu_R[dc->r0], cpu_R[dc->r1]);
    }
}

static void dec_or(DisasContext *dc)
{
    if (dc->format == OP_FMT_RI) {
        LOG_DIS("ori r%d, r%d, %d\n", dc->r1, dc->r0,
                zero_extend(dc->imm16, 16));
    } else {
        if (dc->r1 == R_R0) {
            LOG_DIS("mv r%d, r%d\n", dc->r2, dc->r0);
        } else {
            LOG_DIS("or r%d, r%d, r%d\n", dc->r2, dc->r0, dc->r1);
        }
    }

    if (dc->format == OP_FMT_RI) {
        tcg_gen_ori_tl(cpu_R[dc->r1], cpu_R[dc->r0],
                zero_extend(dc->imm16, 16));
    } else {
        tcg_gen_or_tl(cpu_R[dc->r2], cpu_R[dc->r0], cpu_R[dc->r1]);
    }
}

static void dec_orhi(DisasContext *dc)
{
    if (dc->r0 == R_R0) {
        LOG_DIS("mvhi r%d, %d\n", dc->r1, dc->imm16);
    } else {
        LOG_DIS("orhi r%d, r%d, %d\n", dc->r1, dc->r0, dc->imm16);
    }

    tcg_gen_ori_tl(cpu_R[dc->r1], cpu_R[dc->r0], (dc->imm16 << 16));
}

static void dec_scall(DisasContext *dc)
{
    switch (dc->imm5) {
    case 2:
        LOG_DIS("break\n");
        tcg_gen_movi_tl(cpu_pc, dc->pc);
        t_gen_raise_exception(dc, EXCP_BREAKPOINT);
        break;
    case 7:
        LOG_DIS("scall\n");
        tcg_gen_movi_tl(cpu_pc, dc->pc);
        t_gen_raise_exception(dc, EXCP_SYSTEMCALL);
        break;
    default:
        qemu_log_mask(LOG_GUEST_ERROR, "invalid opcode @0x%x", dc->pc);
        t_gen_illegal_insn(dc);
        break;
    }
}

static void dec_rcsr(DisasContext *dc)
{
    LOG_DIS("rcsr r%d, %d\n", dc->r2, dc->csr);

    switch (dc->csr) {
    case CSR_IE:
        tcg_gen_mov_tl(cpu_R[dc->r2], cpu_ie);
        break;
    case CSR_IM:
        gen_helper_rcsr_im(cpu_R[dc->r2], cpu_env);
        break;
    case CSR_IP:
        gen_helper_rcsr_ip(cpu_R[dc->r2], cpu_env);
        break;
    case CSR_CC:
        tcg_gen_mov_tl(cpu_R[dc->r2], cpu_cc);
        break;
    case CSR_CFG:
        tcg_gen_mov_tl(cpu_R[dc->r2], cpu_cfg);
        break;
    case CSR_EBA:
        tcg_gen_mov_tl(cpu_R[dc->r2], cpu_eba);
        break;
    case CSR_DC:
        tcg_gen_mov_tl(cpu_R[dc->r2], cpu_dc);
        break;
    case CSR_DEBA:
        tcg_gen_mov_tl(cpu_R[dc->r2], cpu_deba);
        break;
    case CSR_JTX:
        gen_helper_rcsr_jtx(cpu_R[dc->r2], cpu_env);
        break;
    case CSR_JRX:
        gen_helper_rcsr_jrx(cpu_R[dc->r2], cpu_env);
        break;
    case CSR_ICC:
    case CSR_DCC:
    case CSR_BP0:
    case CSR_BP1:
    case CSR_BP2:
    case CSR_BP3:
    case CSR_WP0:
    case CSR_WP1:
    case CSR_WP2:
    case CSR_WP3:
        qemu_log_mask(LOG_GUEST_ERROR, "invalid read access csr=%x\n", dc->csr);
        break;
    default:
        qemu_log_mask(LOG_GUEST_ERROR, "read_csr: unknown csr=%x\n", dc->csr);
        break;
    }
}

static void dec_sb(DisasContext *dc)
{
    TCGv t0;

    LOG_DIS("sb (r%d+%d), r%d\n", dc->r0, dc->imm16, dc->r1);

    t0 = tcg_temp_new();
    tcg_gen_addi_tl(t0, cpu_R[dc->r0], sign_extend(dc->imm16, 16));
    tcg_gen_qemu_st8(cpu_R[dc->r1], t0, MEM_INDEX);
    tcg_temp_free(t0);
}

static void dec_sextb(DisasContext *dc)
{
    LOG_DIS("sextb r%d, r%d\n", dc->r2, dc->r0);

    if (!(dc->features & LM32_FEATURE_SIGN_EXTEND)) {
        qemu_log_mask(LOG_GUEST_ERROR,
                      "hardware sign extender is not available\n");
        t_gen_illegal_insn(dc);
        return;
    }

    tcg_gen_ext8s_tl(cpu_R[dc->r2], cpu_R[dc->r0]);
}

static void dec_sexth(DisasContext *dc)
{
    LOG_DIS("sexth r%d, r%d\n", dc->r2, dc->r0);

    if (!(dc->features & LM32_FEATURE_SIGN_EXTEND)) {
        qemu_log_mask(LOG_GUEST_ERROR,
                      "hardware sign extender is not available\n");
        t_gen_illegal_insn(dc);
        return;
    }

    tcg_gen_ext16s_tl(cpu_R[dc->r2], cpu_R[dc->r0]);
}

static void dec_sh(DisasContext *dc)
{
    TCGv t0;

    LOG_DIS("sh (r%d+%d), r%d\n", dc->r0, dc->imm16, dc->r1);

    t0 = tcg_temp_new();
    tcg_gen_addi_tl(t0, cpu_R[dc->r0], sign_extend(dc->imm16, 16));
    tcg_gen_qemu_st16(cpu_R[dc->r1], t0, MEM_INDEX);
    tcg_temp_free(t0);
}

static void dec_sl(DisasContext *dc)
{
    if (dc->format == OP_FMT_RI) {
        LOG_DIS("sli r%d, r%d, %d\n", dc->r1, dc->r0, dc->imm5);
    } else {
        LOG_DIS("sl r%d, r%d, r%d\n", dc->r2, dc->r0, dc->r1);
    }

    if (!(dc->features & LM32_FEATURE_SHIFT)) {
        qemu_log_mask(LOG_GUEST_ERROR, "hardware shifter is not available\n");
        t_gen_illegal_insn(dc);
        return;
    }

    if (dc->format == OP_FMT_RI) {
        tcg_gen_shli_tl(cpu_R[dc->r1], cpu_R[dc->r0], dc->imm5);
    } else {
        TCGv t0 = tcg_temp_new();
        tcg_gen_andi_tl(t0, cpu_R[dc->r1], 0x1f);
        tcg_gen_shl_tl(cpu_R[dc->r2], cpu_R[dc->r0], t0);
        tcg_temp_free(t0);
    }
}

static void dec_sr(DisasContext *dc)
{
    if (dc->format == OP_FMT_RI) {
        LOG_DIS("sri r%d, r%d, %d\n", dc->r1, dc->r0, dc->imm5);
    } else {
        LOG_DIS("sr r%d, r%d, r%d\n", dc->r2, dc->r0, dc->r1);
    }

    /* The real CPU (w/o hardware shifter) only supports right shift by exactly
     * one bit */
    if (dc->format == OP_FMT_RI) {
        if (!(dc->features & LM32_FEATURE_SHIFT) && (dc->imm5 != 1)) {
            qemu_log_mask(LOG_GUEST_ERROR,
                    "hardware shifter is not available\n");
            t_gen_illegal_insn(dc);
            return;
        }
        tcg_gen_sari_tl(cpu_R[dc->r1], cpu_R[dc->r0], dc->imm5);
    } else {
        TCGLabel *l1 = gen_new_label();
        TCGLabel *l2 = gen_new_label();
        TCGv t0 = tcg_temp_local_new();
        tcg_gen_andi_tl(t0, cpu_R[dc->r1], 0x1f);

        if (!(dc->features & LM32_FEATURE_SHIFT)) {
            tcg_gen_brcondi_tl(TCG_COND_EQ, t0, 1, l1);
            t_gen_illegal_insn(dc);
            tcg_gen_br(l2);
        }

        gen_set_label(l1);
        tcg_gen_sar_tl(cpu_R[dc->r2], cpu_R[dc->r0], t0);
        gen_set_label(l2);

        tcg_temp_free(t0);
    }
}

static void dec_sru(DisasContext *dc)
{
    if (dc->format == OP_FMT_RI) {
        LOG_DIS("srui r%d, r%d, %d\n", dc->r1, dc->r0, dc->imm5);
    } else {
        LOG_DIS("sru r%d, r%d, r%d\n", dc->r2, dc->r0, dc->r1);
    }

    if (dc->format == OP_FMT_RI) {
        if (!(dc->features & LM32_FEATURE_SHIFT) && (dc->imm5 != 1)) {
            qemu_log_mask(LOG_GUEST_ERROR,
                    "hardware shifter is not available\n");
            t_gen_illegal_insn(dc);
            return;
        }
        tcg_gen_shri_tl(cpu_R[dc->r1], cpu_R[dc->r0], dc->imm5);
    } else {
        TCGLabel *l1 = gen_new_label();
        TCGLabel *l2 = gen_new_label();
        TCGv t0 = tcg_temp_local_new();
        tcg_gen_andi_tl(t0, cpu_R[dc->r1], 0x1f);

        if (!(dc->features & LM32_FEATURE_SHIFT)) {
            tcg_gen_brcondi_tl(TCG_COND_EQ, t0, 1, l1);
            t_gen_illegal_insn(dc);
            tcg_gen_br(l2);
        }

        gen_set_label(l1);
        tcg_gen_shr_tl(cpu_R[dc->r2], cpu_R[dc->r0], t0);
        gen_set_label(l2);

        tcg_temp_free(t0);
    }
}

static void dec_sub(DisasContext *dc)
{
    LOG_DIS("sub r%d, r%d, r%d\n", dc->r2, dc->r0, dc->r1);

    tcg_gen_sub_tl(cpu_R[dc->r2], cpu_R[dc->r0], cpu_R[dc->r1]);
}

static void dec_sw(DisasContext *dc)
{
    TCGv t0;

    LOG_DIS("sw (r%d+%d), r%d\n", dc->r0, sign_extend(dc->imm16, 16), dc->r1);

    t0 = tcg_temp_new();
    tcg_gen_addi_tl(t0, cpu_R[dc->r0], sign_extend(dc->imm16, 16));
    tcg_gen_qemu_st32(cpu_R[dc->r1], t0, MEM_INDEX);
    tcg_temp_free(t0);
}

static void dec_user(DisasContext *dc)
{
    LOG_DIS("user");

    qemu_log_mask(LOG_GUEST_ERROR, "user instruction undefined\n");
    t_gen_illegal_insn(dc);
}

static void dec_wcsr(DisasContext *dc)
{
    int no;

    LOG_DIS("wcsr r%d, %d\n", dc->r1, dc->csr);

    switch (dc->csr) {
    case CSR_IE:
        tcg_gen_mov_tl(cpu_ie, cpu_R[dc->r1]);
        tcg_gen_movi_tl(cpu_pc, dc->pc + 4);
        dc->is_jmp = DISAS_UPDATE;
        break;
    case CSR_IM:
        /* mark as an io operation because it could cause an interrupt */
        if (dc->tb->cflags & CF_USE_ICOUNT) {
            gen_io_start();
        }
        gen_helper_wcsr_im(cpu_env, cpu_R[dc->r1]);
        tcg_gen_movi_tl(cpu_pc, dc->pc + 4);
        if (dc->tb->cflags & CF_USE_ICOUNT) {
            gen_io_end();
        }
        dc->is_jmp = DISAS_UPDATE;
        break;
    case CSR_IP:
        /* mark as an io operation because it could cause an interrupt */
        if (dc->tb->cflags & CF_USE_ICOUNT) {
            gen_io_start();
        }
        gen_helper_wcsr_ip(cpu_env, cpu_R[dc->r1]);
        tcg_gen_movi_tl(cpu_pc, dc->pc + 4);
        if (dc->tb->cflags & CF_USE_ICOUNT) {
            gen_io_end();
        }
        dc->is_jmp = DISAS_UPDATE;
        break;
    case CSR_ICC:
        /* TODO */
        break;
    case CSR_DCC:
        /* TODO */
        break;
    case CSR_EBA:
        tcg_gen_mov_tl(cpu_eba, cpu_R[dc->r1]);
        break;
    case CSR_DEBA:
        tcg_gen_mov_tl(cpu_deba, cpu_R[dc->r1]);
        break;
    case CSR_JTX:
        gen_helper_wcsr_jtx(cpu_env, cpu_R[dc->r1]);
        break;
    case CSR_JRX:
        gen_helper_wcsr_jrx(cpu_env, cpu_R[dc->r1]);
        break;
    case CSR_DC:
        gen_helper_wcsr_dc(cpu_env, cpu_R[dc->r1]);
        break;
    case CSR_BP0:
    case CSR_BP1:
    case CSR_BP2:
    case CSR_BP3:
        no = dc->csr - CSR_BP0;
        if (dc->num_breakpoints <= no) {
            qemu_log_mask(LOG_GUEST_ERROR,
                          "breakpoint #%i is not available\n", no);
            t_gen_illegal_insn(dc);
            break;
        }
        gen_helper_wcsr_bp(cpu_env, cpu_R[dc->r1], tcg_const_i32(no));
        break;
    case CSR_WP0:
    case CSR_WP1:
    case CSR_WP2:
    case CSR_WP3:
        no = dc->csr - CSR_WP0;
        if (dc->num_watchpoints <= no) {
            qemu_log_mask(LOG_GUEST_ERROR,
                          "watchpoint #%i is not available\n", no);
            t_gen_illegal_insn(dc);
            break;
        }
        gen_helper_wcsr_wp(cpu_env, cpu_R[dc->r1], tcg_const_i32(no));
        break;
    case CSR_CC:
    case CSR_CFG:
        qemu_log_mask(LOG_GUEST_ERROR, "invalid write access csr=%x\n",
                      dc->csr);
        break;
    default:
        qemu_log_mask(LOG_GUEST_ERROR, "write_csr: unknown csr=%x\n",
                      dc->csr);
        break;
    }
}

static void dec_xnor(DisasContext *dc)
{
    if (dc->format == OP_FMT_RI) {
        LOG_DIS("xnori r%d, r%d, %d\n", dc->r0, dc->r1,
                zero_extend(dc->imm16, 16));
    } else {
        if (dc->r1 == R_R0) {
            LOG_DIS("not r%d, r%d\n", dc->r2, dc->r0);
        } else {
            LOG_DIS("xnor r%d, r%d, r%d\n", dc->r2, dc->r0, dc->r1);
        }
    }

    if (dc->format == OP_FMT_RI) {
        tcg_gen_xori_tl(cpu_R[dc->r1], cpu_R[dc->r0],
                zero_extend(dc->imm16, 16));
        tcg_gen_not_tl(cpu_R[dc->r1], cpu_R[dc->r1]);
    } else {
        tcg_gen_eqv_tl(cpu_R[dc->r2], cpu_R[dc->r0], cpu_R[dc->r1]);
    }
}

static void dec_xor(DisasContext *dc)
{
    if (dc->format == OP_FMT_RI) {
        LOG_DIS("xori r%d, r%d, %d\n", dc->r0, dc->r1,
                zero_extend(dc->imm16, 16));
    } else {
        LOG_DIS("xor r%d, r%d, r%d\n", dc->r2, dc->r0, dc->r1);
    }

    if (dc->format == OP_FMT_RI) {
        tcg_gen_xori_tl(cpu_R[dc->r1], cpu_R[dc->r0],
                zero_extend(dc->imm16, 16));
    } else {
        tcg_gen_xor_tl(cpu_R[dc->r2], cpu_R[dc->r0], cpu_R[dc->r1]);
    }
}

static void dec_ill(DisasContext *dc)
{
    qemu_log_mask(LOG_GUEST_ERROR, "invalid opcode 0x%02x\n", dc->opcode);
    t_gen_illegal_insn(dc);
}

typedef void (*DecoderInfo)(DisasContext *dc);
static const DecoderInfo decinfo[] = {
    dec_sru, dec_nor, dec_mul, dec_sh, dec_lb, dec_sr, dec_xor, dec_lh,
    dec_and, dec_xnor, dec_lw, dec_lhu, dec_sb, dec_add, dec_or, dec_sl,
    dec_lbu, dec_be, dec_bg, dec_bge, dec_bgeu, dec_bgu, dec_sw, dec_bne,
    dec_andhi, dec_cmpe, dec_cmpg, dec_cmpge, dec_cmpgeu, dec_cmpgu, dec_orhi,
    dec_cmpne,
    dec_sru, dec_nor, dec_mul, dec_divu, dec_rcsr, dec_sr, dec_xor, dec_ill,
    dec_and, dec_xnor, dec_ill, dec_scall, dec_sextb, dec_add, dec_or, dec_sl,
    dec_b, dec_modu, dec_sub, dec_user, dec_wcsr, dec_ill, dec_call, dec_sexth,
    dec_bi, dec_cmpe, dec_cmpg, dec_cmpge, dec_cmpgeu, dec_cmpgu, dec_calli,
    dec_cmpne
};

static inline void decode(DisasContext *dc, uint32_t ir)
{
    dc->ir = ir;
    LOG_DIS("%8.8x\t", dc->ir);

    dc->opcode = EXTRACT_FIELD(ir, 26, 31);

    dc->imm5 = EXTRACT_FIELD(ir, 0, 4);
    dc->imm16 = EXTRACT_FIELD(ir, 0, 15);
    dc->imm26 = EXTRACT_FIELD(ir, 0, 25);

    dc->csr = EXTRACT_FIELD(ir, 21, 25);
    dc->r0 = EXTRACT_FIELD(ir, 21, 25);
    dc->r1 = EXTRACT_FIELD(ir, 16, 20);
    dc->r2 = EXTRACT_FIELD(ir, 11, 15);

    /* bit 31 seems to indicate insn type.  */
    if (ir & (1 << 31)) {
        dc->format = OP_FMT_RR;
    } else {
        dc->format = OP_FMT_RI;
    }

    assert(ARRAY_SIZE(decinfo) == 64);
    assert(dc->opcode < 64);

    decinfo[dc->opcode](dc);
}

/* generate intermediate code for basic block 'tb'.  */
void gen_intermediate_code(CPULM32State *env, struct TranslationBlock *tb)
{
    LM32CPU *cpu = lm32_env_get_cpu(env);
    CPUState *cs = CPU(cpu);
    struct DisasContext ctx, *dc = &ctx;
    uint32_t pc_start;
    uint32_t next_page_start;
    int num_insns;
    int max_insns;

    pc_start = tb->pc;
    dc->features = cpu->features;
    dc->num_breakpoints = cpu->num_breakpoints;
    dc->num_watchpoints = cpu->num_watchpoints;
    dc->tb = tb;

    dc->is_jmp = DISAS_NEXT;
    dc->pc = pc_start;
    dc->singlestep_enabled = cs->singlestep_enabled;

    if (pc_start & 3) {
        qemu_log_mask(LOG_GUEST_ERROR,
                      "unaligned PC=%x. Ignoring lowest bits.\n", pc_start);
        pc_start &= ~3;
    }

    next_page_start = (pc_start & TARGET_PAGE_MASK) + TARGET_PAGE_SIZE;
    num_insns = 0;
    max_insns = tb->cflags & CF_COUNT_MASK;
    if (max_insns == 0) {
        max_insns = CF_COUNT_MASK;
    }
    if (max_insns > TCG_MAX_INSNS) {
        max_insns = TCG_MAX_INSNS;
    }

    gen_tb_start(tb);
    do {
<<<<<<< HEAD
        check_breakpoint(env, dc);

        if (search_pc) {
            j = tcg_op_buf_count();
            if (lj < j) {
                lj++;
                while (lj < j) {
                    tcg_ctx.gen_opc_instr_start[lj++] = 0;
                }
            }
            tcg_ctx.gen_opc_pc[lj] = dc->pc;
            tcg_ctx.gen_opc_instr_start[lj] = 1;
            tcg_ctx.gen_opc_icount[lj] = num_insns;
=======
        tcg_gen_insn_start(dc->pc);
        num_insns++;

        if (unlikely(cpu_breakpoint_test(cs, dc->pc, BP_ANY))) {
            tcg_gen_movi_tl(cpu_pc, dc->pc);
            t_gen_raise_exception(dc, EXCP_DEBUG);
            dc->is_jmp = DISAS_UPDATE;
            /* The address covered by the breakpoint must be included in
               [tb->pc, tb->pc + tb->size) in order to for it to be
               properly cleared -- thus we increment the PC here so that
               the logic setting tb->size below does the right thing.  */
            dc->pc += 4;
            break;
>>>>>>> b01ff82c
        }

        /* Pretty disas.  */
        LOG_DIS("%8.8x:\t", dc->pc);

        if (num_insns == max_insns && (tb->cflags & CF_LAST_IO)) {
            gen_io_start();
        }

        decode(dc, cpu_ldl_code(env, dc->pc));
        dc->pc += 4;
    } while (!dc->is_jmp
         && !tcg_op_buf_full()
         && !cs->singlestep_enabled
         && !singlestep
         && (dc->pc < next_page_start)
         && num_insns < max_insns);

    if (tb->cflags & CF_LAST_IO) {
        gen_io_end();
    }

    if (unlikely(cs->singlestep_enabled)) {
        if (dc->is_jmp == DISAS_NEXT) {
            tcg_gen_movi_tl(cpu_pc, dc->pc);
        }
        t_gen_raise_exception(dc, EXCP_DEBUG);
    } else {
        switch (dc->is_jmp) {
        case DISAS_NEXT:
            gen_goto_tb(dc, 1, dc->pc);
            break;
        default:
        case DISAS_JUMP:
        case DISAS_UPDATE:
            /* indicate that the hash table must be used
               to find the next TB */
            tcg_gen_exit_tb(0);
            break;
        case DISAS_TB_JUMP:
            /* nothing more to generate */
            break;
        }
    }

    gen_tb_end(tb, num_insns);

<<<<<<< HEAD
    if (search_pc) {
        j = tcg_op_buf_count();
        lj++;
        while (lj <= j) {
            tcg_ctx.gen_opc_instr_start[lj++] = 0;
        }
    } else {
        tb->size = dc->pc - pc_start;
        tb->icount = num_insns;
    }
=======
    tb->size = dc->pc - pc_start;
    tb->icount = num_insns;
>>>>>>> b01ff82c

#ifdef DEBUG_DISAS
    if (qemu_loglevel_mask(CPU_LOG_TB_IN_ASM)
        && qemu_log_in_addr_range(pc_start)) {
        qemu_log("\n");
<<<<<<< HEAD
        log_target_disas(env, pc_start, dc->pc - pc_start, 0);
=======
        log_target_disas(cs, pc_start, dc->pc - pc_start, 0);
>>>>>>> b01ff82c
        qemu_log("\nisize=%d osize=%d\n",
                 dc->pc - pc_start, tcg_op_buf_count());
    }
#endif
}

void lm32_cpu_dump_state(CPUState *cs, FILE *f, fprintf_function cpu_fprintf,
                         int flags)
{
    LM32CPU *cpu = LM32_CPU(cs);
    CPULM32State *env = &cpu->env;
    int i;

    if (!env || !f) {
        return;
    }

    cpu_fprintf(f, "IN: PC=%x %s\n",
                env->pc, lookup_symbol(env->pc));

    cpu_fprintf(f, "ie=%8.8x (IE=%x EIE=%x BIE=%x) im=%8.8x ip=%8.8x\n",
             env->ie,
             (env->ie & IE_IE) ? 1 : 0,
             (env->ie & IE_EIE) ? 1 : 0,
             (env->ie & IE_BIE) ? 1 : 0,
             lm32_pic_get_im(env->pic_state),
             lm32_pic_get_ip(env->pic_state));
    cpu_fprintf(f, "eba=%8.8x deba=%8.8x\n",
             env->eba,
             env->deba);

    for (i = 0; i < 32; i++) {
        cpu_fprintf(f, "r%2.2d=%8.8x ", i, env->regs[i]);
        if ((i + 1) % 4 == 0) {
            cpu_fprintf(f, "\n");
        }
    }
    cpu_fprintf(f, "\n\n");
}

void restore_state_to_opc(CPULM32State *env, TranslationBlock *tb,
                          target_ulong *data)
{
    env->pc = data[0];
}

void lm32_translate_init(void)
{
    int i;

    cpu_env = tcg_global_reg_new_ptr(TCG_AREG0, "env");
    tcg_ctx.tcg_env = cpu_env;

    for (i = 0; i < ARRAY_SIZE(cpu_R); i++) {
        cpu_R[i] = tcg_global_mem_new(cpu_env,
                          offsetof(CPULM32State, regs[i]),
                          regnames[i]);
    }

    for (i = 0; i < ARRAY_SIZE(cpu_bp); i++) {
        cpu_bp[i] = tcg_global_mem_new(cpu_env,
                          offsetof(CPULM32State, bp[i]),
                          regnames[32+i]);
    }

    for (i = 0; i < ARRAY_SIZE(cpu_wp); i++) {
        cpu_wp[i] = tcg_global_mem_new(cpu_env,
                          offsetof(CPULM32State, wp[i]),
                          regnames[36+i]);
    }

    cpu_pc = tcg_global_mem_new(cpu_env,
                    offsetof(CPULM32State, pc),
                    "pc");
    cpu_ie = tcg_global_mem_new(cpu_env,
                    offsetof(CPULM32State, ie),
                    "ie");
    cpu_icc = tcg_global_mem_new(cpu_env,
                    offsetof(CPULM32State, icc),
                    "icc");
    cpu_dcc = tcg_global_mem_new(cpu_env,
                    offsetof(CPULM32State, dcc),
                    "dcc");
    cpu_cc = tcg_global_mem_new(cpu_env,
                    offsetof(CPULM32State, cc),
                    "cc");
    cpu_cfg = tcg_global_mem_new(cpu_env,
                    offsetof(CPULM32State, cfg),
                    "cfg");
    cpu_eba = tcg_global_mem_new(cpu_env,
                    offsetof(CPULM32State, eba),
                    "eba");
    cpu_dc = tcg_global_mem_new(cpu_env,
                    offsetof(CPULM32State, dc),
                    "dc");
    cpu_deba = tcg_global_mem_new(cpu_env,
                    offsetof(CPULM32State, deba),
                    "deba");
}
<|MERGE_RESOLUTION|>--- conflicted
+++ resolved
@@ -1083,21 +1083,6 @@
 
     gen_tb_start(tb);
     do {
-<<<<<<< HEAD
-        check_breakpoint(env, dc);
-
-        if (search_pc) {
-            j = tcg_op_buf_count();
-            if (lj < j) {
-                lj++;
-                while (lj < j) {
-                    tcg_ctx.gen_opc_instr_start[lj++] = 0;
-                }
-            }
-            tcg_ctx.gen_opc_pc[lj] = dc->pc;
-            tcg_ctx.gen_opc_instr_start[lj] = 1;
-            tcg_ctx.gen_opc_icount[lj] = num_insns;
-=======
         tcg_gen_insn_start(dc->pc);
         num_insns++;
 
@@ -1111,7 +1096,6 @@
                the logic setting tb->size below does the right thing.  */
             dc->pc += 4;
             break;
->>>>>>> b01ff82c
         }
 
         /* Pretty disas.  */
@@ -1159,31 +1143,14 @@
 
     gen_tb_end(tb, num_insns);
 
-<<<<<<< HEAD
-    if (search_pc) {
-        j = tcg_op_buf_count();
-        lj++;
-        while (lj <= j) {
-            tcg_ctx.gen_opc_instr_start[lj++] = 0;
-        }
-    } else {
-        tb->size = dc->pc - pc_start;
-        tb->icount = num_insns;
-    }
-=======
     tb->size = dc->pc - pc_start;
     tb->icount = num_insns;
->>>>>>> b01ff82c
 
 #ifdef DEBUG_DISAS
     if (qemu_loglevel_mask(CPU_LOG_TB_IN_ASM)
         && qemu_log_in_addr_range(pc_start)) {
         qemu_log("\n");
-<<<<<<< HEAD
-        log_target_disas(env, pc_start, dc->pc - pc_start, 0);
-=======
         log_target_disas(cs, pc_start, dc->pc - pc_start, 0);
->>>>>>> b01ff82c
         qemu_log("\nisize=%d osize=%d\n",
                  dc->pc - pc_start, tcg_op_buf_count());
     }
