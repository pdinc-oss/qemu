/*
 * win32 specific declarations
 *
 * Copyright (c) 2003-2008 Fabrice Bellard
 * Copyright (c) 2010 Jes Sorensen <Jes.Sorensen@redhat.com>
 *
 * Permission is hereby granted, free of charge, to any person obtaining a copy
 * of this software and associated documentation files (the "Software"), to deal
 * in the Software without restriction, including without limitation the rights
 * to use, copy, modify, merge, publish, distribute, sublicense, and/or sell
 * copies of the Software, and to permit persons to whom the Software is
 * furnished to do so, subject to the following conditions:
 *
 * The above copyright notice and this permission notice shall be included in
 * all copies or substantial portions of the Software.
 *
 * THE SOFTWARE IS PROVIDED "AS IS", WITHOUT WARRANTY OF ANY KIND, EXPRESS OR
 * IMPLIED, INCLUDING BUT NOT LIMITED TO THE WARRANTIES OF MERCHANTABILITY,
 * FITNESS FOR A PARTICULAR PURPOSE AND NONINFRINGEMENT. IN NO EVENT SHALL
 * THE AUTHORS OR COPYRIGHT HOLDERS BE LIABLE FOR ANY CLAIM, DAMAGES OR OTHER
 * LIABILITY, WHETHER IN AN ACTION OF CONTRACT, TORT OR OTHERWISE, ARISING FROM,
 * OUT OF OR IN CONNECTION WITH THE SOFTWARE OR THE USE OR OTHER DEALINGS IN
 * THE SOFTWARE.
 */

#ifndef QEMU_OS_WIN32_H
#define QEMU_OS_WIN32_H

#include <winsock2.h>
#include <windows.h>
#include <ws2tcpip.h>

<<<<<<< HEAD
/* Workaround for older versions of MinGW. */
#ifndef ECONNREFUSED
# define ECONNREFUSED WSAECONNREFUSED
#endif
#ifndef EINPROGRESS
# define EINPROGRESS  WSAEINPROGRESS
#endif
#ifndef EHOSTUNREACH
# define EHOSTUNREACH WSAEHOSTUNREACH
#endif
#ifndef EINTR
# define EINTR        WSAEINTR
#endif
#ifndef EINPROGRESS
# define EINPROGRESS  WSAEINPROGRESS
#endif
#ifndef ENETUNREACH
# define ENETUNREACH  WSAENETUNREACH
#endif
#ifndef ENOTCONN
# define ENOTCONN     WSAENOTCONN
#endif
#ifndef EWOULDBLOCK
# define EWOULDBLOCK  WSAEWOULDBLOCK
#endif

=======
>>>>>>> b01ff82c
/* QEMU uses sigsetjmp()/siglongjmp() as the portable way to specify
 * "longjmp and don't touch the signal masks". Since we know that the
 * savemask parameter will always be zero we can safely define these
 * in terms of setjmp/longjmp on Win32.
 */
#define sigjmp_buf jmp_buf

#ifndef _WIN64

#define sigsetjmp(env, savemask) setjmp(env)
#define siglongjmp(env, val) longjmp(env, val)

#else

/* On w64, setjmp implementation tends to crash in MinGW (there were several
 * attempts to fix it, but it keeps crashing). The only good implementation
 * is the GCC's undocumented builtins - so let's use them.
 */
# undef setjmp
# undef longjmp
# define setjmp __builtin_setjmp
# define longjmp __builtin_longjmp
# define sigsetjmp(x,y) __builtin_setjmp((x))
# define siglongjmp(x,y) __builtin_longjmp((x),(y))

#endif
<<<<<<< HEAD

/* Declaration of ffs() is missing in MinGW's strings.h. */
/* ANDROID EMULATOR BUILD HACK: Our mingw environment doesn't have any library
 * that provides ffs and friends.  This results in linking errors for these
 * functions when compiling with debugging enabled.  Without debug, gcc seems to
 * inline from the builtin.
 */
#define ffs(i) __builtin_ffs(i)
#define ffsl(i) __builtin_ffsl(i)
#define ffsll(i) __builtin_ffsll(i)

/* Missing POSIX functions. Don't use MinGW-w64 macros. */

#ifndef __cplusplus
// NOTE: Disabled for C++ to avoid compiler conflicts when building the Android
// emulator.
//
// The root of the issue is the following:
//
// * <time.h> in newest Mingw headers declare functions like gmtime_r() as
//   inline _outside_ of an extern "C" {}. They are thus declared with 'C++
//   linkage', when <time.h> is included directly by a C++ source file.
//
// * The emulator's C++ source files include this header _within_ an
//   extern "C" block (to avoid plenty of other kinds of conflicts), and
//   the re-declaration below has 'C linkage'.
//
// The compiler complains that both declarations are incompatible due to
// different linkage type (name mangling, really) and exits with an error.
//
// Since only QEMU's C source files use these functions, it is safe to avoid
// re-declaring them here when __cplusplus is defined. This works with both
// the old and new versions of <time.h> / Mingw headers.

=======

/* Missing POSIX functions. Don't use MinGW-w64 macros. */
#ifndef CONFIG_LOCALTIME_R
>>>>>>> b01ff82c
#undef gmtime_r
struct tm *gmtime_r(const time_t *timep, struct tm *result);

#undef localtime_r
struct tm *localtime_r(const time_t *timep, struct tm *result);
<<<<<<< HEAD

#undef strtok_r
char *strtok_r(char *str, const char *delim, char **saveptr);
=======
#endif /* CONFIG_LOCALTIME_R */
>>>>>>> b01ff82c

#endif  /* !__cplusplus */

static inline void os_setup_signal_handling(void) {}
static inline void os_daemonize(void) {}
static inline void os_setup_post(void) {}
void os_set_line_buffering(void);
static inline void os_set_proc_name(const char *dummy) {}

int getpagesize(void);

#if !defined(EPROTONOSUPPORT)
# define EPROTONOSUPPORT EINVAL
#endif

int setenv(const char *name, const char *value, int overwrite);

typedef struct {
    long tv_sec;
    long tv_usec;
} qemu_timeval;
int qemu_gettimeofday(qemu_timeval *tp);

static inline bool is_daemonized(void)
{
    return false;
}

static inline int os_mlock(void)
{
    return -ENOSYS;
}

#define fsync _commit

#if !defined(lseek)
# define lseek _lseeki64
#endif

int qemu_ftruncate64(int, int64_t);

#if !defined(ftruncate)
# define ftruncate qemu_ftruncate64
#endif

static inline char *realpath(const char *path, char *resolved_path)
{
    _fullpath(resolved_path, path, _MAX_PATH);
    return resolved_path;
}


/* We wrap all the sockets functions so that we can
 * set errno based on WSAGetLastError()
 */

#undef connect
#define connect qemu_connect_wrap
int qemu_connect_wrap(int sockfd, const struct sockaddr *addr,
                      socklen_t addrlen);

#undef listen
#define listen qemu_listen_wrap
int qemu_listen_wrap(int sockfd, int backlog);

#undef bind
#define bind qemu_bind_wrap
int qemu_bind_wrap(int sockfd, const struct sockaddr *addr,
                   socklen_t addrlen);

#undef socket
#define socket qemu_socket_wrap
int qemu_socket_wrap(int domain, int type, int protocol);

#undef accept
#define accept qemu_accept_wrap
int qemu_accept_wrap(int sockfd, struct sockaddr *addr,
                     socklen_t *addrlen);

#undef shutdown
#define shutdown qemu_shutdown_wrap
int qemu_shutdown_wrap(int sockfd, int how);

#undef ioctlsocket
#define ioctlsocket qemu_ioctlsocket_wrap
int qemu_ioctlsocket_wrap(int fd, int req, void *val);

#undef closesocket
#define closesocket qemu_closesocket_wrap
int qemu_closesocket_wrap(int fd);

#undef getsockopt
#define getsockopt qemu_getsockopt_wrap
int qemu_getsockopt_wrap(int sockfd, int level, int optname,
                         void *optval, socklen_t *optlen);

#undef setsockopt
#define setsockopt qemu_setsockopt_wrap
int qemu_setsockopt_wrap(int sockfd, int level, int optname,
                         const void *optval, socklen_t optlen);

#undef getpeername
#define getpeername qemu_getpeername_wrap
int qemu_getpeername_wrap(int sockfd, struct sockaddr *addr,
                          socklen_t *addrlen);

#undef getsockname
#define getsockname qemu_getsockname_wrap
int qemu_getsockname_wrap(int sockfd, struct sockaddr *addr,
                          socklen_t *addrlen);

#undef send
#define send qemu_send_wrap
ssize_t qemu_send_wrap(int sockfd, const void *buf, size_t len, int flags);

#undef sendto
#define sendto qemu_sendto_wrap
ssize_t qemu_sendto_wrap(int sockfd, const void *buf, size_t len, int flags,
                         const struct sockaddr *addr, socklen_t addrlen);

#undef recv
#define recv qemu_recv_wrap
ssize_t qemu_recv_wrap(int sockfd, void *buf, size_t len, int flags);

#undef recvfrom
#define recvfrom qemu_recvfrom_wrap
ssize_t qemu_recvfrom_wrap(int sockfd, void *buf, size_t len, int flags,
                           struct sockaddr *addr, socklen_t *addrlen);

// ANDROID_BEGIN
/* These are wrappers around Win32 functions. When building against the
 * Android emulator, they will treat file names as UTF-8 encoded strings,
 * instead of ANSI ones. */
HANDLE win32CreateFile(
        LPCTSTR               lpFileName,
        DWORD                 dwDesiredAccess,
        DWORD                 dwShareMode,
        LPSECURITY_ATTRIBUTES lpSecurityAttributes,
        DWORD                 dwCreationDisposition,
        DWORD                 dwFlagsAndAttributes,
        HANDLE                hTemplateFile);

DWORD win32GetCurrentDirectory(
        DWORD  nBufferLength,
        LPTSTR lpBuffer);

DWORD win32GetModuleFileName(
        HMODULE hModule,
        LPTSTR  lpFilename,
        DWORD   nSize);
// ANDROID_END

#endif<|MERGE_RESOLUTION|>--- conflicted
+++ resolved
@@ -30,35 +30,6 @@
 #include <windows.h>
 #include <ws2tcpip.h>
 
-<<<<<<< HEAD
-/* Workaround for older versions of MinGW. */
-#ifndef ECONNREFUSED
-# define ECONNREFUSED WSAECONNREFUSED
-#endif
-#ifndef EINPROGRESS
-# define EINPROGRESS  WSAEINPROGRESS
-#endif
-#ifndef EHOSTUNREACH
-# define EHOSTUNREACH WSAEHOSTUNREACH
-#endif
-#ifndef EINTR
-# define EINTR        WSAEINTR
-#endif
-#ifndef EINPROGRESS
-# define EINPROGRESS  WSAEINPROGRESS
-#endif
-#ifndef ENETUNREACH
-# define ENETUNREACH  WSAENETUNREACH
-#endif
-#ifndef ENOTCONN
-# define ENOTCONN     WSAENOTCONN
-#endif
-#ifndef EWOULDBLOCK
-# define EWOULDBLOCK  WSAEWOULDBLOCK
-#endif
-
-=======
->>>>>>> b01ff82c
 /* QEMU uses sigsetjmp()/siglongjmp() as the portable way to specify
  * "longjmp and don't touch the signal masks". Since we know that the
  * savemask parameter will always be zero we can safely define these
@@ -85,60 +56,14 @@
 # define siglongjmp(x,y) __builtin_longjmp((x),(y))
 
 #endif
-<<<<<<< HEAD
-
-/* Declaration of ffs() is missing in MinGW's strings.h. */
-/* ANDROID EMULATOR BUILD HACK: Our mingw environment doesn't have any library
- * that provides ffs and friends.  This results in linking errors for these
- * functions when compiling with debugging enabled.  Without debug, gcc seems to
- * inline from the builtin.
- */
-#define ffs(i) __builtin_ffs(i)
-#define ffsl(i) __builtin_ffsl(i)
-#define ffsll(i) __builtin_ffsll(i)
-
-/* Missing POSIX functions. Don't use MinGW-w64 macros. */
-
-#ifndef __cplusplus
-// NOTE: Disabled for C++ to avoid compiler conflicts when building the Android
-// emulator.
-//
-// The root of the issue is the following:
-//
-// * <time.h> in newest Mingw headers declare functions like gmtime_r() as
-//   inline _outside_ of an extern "C" {}. They are thus declared with 'C++
-//   linkage', when <time.h> is included directly by a C++ source file.
-//
-// * The emulator's C++ source files include this header _within_ an
-//   extern "C" block (to avoid plenty of other kinds of conflicts), and
-//   the re-declaration below has 'C linkage'.
-//
-// The compiler complains that both declarations are incompatible due to
-// different linkage type (name mangling, really) and exits with an error.
-//
-// Since only QEMU's C source files use these functions, it is safe to avoid
-// re-declaring them here when __cplusplus is defined. This works with both
-// the old and new versions of <time.h> / Mingw headers.
-
-=======
 
 /* Missing POSIX functions. Don't use MinGW-w64 macros. */
 #ifndef CONFIG_LOCALTIME_R
->>>>>>> b01ff82c
 #undef gmtime_r
 struct tm *gmtime_r(const time_t *timep, struct tm *result);
-
 #undef localtime_r
 struct tm *localtime_r(const time_t *timep, struct tm *result);
-<<<<<<< HEAD
-
-#undef strtok_r
-char *strtok_r(char *str, const char *delim, char **saveptr);
-=======
 #endif /* CONFIG_LOCALTIME_R */
->>>>>>> b01ff82c
-
-#endif  /* !__cplusplus */
 
 static inline void os_setup_signal_handling(void) {}
 static inline void os_daemonize(void) {}
