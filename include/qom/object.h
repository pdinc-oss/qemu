/*
 * QEMU Object Model
 *
 * Copyright IBM, Corp. 2011
 *
 * Authors:
 *  Anthony Liguori   <aliguori@us.ibm.com>
 *
 * This work is licensed under the terms of the GNU GPL, version 2 or later.
 * See the COPYING file in the top-level directory.
 *
 */

#ifndef QEMU_OBJECT_H
#define QEMU_OBJECT_H

#include "qapi/qapi-builtin-types.h"
#include "qemu/queue.h"

struct TypeImpl;
typedef struct TypeImpl *Type;

typedef struct ObjectClass ObjectClass;
typedef struct Object Object;

typedef struct TypeInfo TypeInfo;

typedef struct InterfaceClass InterfaceClass;
typedef struct InterfaceInfo InterfaceInfo;

#define TYPE_OBJECT "object"

/**
 * SECTION:object.h
 * @title:Base Object Type System
 * @short_description: interfaces for creating new types and objects
 *
 * The QEMU Object Model provides a framework for registering user creatable
 * types and instantiating objects from those types.  QOM provides the following
 * features:
 *
 *  - System for dynamically registering types
 *  - Support for single-inheritance of types
 *  - Multiple inheritance of stateless interfaces
 *
 * <example>
 *   <title>Creating a minimal type</title>
 *   <programlisting>
 * #include "qdev.h"
 *
 * #define TYPE_MY_DEVICE "my-device"
 *
 * // No new virtual functions: we can reuse the typedef for the
 * // superclass.
 * typedef DeviceClass MyDeviceClass;
 * typedef struct MyDevice
 * {
 *     DeviceState parent;
 *
 *     int reg0, reg1, reg2;
 * } MyDevice;
 *
 * static const TypeInfo my_device_info = {
 *     .name = TYPE_MY_DEVICE,
 *     .parent = TYPE_DEVICE,
 *     .instance_size = sizeof(MyDevice),
 * };
 *
 * static void my_device_register_types(void)
 * {
 *     type_register_static(&my_device_info);
 * }
 *
 * type_init(my_device_register_types)
 *   </programlisting>
 * </example>
 *
 * In the above example, we create a simple type that is described by #TypeInfo.
 * #TypeInfo describes information about the type including what it inherits
 * from, the instance and class size, and constructor/destructor hooks.
 *
 * Alternatively several static types could be registered using helper macro
 * DEFINE_TYPES()
 *
 * <example>
 *   <programlisting>
 * static const TypeInfo device_types_info[] = {
 *     {
 *         .name = TYPE_MY_DEVICE_A,
 *         .parent = TYPE_DEVICE,
 *         .instance_size = sizeof(MyDeviceA),
 *     },
 *     {
 *         .name = TYPE_MY_DEVICE_B,
 *         .parent = TYPE_DEVICE,
 *         .instance_size = sizeof(MyDeviceB),
 *     },
 * };
 *
 * DEFINE_TYPES(device_types_info)
 *   </programlisting>
 * </example>
 *
 * Every type has an #ObjectClass associated with it.  #ObjectClass derivatives
 * are instantiated dynamically but there is only ever one instance for any
 * given type.  The #ObjectClass typically holds a table of function pointers
 * for the virtual methods implemented by this type.
 *
 * Using object_new(), a new #Object derivative will be instantiated.  You can
 * cast an #Object to a subclass (or base-class) type using
 * object_dynamic_cast().  You typically want to define macro wrappers around
 * OBJECT_CHECK() and OBJECT_CLASS_CHECK() to make it easier to convert to a
 * specific type:
 *
 * <example>
 *   <title>Typecasting macros</title>
 *   <programlisting>
 *    #define MY_DEVICE_GET_CLASS(obj) \
 *       OBJECT_GET_CLASS(MyDeviceClass, obj, TYPE_MY_DEVICE)
 *    #define MY_DEVICE_CLASS(klass) \
 *       OBJECT_CLASS_CHECK(MyDeviceClass, klass, TYPE_MY_DEVICE)
 *    #define MY_DEVICE(obj) \
 *       OBJECT_CHECK(MyDevice, obj, TYPE_MY_DEVICE)
 *   </programlisting>
 * </example>
 *
 * # Class Initialization #
 *
 * Before an object is initialized, the class for the object must be
 * initialized.  There is only one class object for all instance objects
 * that is created lazily.
 *
 * Classes are initialized by first initializing any parent classes (if
 * necessary).  After the parent class object has initialized, it will be
 * copied into the current class object and any additional storage in the
 * class object is zero filled.
 *
 * The effect of this is that classes automatically inherit any virtual
 * function pointers that the parent class has already initialized.  All
 * other fields will be zero filled.
 *
 * Once all of the parent classes have been initialized, #TypeInfo::class_init
 * is called to let the class being instantiated provide default initialize for
 * its virtual functions.  Here is how the above example might be modified
 * to introduce an overridden virtual function:
 *
 * <example>
 *   <title>Overriding a virtual function</title>
 *   <programlisting>
 * #include "qdev.h"
 *
 * void my_device_class_init(ObjectClass *klass, void *class_data)
 * {
 *     DeviceClass *dc = DEVICE_CLASS(klass);
 *     dc->reset = my_device_reset;
 * }
 *
 * static const TypeInfo my_device_info = {
 *     .name = TYPE_MY_DEVICE,
 *     .parent = TYPE_DEVICE,
 *     .instance_size = sizeof(MyDevice),
 *     .class_init = my_device_class_init,
 * };
 *   </programlisting>
 * </example>
 *
 * Introducing new virtual methods requires a class to define its own
 * struct and to add a .class_size member to the #TypeInfo.  Each method
 * will also have a wrapper function to call it easily:
 *
 * <example>
 *   <title>Defining an abstract class</title>
 *   <programlisting>
 * #include "qdev.h"
 *
 * typedef struct MyDeviceClass
 * {
 *     DeviceClass parent;
 *
 *     void (*frobnicate) (MyDevice *obj);
 * } MyDeviceClass;
 *
 * static const TypeInfo my_device_info = {
 *     .name = TYPE_MY_DEVICE,
 *     .parent = TYPE_DEVICE,
 *     .instance_size = sizeof(MyDevice),
 *     .abstract = true, // or set a default in my_device_class_init
 *     .class_size = sizeof(MyDeviceClass),
 * };
 *
 * void my_device_frobnicate(MyDevice *obj)
 * {
 *     MyDeviceClass *klass = MY_DEVICE_GET_CLASS(obj);
 *
 *     klass->frobnicate(obj);
 * }
 *   </programlisting>
 * </example>
 *
 * # Interfaces #
 *
 * Interfaces allow a limited form of multiple inheritance.  Instances are
 * similar to normal types except for the fact that are only defined by
 * their classes and never carry any state.  You can dynamically cast an object
 * to one of its #Interface types and vice versa.
 *
 * # Methods #
 *
 * A <emphasis>method</emphasis> is a function within the namespace scope of
 * a class. It usually operates on the object instance by passing it as a
 * strongly-typed first argument.
 * If it does not operate on an object instance, it is dubbed
 * <emphasis>class method</emphasis>.
 *
 * Methods cannot be overloaded. That is, the #ObjectClass and method name
 * uniquely identity the function to be called; the signature does not vary
 * except for trailing varargs.
 *
 * Methods are always <emphasis>virtual</emphasis>. Overriding a method in
 * #TypeInfo.class_init of a subclass leads to any user of the class obtained
 * via OBJECT_GET_CLASS() accessing the overridden function.
 * The original function is not automatically invoked. It is the responsibility
 * of the overriding class to determine whether and when to invoke the method
 * being overridden.
 *
 * To invoke the method being overridden, the preferred solution is to store
 * the original value in the overriding class before overriding the method.
 * This corresponds to |[ {super,base}.method(...) ]| in Java and C#
 * respectively; this frees the overriding class from hardcoding its parent
 * class, which someone might choose to change at some point.
 *
 * <example>
 *   <title>Overriding a virtual method</title>
 *   <programlisting>
 * typedef struct MyState MyState;
 *
 * typedef void (*MyDoSomething)(MyState *obj);
 *
 * typedef struct MyClass {
 *     ObjectClass parent_class;
 *
 *     MyDoSomething do_something;
 * } MyClass;
 *
 * static void my_do_something(MyState *obj)
 * {
 *     // do something
 * }
 *
 * static void my_class_init(ObjectClass *oc, void *data)
 * {
 *     MyClass *mc = MY_CLASS(oc);
 *
 *     mc->do_something = my_do_something;
 * }
 *
 * static const TypeInfo my_type_info = {
 *     .name = TYPE_MY,
 *     .parent = TYPE_OBJECT,
 *     .instance_size = sizeof(MyState),
 *     .class_size = sizeof(MyClass),
 *     .class_init = my_class_init,
 * };
 *
 * typedef struct DerivedClass {
 *     MyClass parent_class;
 *
 *     MyDoSomething parent_do_something;
 * } DerivedClass;
 *
 * static void derived_do_something(MyState *obj)
 * {
 *     DerivedClass *dc = DERIVED_GET_CLASS(obj);
 *
 *     // do something here
 *     dc->parent_do_something(obj);
 *     // do something else here
 * }
 *
 * static void derived_class_init(ObjectClass *oc, void *data)
 * {
 *     MyClass *mc = MY_CLASS(oc);
 *     DerivedClass *dc = DERIVED_CLASS(oc);
 *
 *     dc->parent_do_something = mc->do_something;
 *     mc->do_something = derived_do_something;
 * }
 *
 * static const TypeInfo derived_type_info = {
 *     .name = TYPE_DERIVED,
 *     .parent = TYPE_MY,
 *     .class_size = sizeof(DerivedClass),
 *     .class_init = derived_class_init,
 * };
 *   </programlisting>
 * </example>
 *
 * Alternatively, object_class_by_name() can be used to obtain the class and
 * its non-overridden methods for a specific type. This would correspond to
 * |[ MyClass::method(...) ]| in C++.
 *
 * The first example of such a QOM method was #CPUClass.reset,
 * another example is #DeviceClass.realize.
 */


/**
 * ObjectPropertyAccessor:
 * @obj: the object that owns the property
 * @v: the visitor that contains the property data
 * @name: the name of the property
 * @opaque: the object property opaque
 * @errp: a pointer to an Error that is filled if getting/setting fails.
 *
 * Called when trying to get/set a property.
 */
typedef void (ObjectPropertyAccessor)(Object *obj,
                                      Visitor *v,
                                      const char *name,
                                      void *opaque,
                                      Error **errp);

/**
 * ObjectPropertyResolve:
 * @obj: the object that owns the property
 * @opaque: the opaque registered with the property
 * @part: the name of the property
 *
 * Resolves the #Object corresponding to property @part.
 *
 * The returned object can also be used as a starting point
 * to resolve a relative path starting with "@part".
 *
 * Returns: If @path is the path that led to @obj, the function
 * returns the #Object corresponding to "@path/@part".
 * If "@path/@part" is not a valid object path, it returns #NULL.
 */
typedef Object *(ObjectPropertyResolve)(Object *obj,
                                        void *opaque,
                                        const char *part);

/**
 * ObjectPropertyRelease:
 * @obj: the object that owns the property
 * @name: the name of the property
 * @opaque: the opaque registered with the property
 *
 * Called when a property is removed from a object.
 */
typedef void (ObjectPropertyRelease)(Object *obj,
                                     const char *name,
                                     void *opaque);

typedef struct ObjectProperty
{
    gchar *name;
    gchar *type;
    gchar *description;
    ObjectPropertyAccessor *get;
    ObjectPropertyAccessor *set;
    ObjectPropertyResolve *resolve;
    ObjectPropertyRelease *release;
    void *opaque;
} ObjectProperty;

/**
 * ObjectUnparent:
 * @obj: the object that is being removed from the composition tree
 *
 * Called when an object is being removed from the QOM composition tree.
 * The function should remove any backlinks from children objects to @obj.
 */
typedef void (ObjectUnparent)(Object *obj);

/**
 * ObjectFree:
 * @obj: the object being freed
 *
 * Called when an object's last reference is removed.
 */
typedef void (ObjectFree)(void *obj);

#define OBJECT_CLASS_CAST_CACHE 4

/**
 * ObjectClass:
 *
 * The base for all classes.  The only thing that #ObjectClass contains is an
 * integer type handle.
 */
struct ObjectClass
{
    /*< private >*/
    Type type;
    GSList *interfaces;

    const char *object_cast_cache[OBJECT_CLASS_CAST_CACHE];
    const char *class_cast_cache[OBJECT_CLASS_CAST_CACHE];

    ObjectUnparent *unparent;

    GHashTable *properties;
};

/**
 * Object:
 *
 * The base for all objects.  The first member of this object is a pointer to
 * a #ObjectClass.  Since C guarantees that the first member of a structure
 * always begins at byte 0 of that structure, as long as any sub-object places
 * its parent as the first member, we can cast directly to a #Object.
 *
 * As a result, #Object contains a reference to the objects type as its
 * first member.  This allows identification of the real type of the object at
 * run time.
 */
struct Object
{
    /*< private >*/
    ObjectClass *clazz;
    ObjectFree *free;
    GHashTable *properties;
    uint32_t ref;
    Object *parent;
};

/**
 * TypeInfo:
 * @name: The name of the type.
 * @parent: The name of the parent type.
 * @instance_size: The size of the object (derivative of #Object).  If
 *   @instance_size is 0, then the size of the object will be the size of the
 *   parent object.
 * @instance_init: This function is called to initialize an object.  The parent
 *   class will have already been initialized so the type is only responsible
 *   for initializing its own members.
 * @instance_post_init: This function is called to finish initialization of
 *   an object, after all @instance_init functions were called.
 * @instance_finalize: This function is called during object destruction.  This
 *   is called before the parent @instance_finalize function has been called.
 *   An object should only free the members that are unique to its type in this
 *   function.
 * @abstract: If this field is true, then the class is considered abstract and
 *   cannot be directly instantiated.
 * @class_size: The size of the class object (derivative of #ObjectClass)
 *   for this object.  If @class_size is 0, then the size of the class will be
 *   assumed to be the size of the parent class.  This allows a type to avoid
 *   implementing an explicit class type if they are not adding additional
 *   virtual functions.
 * @class_init: This function is called after all parent class initialization
 *   has occurred to allow a class to set its default virtual method pointers.
 *   This is also the function to use to override virtual methods from a parent
 *   class.
 * @class_base_init: This function is called for all base classes after all
 *   parent class initialization has occurred, but before the class itself
 *   is initialized.  This is the function to use to undo the effects of
 *   memcpy from the parent class to the descendants.
 * @class_finalize: This function is called during class destruction and is
 *   meant to release and dynamic parameters allocated by @class_init.
 * @class_data: Data to pass to the @class_init, @class_base_init and
 *   @class_finalize functions.  This can be useful when building dynamic
 *   classes.
 * @interfaces: The list of interfaces associated with this type.  This
 *   should point to a static array that's terminated with a zero filled
 *   element.
 */
struct TypeInfo
{
    const char *name;
    const char *parent;

    size_t instance_size;
    void (*instance_init)(Object *obj);
    void (*instance_post_init)(Object *obj);
    void (*instance_finalize)(Object *obj);

    bool abstract;
    size_t class_size;

    void (*class_init)(ObjectClass *klass, void *data);
    void (*class_base_init)(ObjectClass *klass, void *data);
    void (*class_finalize)(ObjectClass *klass, void *data);
    void *class_data;

    InterfaceInfo *interfaces;
};

/**
 * OBJECT:
 * @obj: A derivative of #Object
 *
 * Converts an object to a #Object.  Since all objects are #Objects,
 * this function will always succeed.
 */
#define OBJECT(obj) \
    ((Object *)(obj))

/**
 * OBJECT_CLASS:
 * @class: A derivative of #ObjectClass.
 *
 * Converts a class to an #ObjectClass.  Since all objects are #Objects,
 * this function will always succeed.
 */
#define OBJECT_CLASS(class) \
    ((ObjectClass *)(class))

/**
 * OBJECT_CHECK:
 * @type: The C type to use for the return value.
 * @obj: A derivative of @type to cast.
 * @name: The QOM typename of @type
 *
 * A type safe version of @object_dynamic_cast_assert.  Typically each class
 * will define a macro based on this type to perform type safe dynamic_casts to
 * this object type.
 *
 * If an invalid object is passed to this function, a run time assert will be
 * generated.
 */
#define OBJECT_CHECK(type, obj, name) \
    ((type *)object_dynamic_cast_assert(OBJECT(obj), (name), \
                                        __FILE__, __LINE__, __func__))

/**
 * OBJECT_CLASS_CHECK:
 * @class_type: The C type to use for the return value.
 * @class: A derivative class of @class_type to cast.
 * @name: the QOM typename of @class_type.
 *
 * A type safe version of @object_class_dynamic_cast_assert.  This macro is
 * typically wrapped by each type to perform type safe casts of a class to a
 * specific class type.
 */
#define OBJECT_CLASS_CHECK(class_type, class, name) \
    ((class_type *)object_class_dynamic_cast_assert(OBJECT_CLASS(class), (name), \
                                               __FILE__, __LINE__, __func__))

/**
 * OBJECT_GET_CLASS:
 * @class: The C type to use for the return value.
 * @obj: The object to obtain the class for.
 * @name: The QOM typename of @obj.
 *
 * This function will return a specific class for a given object.  Its generally
 * used by each type to provide a type safe macro to get a specific class type
 * from an object.
 */
#define OBJECT_GET_CLASS(class, obj, name) \
    OBJECT_CLASS_CHECK(class, object_get_class(OBJECT(obj)), name)

/**
 * InterfaceInfo:
 * @type: The name of the interface.
 *
 * The information associated with an interface.
 */
struct InterfaceInfo {
    const char *type;
};

/**
 * InterfaceClass:
 * @parent_class: the base class
 *
 * The class for all interfaces.  Subclasses of this class should only add
 * virtual methods.
 */
struct InterfaceClass
{
    ObjectClass parent_class;
    /*< private >*/
    ObjectClass *concrete_class;
    Type interface_type;
};

#define TYPE_INTERFACE "interface"

/**
 * INTERFACE_CLASS:
 * @klass: class to cast from
 * Returns: An #InterfaceClass or raise an error if cast is invalid
 */
#define INTERFACE_CLASS(klass) \
    OBJECT_CLASS_CHECK(InterfaceClass, klass, TYPE_INTERFACE)

/**
 * INTERFACE_CHECK:
 * @interface: the type to return
 * @obj: the object to convert to an interface
 * @name: the interface type name
 *
 * Returns: @obj casted to @interface if cast is valid, otherwise raise error.
 */
#define INTERFACE_CHECK(interface, obj, name) \
    ((interface *)object_dynamic_cast_assert(OBJECT((obj)), (name), \
                                             __FILE__, __LINE__, __func__))

/**
 * object_new:
 * @typename: The name of the type of the object to instantiate.
 *
 * This function will initialize a new object using heap allocated memory.
 * The returned object has a reference count of 1, and will be freed when
 * the last reference is dropped.
 *
 * Returns: The newly allocated and instantiated object.
 */
Object *object_new(const char *typename_);

/**
 * object_new_with_props:
 * @typename:  The name of the type of the object to instantiate.
 * @parent: the parent object
 * @id: The unique ID of the object
 * @errp: pointer to error object
 * @...: list of property names and values
 *
 * This function will initialize a new object using heap allocated memory.
 * The returned object has a reference count of 1, and will be freed when
 * the last reference is dropped.
 *
 * The @id parameter will be used when registering the object as a
 * child of @parent in the composition tree.
 *
 * The variadic parameters are a list of pairs of (propname, propvalue)
 * strings. The propname of %NULL indicates the end of the property
 * list. If the object implements the user creatable interface, the
 * object will be marked complete once all the properties have been
 * processed.
 *
 * <example>
 *   <title>Creating an object with properties</title>
 *   <programlisting>
 *   Error *err = NULL;
 *   Object *obj;
 *
 *   obj = object_new_with_props(TYPE_MEMORY_BACKEND_FILE,
 *                               object_get_objects_root(),
 *                               "hostmem0",
 *                               &err,
 *                               "share", "yes",
 *                               "mem-path", "/dev/shm/somefile",
 *                               "prealloc", "yes",
 *                               "size", "1048576",
 *                               NULL);
 *
 *   if (!obj) {
 *     g_printerr("Cannot create memory backend: %s\n",
 *                error_get_pretty(err));
 *   }
 *   </programlisting>
 * </example>
 *
 * The returned object will have one stable reference maintained
 * for as long as it is present in the object hierarchy.
 *
 * Returns: The newly allocated, instantiated & initialized object.
 */
Object *object_new_with_props(const char *typename_,
                              Object *parent,
                              const char *id,
                              Error **errp,
                              ...) QEMU_SENTINEL;

/**
 * object_new_with_propv:
 * @typename:  The name of the type of the object to instantiate.
 * @parent: the parent object
 * @id: The unique ID of the object
 * @errp: pointer to error object
 * @vargs: list of property names and values
 *
 * See object_new_with_props() for documentation.
 */
Object *object_new_with_propv(const char *typename_,
                              Object *parent,
                              const char *id,
                              Error **errp,
                              va_list vargs);

/**
 * object_set_props:
 * @obj: the object instance to set properties on
 * @errp: pointer to error object
 * @...: list of property names and values
 *
 * This function will set a list of properties on an existing object
 * instance.
 *
 * The variadic parameters are a list of pairs of (propname, propvalue)
 * strings. The propname of %NULL indicates the end of the property
 * list.
 *
 * <example>
 *   <title>Update an object's properties</title>
 *   <programlisting>
 *   Error *err = NULL;
 *   Object *obj = ...get / create object...;
 *
 *   obj = object_set_props(obj,
 *                          &err,
 *                          "share", "yes",
 *                          "mem-path", "/dev/shm/somefile",
 *                          "prealloc", "yes",
 *                          "size", "1048576",
 *                          NULL);
 *
 *   if (!obj) {
 *     g_printerr("Cannot set properties: %s\n",
 *                error_get_pretty(err));
 *   }
 *   </programlisting>
 * </example>
 *
 * The returned object will have one stable reference maintained
 * for as long as it is present in the object hierarchy.
 *
 * Returns: -1 on error, 0 on success
 */
int object_set_props(Object *obj,
                     Error **errp,
                     ...) QEMU_SENTINEL;

/**
 * object_set_propv:
 * @obj: the object instance to set properties on
 * @errp: pointer to error object
 * @vargs: list of property names and values
 *
 * See object_set_props() for documentation.
 *
 * Returns: -1 on error, 0 on success
 */
int object_set_propv(Object *obj,
                     Error **errp,
                     va_list vargs);

/**
 * object_initialize:
 * @obj: A pointer to the memory to be used for the object.
 * @size: The maximum size available at @obj for the object.
 * @typename: The name of the type of the object to instantiate.
 *
 * This function will initialize an object.  The memory for the object should
 * have already been allocated.  The returned object has a reference count of 1,
 * and will be finalized when the last reference is dropped.
 */
void object_initialize(void *obj, size_t size, const char *typename_);

/**
 * object_dynamic_cast:
 * @obj: The object to cast.
 * @typename: The @typename to cast to.
 *
 * This function will determine if @obj is-a @typename.  @obj can refer to an
 * object or an interface associated with an object.
 *
 * Returns: This function returns @obj on success or #NULL on failure.
 */
Object *object_dynamic_cast(Object *obj, const char *typename_);

/**
 * object_dynamic_cast_assert:
 *
 * See object_dynamic_cast() for a description of the parameters of this
 * function.  The only difference in behavior is that this function asserts
 * instead of returning #NULL on failure if QOM cast debugging is enabled.
 * This function is not meant to be called directly, but only through
 * the wrapper macro OBJECT_CHECK.
 */
Object *object_dynamic_cast_assert(Object *obj, const char *typename_,
                                   const char *file, int line, const char *func);

/**
 * object_get_class:
 * @obj: A derivative of #Object
 *
 * Returns: The #ObjectClass of the type associated with @obj.
 */
ObjectClass *object_get_class(Object *obj);

/**
 * object_get_typename:
 * @obj: A derivative of #Object.
 *
 * Returns: The QOM typename of @obj.
 */
const char *object_get_typename(const Object *obj);

/**
 * type_register_static:
 * @info: The #TypeInfo of the new type.
 *
 * @info and all of the strings it points to should exist for the life time
 * that the type is registered.
 *
 * Returns: the new #Type.
 */
Type type_register_static(const TypeInfo *info);

/**
 * type_register:
 * @info: The #TypeInfo of the new type
 *
 * Unlike type_register_static(), this call does not require @info or its
 * string members to continue to exist after the call returns.
 *
 * Returns: the new #Type.
 */
Type type_register(const TypeInfo *info);

/**
 * type_register_static_array:
 * @infos: The array of the new type #TypeInfo structures.
 * @nr_infos: number of entries in @infos
 *
 * @infos and all of the strings it points to should exist for the life time
 * that the type is registered.
 */
void type_register_static_array(const TypeInfo *infos, int nr_infos);

/**
 * DEFINE_TYPES:
 * @type_array: The array containing #TypeInfo structures to register
 *
 * @type_array should be static constant that exists for the life time
 * that the type is registered.
 */
#define DEFINE_TYPES(type_array)                                            \
static void do_qemu_init_ ## type_array(void)                               \
{                                                                           \
    type_register_static_array(type_array, ARRAY_SIZE(type_array));         \
}                                                                           \
type_init(do_qemu_init_ ## type_array)

/**
 * object_class_dynamic_cast_assert:
 * @klass: The #ObjectClass to attempt to cast.
 * @typename: The QOM typename of the class to cast to.
 *
 * See object_class_dynamic_cast() for a description of the parameters
 * of this function.  The only difference in behavior is that this function
 * asserts instead of returning #NULL on failure if QOM cast debugging is
 * enabled.  This function is not meant to be called directly, but only through
 * the wrapper macros OBJECT_CLASS_CHECK and INTERFACE_CHECK.
 */
ObjectClass *object_class_dynamic_cast_assert(ObjectClass *klass,
                                              const char *typename_,
                                              const char *file, int line,
                                              const char *func);

/**
 * object_class_dynamic_cast:
 * @klass: The #ObjectClass to attempt to cast.
 * @typename: The QOM typename of the class to cast to.
 *
 * Returns: If @typename is a class, this function returns @klass if
 * @typename is a subtype of @klass, else returns #NULL.
 *
 * If @typename is an interface, this function returns the interface
 * definition for @klass if @klass implements it unambiguously; #NULL
 * is returned if @klass does not implement the interface or if multiple
 * classes or interfaces on the hierarchy leading to @klass implement
 * it.  (FIXME: perhaps this can be detected at type definition time?)
 */
ObjectClass *object_class_dynamic_cast(ObjectClass *klass,
                                       const char *typename_);

/**
 * object_class_get_parent:
 * @klass: The class to obtain the parent for.
 *
 * Returns: The parent for @klass or %NULL if none.
 */
ObjectClass *object_class_get_parent(ObjectClass *klass);

/**
 * object_class_get_name:
 * @klass: The class to obtain the QOM typename for.
 *
 * Returns: The QOM typename for @klass.
 */
const char *object_class_get_name(ObjectClass *klass);

/**
 * object_class_is_abstract:
 * @klass: The class to obtain the abstractness for.
 *
 * Returns: %true if @klass is abstract, %false otherwise.
 */
bool object_class_is_abstract(ObjectClass *klass);

/**
 * object_class_by_name:
 * @typename: The QOM typename to obtain the class for.
 *
 * Returns: The class for @typename or %NULL if not found.
 */
ObjectClass *object_class_by_name(const char *typename_);

void object_class_foreach(void (*fn)(ObjectClass *klass, void *opaque),
                          const char *implements_type, bool include_abstract,
                          void *opaque);

/**
 * object_class_get_list:
 * @implements_type: The type to filter for, including its derivatives.
 * @include_abstract: Whether to include abstract classes.
 *
 * Returns: A singly-linked list of the classes in reverse hashtable order.
 */
GSList *object_class_get_list(const char *implements_type,
                              bool include_abstract);

/**
 * object_class_get_list_sorted:
 * @implements_type: The type to filter for, including its derivatives.
 * @include_abstract: Whether to include abstract classes.
 *
 * Returns: A singly-linked list of the classes in alphabetical
 * case-insensitive order.
 */
GSList *object_class_get_list_sorted(const char *implements_type,
                              bool include_abstract);

/**
 * object_ref:
 * @obj: the object
 *
 * Increase the reference count of a object.  A object cannot be freed as long
 * as its reference count is greater than zero.
 */
void object_ref(Object *obj);

/**
 * object_unref:
 * @obj: the object
 *
 * Decrease the reference count of a object.  A object cannot be freed as long
 * as its reference count is greater than zero.
 */
void object_unref(Object *obj);

/**
 * object_property_add:
 * @obj: the object to add a property to
 * @name: the name of the property.  This can contain any character except for
 *  a forward slash.  In general, you should use hyphens '-' instead of
 *  underscores '_' when naming properties.
 * @type: the type name of the property.  This namespace is pretty loosely
 *   defined.  Sub namespaces are constructed by using a prefix and then
 *   to angle brackets.  For instance, the type 'virtio-net-pci' in the
 *   'link' namespace would be 'link<virtio-net-pci>'.
 * @get: The getter to be called to read a property.  If this is NULL, then
 *   the property cannot be read.
 * @set: the setter to be called to write a property.  If this is NULL,
 *   then the property cannot be written.
 * @release: called when the property is removed from the object.  This is
 *   meant to allow a property to free its opaque upon object
 *   destruction.  This may be NULL.
 * @opaque: an opaque pointer to pass to the callbacks for the property
 * @errp: returns an error if this function fails
 *
 * Returns: The #ObjectProperty; this can be used to set the @resolve
 * callback for child and link properties.
 */
ObjectProperty *object_property_add(Object *obj, const char *name,
                                    const char *type,
                                    ObjectPropertyAccessor *get,
                                    ObjectPropertyAccessor *set,
                                    ObjectPropertyRelease *release,
                                    void *opaque, Error **errp);

void object_property_del(Object *obj, const char *name, Error **errp);

ObjectProperty *object_class_property_add(ObjectClass *klass, const char *name,
                                          const char *type,
                                          ObjectPropertyAccessor *get,
                                          ObjectPropertyAccessor *set,
                                          ObjectPropertyRelease *release,
                                          void *opaque, Error **errp);

/**
 * object_property_find:
 * @obj: the object
 * @name: the name of the property
 * @errp: returns an error if this function fails
 *
 * Look up a property for an object and return its #ObjectProperty if found.
 */
ObjectProperty *object_property_find(Object *obj, const char *name,
                                     Error **errp);
ObjectProperty *object_class_property_find(ObjectClass *klass, const char *name,
                                           Error **errp);

typedef struct ObjectPropertyIterator {
    ObjectClass *nextclass;
    GHashTableIter iter;
} ObjectPropertyIterator;

/**
 * object_property_iter_init:
 * @obj: the object
 *
 * Initializes an iterator for traversing all properties
 * registered against an object instance, its class and all parent classes.
 *
 * It is forbidden to modify the property list while iterating,
 * whether removing or adding properties.
 *
 * Typical usage pattern would be
 *
 * <example>
 *   <title>Using object property iterators</title>
 *   <programlisting>
 *   ObjectProperty *prop;
 *   ObjectPropertyIterator iter;
 *
 *   object_property_iter_init(&iter, obj);
 *   while ((prop = object_property_iter_next(&iter))) {
 *     ... do something with prop ...
 *   }
 *   </programlisting>
 * </example>
 */
void object_property_iter_init(ObjectPropertyIterator *iter,
                               Object *obj);

/**
 * object_class_property_iter_init:
 * @klass: the class
 *
 * Initializes an iterator for traversing all properties
 * registered against an object class and all parent classes.
 *
 * It is forbidden to modify the property list while iterating,
 * whether removing or adding properties.
 *
 * This can be used on abstract classes as it does not create a temporary
 * instance.
 */
void object_class_property_iter_init(ObjectPropertyIterator *iter,
                                     ObjectClass *klass);

/**
 * object_property_iter_next:
 * @iter: the iterator instance
 *
 * Return the next available property. If no further properties
 * are available, a %NULL value will be returned and the @iter
 * pointer should not be used again after this point without
 * re-initializing it.
 *
 * Returns: the next property, or %NULL when all properties
 * have been traversed.
 */
ObjectProperty *object_property_iter_next(ObjectPropertyIterator *iter);

void object_unparent(Object *obj);

/**
 * object_property_get:
 * @obj: the object
 * @v: the visitor that will receive the property value.  This should be an
 *   Output visitor and the data will be written with @name as the name.
 * @name: the name of the property
 * @errp: returns an error if this function fails
 *
 * Reads a property from a object.
 */
void object_property_get(Object *obj, Visitor *v, const char *name,
                         Error **errp);

/**
 * object_property_set_str:
 * @value: the value to be written to the property
 * @name: the name of the property
 * @errp: returns an error if this function fails
 *
 * Writes a string value to a property.
 */
void object_property_set_str(Object *obj, const char *value,
                             const char *name, Error **errp);

/**
 * object_property_get_str:
 * @obj: the object
 * @name: the name of the property
 * @errp: returns an error if this function fails
 *
 * Returns: the value of the property, converted to a C string, or NULL if
 * an error occurs (including when the property value is not a string).
 * The caller should free the string.
 */
char *object_property_get_str(Object *obj, const char *name,
                              Error **errp);

/**
 * object_property_set_link:
 * @value: the value to be written to the property
 * @name: the name of the property
 * @errp: returns an error if this function fails
 *
 * Writes an object's canonical path to a property.
 */
void object_property_set_link(Object *obj, Object *value,
                              const char *name, Error **errp);

/**
 * object_property_get_link:
 * @obj: the object
 * @name: the name of the property
 * @errp: returns an error if this function fails
 *
 * Returns: the value of the property, resolved from a path to an Object,
 * or NULL if an error occurs (including when the property value is not a
 * string or not a valid object path).
 */
Object *object_property_get_link(Object *obj, const char *name,
                                 Error **errp);

/**
 * object_property_set_bool:
 * @value: the value to be written to the property
 * @name: the name of the property
 * @errp: returns an error if this function fails
 *
 * Writes a bool value to a property.
 */
void object_property_set_bool(Object *obj, bool value,
                              const char *name, Error **errp);

/**
 * object_property_get_bool:
 * @obj: the object
 * @name: the name of the property
 * @errp: returns an error if this function fails
 *
 * Returns: the value of the property, converted to a boolean, or NULL if
 * an error occurs (including when the property value is not a bool).
 */
bool object_property_get_bool(Object *obj, const char *name,
                              Error **errp);

/**
 * object_property_set_int:
 * @value: the value to be written to the property
 * @name: the name of the property
 * @errp: returns an error if this function fails
 *
 * Writes an integer value to a property.
 */
void object_property_set_int(Object *obj, int64_t value,
                             const char *name, Error **errp);

/**
 * object_property_get_int:
 * @obj: the object
 * @name: the name of the property
 * @errp: returns an error if this function fails
 *
 * Returns: the value of the property, converted to an integer, or negative if
 * an error occurs (including when the property value is not an integer).
 */
int64_t object_property_get_int(Object *obj, const char *name,
                                Error **errp);

/**
 * object_property_set_uint:
 * @value: the value to be written to the property
 * @name: the name of the property
 * @errp: returns an error if this function fails
 *
 * Writes an unsigned integer value to a property.
 */
void object_property_set_uint(Object *obj, uint64_t value,
                              const char *name, Error **errp);

/**
 * object_property_get_uint:
 * @obj: the object
 * @name: the name of the property
 * @errp: returns an error if this function fails
 *
 * Returns: the value of the property, converted to an unsigned integer, or 0
 * an error occurs (including when the property value is not an integer).
 */
uint64_t object_property_get_uint(Object *obj, const char *name,
                                  Error **errp);

/**
 * object_property_get_enum:
 * @obj: the object
 * @name: the name of the property
 * @typename: the name of the enum data type
 * @errp: returns an error if this function fails
 *
 * Returns: the value of the property, converted to an integer, or
 * undefined if an error occurs (including when the property value is not
 * an enum).
 */
int object_property_get_enum(Object *obj, const char *name,
                             const char *typename_, Error **errp);

/**
 * object_property_get_uint16List:
 * @obj: the object
 * @name: the name of the property
 * @list: the returned int list
 * @errp: returns an error if this function fails
 *
 * Returns: the value of the property, converted to integers, or
 * undefined if an error occurs (including when the property value is not
 * an list of integers).
 */
void object_property_get_uint16List(Object *obj, const char *name,
                                    uint16List **list, Error **errp);

/**
 * object_property_set:
 * @obj: the object
 * @v: the visitor that will be used to write the property value.  This should
 *   be an Input visitor and the data will be first read with @name as the
 *   name and then written as the property value.
 * @name: the name of the property
 * @errp: returns an error if this function fails
 *
 * Writes a property to a object.
 */
void object_property_set(Object *obj, Visitor *v, const char *name,
                         Error **errp);

/**
 * object_property_parse:
 * @obj: the object
 * @string: the string that will be used to parse the property value.
 * @name: the name of the property
 * @errp: returns an error if this function fails
 *
 * Parses a string and writes the result into a property of an object.
 */
void object_property_parse(Object *obj, const char *string,
                           const char *name, Error **errp);

/**
 * object_property_print:
 * @obj: the object
 * @name: the name of the property
 * @human: if true, print for human consumption
 * @errp: returns an error if this function fails
 *
 * Returns a string representation of the value of the property.  The
 * caller shall free the string.
 */
char *object_property_print(Object *obj, const char *name, bool human,
                            Error **errp);

/**
 * object_property_get_type:
 * @obj: the object
 * @name: the name of the property
 * @errp: returns an error if this function fails
 *
 * Returns:  The type name of the property.
 */
const char *object_property_get_type(Object *obj, const char *name,
                                     Error **errp);

/**
 * object_get_root:
 *
 * Returns: the root object of the composition tree
 */
Object *object_get_root(void);


/**
 * object_get_objects_root:
 *
 * Get the container object that holds user created
 * object instances. This is the object at path
 * "/objects"
 *
 * Returns: the user object container
 */
Object *object_get_objects_root(void);

/**
 * object_get_internal_root:
 *
 * Get the container object that holds internally used object
 * instances.  Any object which is put into this container must not be
 * user visible, and it will not be exposed in the QOM tree.
 *
 * Returns: the internal object container
 */
Object *object_get_internal_root(void);

/**
 * object_get_canonical_path_component:
 *
 * Returns: The final component in the object's canonical path.  The canonical
 * path is the path within the composition tree starting from the root.
 */
gchar *object_get_canonical_path_component(Object *obj);

/**
 * object_get_canonical_path:
 *
 * Returns: The canonical path for a object.  This is the path within the
 * composition tree starting from the root.
 */
gchar *object_get_canonical_path(Object *obj);

/**
 * object_resolve_path:
 * @path: the path to resolve
 * @ambiguous: returns true if the path resolution failed because of an
 *   ambiguous match
 *
 * There are two types of supported paths--absolute paths and partial paths.
 * 
 * Absolute paths are derived from the root object and can follow child<> or
 * link<> properties.  Since they can follow link<> properties, they can be
 * arbitrarily long.  Absolute paths look like absolute filenames and are
 * prefixed with a leading slash.
 * 
 * Partial paths look like relative filenames.  They do not begin with a
 * prefix.  The matching rules for partial paths are subtle but designed to make
 * specifying objects easy.  At each level of the composition tree, the partial
 * path is matched as an absolute path.  The first match is not returned.  At
 * least two matches are searched for.  A successful result is only returned if
 * only one match is found.  If more than one match is found, a flag is
 * returned to indicate that the match was ambiguous.
 *
 * Returns: The matched object or NULL on path lookup failure.
 */
Object *object_resolve_path(const char *path, bool *ambiguous);

/**
 * object_resolve_path_type:
 * @path: the path to resolve
 * @typename: the type to look for.
 * @ambiguous: returns true if the path resolution failed because of an
 *   ambiguous match
 *
 * This is similar to object_resolve_path.  However, when looking for a
 * partial path only matches that implement the given type are considered.
 * This restricts the search and avoids spuriously flagging matches as
 * ambiguous.
 *
 * For both partial and absolute paths, the return value goes through
 * a dynamic cast to @typename.  This is important if either the link,
 * or the typename itself are of interface types.
 *
 * Returns: The matched object or NULL on path lookup failure.
 */
Object *object_resolve_path_type(const char *path, const char *typename_,
                                 bool *ambiguous);

/**
 * object_resolve_path_component:
 * @parent: the object in which to resolve the path
 * @part: the component to resolve.
 *
 * This is similar to object_resolve_path with an absolute path, but it
 * only resolves one element (@part) and takes the others from @parent.
 *
 * Returns: The resolved object or NULL on path lookup failure.
 */
Object *object_resolve_path_component(Object *parent, const gchar *part);

/**
 * object_property_add_child:
 * @obj: the object to add a property to
 * @name: the name of the property
 * @child: the child object
 * @errp: if an error occurs, a pointer to an area to store the area
 *
 * Child properties form the composition tree.  All objects need to be a child
 * of another object.  Objects can only be a child of one object.
 *
 * There is no way for a child to determine what its parent is.  It is not
 * a bidirectional relationship.  This is by design.
 *
 * The value of a child property as a C string will be the child object's
 * canonical path. It can be retrieved using object_property_get_str().
 * The child object itself can be retrieved using object_property_get_link().
 */
void object_property_add_child(Object *obj, const char *name,
                               Object *child, Error **errp);

typedef enum {
    /* Unref the link pointer when the property is deleted */
    OBJ_PROP_LINK_UNREF_ON_RELEASE = 0x1,
} ObjectPropertyLinkFlags;

/**
 * object_property_allow_set_link:
 *
 * The default implementation of the object_property_add_link() check()
 * callback function.  It allows the link property to be set and never returns
 * an error.
 */
void object_property_allow_set_link(const Object *, const char *,
                                    Object *, Error **);

/**
 * object_property_add_link:
 * @obj: the object to add a property to
 * @name: the name of the property
 * @type: the qobj type of the link
 * @child: a pointer to where the link object reference is stored
 * @check: callback to veto setting or NULL if the property is read-only
 * @flags: additional options for the link
 * @errp: if an error occurs, a pointer to an area to store the area
 *
 * Links establish relationships between objects.  Links are unidirectional
 * although two links can be combined to form a bidirectional relationship
 * between objects.
 *
 * Links form the graph in the object model.
 *
 * The <code>@check()</code> callback is invoked when
 * object_property_set_link() is called and can raise an error to prevent the
 * link being set.  If <code>@check</code> is NULL, the property is read-only
 * and cannot be set.
 *
 * Ownership of the pointer that @child points to is transferred to the
 * link property.  The reference count for <code>*@child</code> is
 * managed by the property from after the function returns till the
 * property is deleted with object_property_del().  If the
 * <code>@flags</code> <code>OBJ_PROP_LINK_UNREF_ON_RELEASE</code> bit is set,
 * the reference count is decremented when the property is deleted.
 */
void object_property_add_link(Object *obj, const char *name,
                              const char *type, Object **child,
                              void (*check)(const Object *obj, const char *name,
                                            Object *val, Error **errp),
                              ObjectPropertyLinkFlags flags,
                              Error **errp);

/**
 * object_property_add_str:
 * @obj: the object to add a property to
 * @name: the name of the property
 * @get: the getter or NULL if the property is write-only.  This function must
 *   return a string to be freed by g_free().
 * @set: the setter or NULL if the property is read-only
 * @errp: if an error occurs, a pointer to an area to store the error
 *
 * Add a string property using getters/setters.  This function will add a
 * property of type 'string'.
 */
void object_property_add_str(Object *obj, const char *name,
                             char *(*get)(Object *, Error **),
                             void (*set)(Object *, const char *, Error **),
                             Error **errp);

void object_class_property_add_str(ObjectClass *klass, const char *name,
                                   char *(*get)(Object *, Error **),
                                   void (*set)(Object *, const char *,
                                               Error **),
                                   Error **errp);

/**
 * object_property_add_bool:
 * @obj: the object to add a property to
 * @name: the name of the property
 * @get: the getter or NULL if the property is write-only.
 * @set: the setter or NULL if the property is read-only
 * @errp: if an error occurs, a pointer to an area to store the error
 *
 * Add a bool property using getters/setters.  This function will add a
 * property of type 'bool'.
 */
void object_property_add_bool(Object *obj, const char *name,
                              bool (*get)(Object *, Error **),
                              void (*set)(Object *, bool, Error **),
                              Error **errp);

void object_class_property_add_bool(ObjectClass *klass, const char *name,
                                    bool (*get)(Object *, Error **),
                                    void (*set)(Object *, bool, Error **),
                                    Error **errp);

/**
 * object_property_add_enum:
 * @obj: the object to add a property to
 * @name: the name of the property
 * @typename: the name of the enum data type
 * @get: the getter or %NULL if the property is write-only.
 * @set: the setter or %NULL if the property is read-only
 * @errp: if an error occurs, a pointer to an area to store the error
 *
 * Add an enum property using getters/setters.  This function will add a
 * property of type '@typename'.
 */
void object_property_add_enum(Object *obj, const char *name,
<<<<<<< HEAD
                              const char *typename_,
                              const char * const *strings,
=======
                              const char *typename,
                              const QEnumLookup *lookup,
>>>>>>> 4743c235
                              int (*get)(Object *, Error **),
                              void (*set)(Object *, int, Error **),
                              Error **errp);

void object_class_property_add_enum(ObjectClass *klass, const char *name,
<<<<<<< HEAD
                                    const char *typename_,
                                    const char * const *strings,
=======
                                    const char *typename,
                                    const QEnumLookup *lookup,
>>>>>>> 4743c235
                                    int (*get)(Object *, Error **),
                                    void (*set)(Object *, int, Error **),
                                    Error **errp);

/**
 * object_property_add_tm:
 * @obj: the object to add a property to
 * @name: the name of the property
 * @get: the getter or NULL if the property is write-only.
 * @errp: if an error occurs, a pointer to an area to store the error
 *
 * Add a read-only struct tm valued property using a getter function.
 * This function will add a property of type 'struct tm'.
 */
void object_property_add_tm(Object *obj, const char *name,
                            void (*get)(Object *, struct tm *, Error **),
                            Error **errp);

void object_class_property_add_tm(ObjectClass *klass, const char *name,
                                  void (*get)(Object *, struct tm *, Error **),
                                  Error **errp);

/**
 * object_property_add_uint8_ptr:
 * @obj: the object to add a property to
 * @name: the name of the property
 * @v: pointer to value
 * @errp: if an error occurs, a pointer to an area to store the error
 *
 * Add an integer property in memory.  This function will add a
 * property of type 'uint8'.
 */
void object_property_add_uint8_ptr(Object *obj, const char *name,
                                   const uint8_t *v, Error **errp);
void object_class_property_add_uint8_ptr(ObjectClass *klass, const char *name,
                                         const uint8_t *v, Error **errp);

/**
 * object_property_add_uint16_ptr:
 * @obj: the object to add a property to
 * @name: the name of the property
 * @v: pointer to value
 * @errp: if an error occurs, a pointer to an area to store the error
 *
 * Add an integer property in memory.  This function will add a
 * property of type 'uint16'.
 */
void object_property_add_uint16_ptr(Object *obj, const char *name,
                                    const uint16_t *v, Error **errp);
void object_class_property_add_uint16_ptr(ObjectClass *klass, const char *name,
                                          const uint16_t *v, Error **errp);

/**
 * object_property_add_uint32_ptr:
 * @obj: the object to add a property to
 * @name: the name of the property
 * @v: pointer to value
 * @errp: if an error occurs, a pointer to an area to store the error
 *
 * Add an integer property in memory.  This function will add a
 * property of type 'uint32'.
 */
void object_property_add_uint32_ptr(Object *obj, const char *name,
                                    const uint32_t *v, Error **errp);
void object_class_property_add_uint32_ptr(ObjectClass *klass, const char *name,
                                          const uint32_t *v, Error **errp);

/**
 * object_property_add_uint64_ptr:
 * @obj: the object to add a property to
 * @name: the name of the property
 * @v: pointer to value
 * @errp: if an error occurs, a pointer to an area to store the error
 *
 * Add an integer property in memory.  This function will add a
 * property of type 'uint64'.
 */
void object_property_add_uint64_ptr(Object *obj, const char *name,
                                    const uint64_t *v, Error **Errp);
void object_class_property_add_uint64_ptr(ObjectClass *klass, const char *name,
                                          const uint64_t *v, Error **Errp);

/**
 * object_property_add_alias:
 * @obj: the object to add a property to
 * @name: the name of the property
 * @target_obj: the object to forward property access to
 * @target_name: the name of the property on the forwarded object
 * @errp: if an error occurs, a pointer to an area to store the error
 *
 * Add an alias for a property on an object.  This function will add a property
 * of the same type as the forwarded property.
 *
 * The caller must ensure that <code>@target_obj</code> stays alive as long as
 * this property exists.  In the case of a child object or an alias on the same
 * object this will be the case.  For aliases to other objects the caller is
 * responsible for taking a reference.
 */
void object_property_add_alias(Object *obj, const char *name,
                               Object *target_obj, const char *target_name,
                               Error **errp);

/**
 * object_property_add_const_link:
 * @obj: the object to add a property to
 * @name: the name of the property
 * @target: the object to be referred by the link
 * @errp: if an error occurs, a pointer to an area to store the error
 *
 * Add an unmodifiable link for a property on an object.  This function will
 * add a property of type link<TYPE> where TYPE is the type of @target.
 *
 * The caller must ensure that @target stays alive as long as
 * this property exists.  In the case @target is a child of @obj,
 * this will be the case.  Otherwise, the caller is responsible for
 * taking a reference.
 */
void object_property_add_const_link(Object *obj, const char *name,
                                    Object *target, Error **errp);

/**
 * object_property_set_description:
 * @obj: the object owning the property
 * @name: the name of the property
 * @description: the description of the property on the object
 * @errp: if an error occurs, a pointer to an area to store the error
 *
 * Set an object property's description.
 *
 */
void object_property_set_description(Object *obj, const char *name,
                                     const char *description, Error **errp);
void object_class_property_set_description(ObjectClass *klass, const char *name,
                                           const char *description,
                                           Error **errp);

/**
 * object_child_foreach:
 * @obj: the object whose children will be navigated
 * @fn: the iterator function to be called
 * @opaque: an opaque value that will be passed to the iterator
 *
 * Call @fn passing each child of @obj and @opaque to it, until @fn returns
 * non-zero.
 *
 * It is forbidden to add or remove children from @obj from the @fn
 * callback.
 *
 * Returns: The last value returned by @fn, or 0 if there is no child.
 */
int object_child_foreach(Object *obj, int (*fn)(Object *child, void *opaque),
                         void *opaque);

/**
 * object_child_foreach_recursive:
 * @obj: the object whose children will be navigated
 * @fn: the iterator function to be called
 * @opaque: an opaque value that will be passed to the iterator
 *
 * Call @fn passing each child of @obj and @opaque to it, until @fn returns
 * non-zero. Calls recursively, all child nodes of @obj will also be passed
 * all the way down to the leaf nodes of the tree. Depth first ordering.
 *
 * It is forbidden to add or remove children from @obj (or its
 * child nodes) from the @fn callback.
 *
 * Returns: The last value returned by @fn, or 0 if there is no child.
 */
int object_child_foreach_recursive(Object *obj,
                                   int (*fn)(Object *child, void *opaque),
                                   void *opaque);
/**
 * container_get:
 * @root: root of the #path, e.g., object_get_root()
 * @path: path to the container
 *
 * Return a container object whose path is @path.  Create more containers
 * along the path if necessary.
 *
 * Returns: the container object.
 */
Object *container_get(Object *root, const char *path);

/**
 * object_type_get_instance_size:
 * @typename: Name of the Type whose instance_size is required
 *
 * Returns the instance_size of the given @typename.
 */
size_t object_type_get_instance_size(const char *typename_);
#endif<|MERGE_RESOLUTION|>--- conflicted
+++ resolved
@@ -1320,12 +1320,12 @@
  *   ambiguous match
  *
  * There are two types of supported paths--absolute paths and partial paths.
- * 
+ *
  * Absolute paths are derived from the root object and can follow child<> or
  * link<> properties.  Since they can follow link<> properties, they can be
  * arbitrarily long.  Absolute paths look like absolute filenames and are
  * prefixed with a leading slash.
- * 
+ *
  * Partial paths look like relative filenames.  They do not begin with a
  * prefix.  The matching rules for partial paths are subtle but designed to make
  * specifying objects easy.  At each level of the composition tree, the partial
@@ -1498,25 +1498,15 @@
  * property of type '@typename'.
  */
 void object_property_add_enum(Object *obj, const char *name,
-<<<<<<< HEAD
                               const char *typename_,
-                              const char * const *strings,
-=======
-                              const char *typename,
                               const QEnumLookup *lookup,
->>>>>>> 4743c235
                               int (*get)(Object *, Error **),
                               void (*set)(Object *, int, Error **),
                               Error **errp);
 
 void object_class_property_add_enum(ObjectClass *klass, const char *name,
-<<<<<<< HEAD
                                     const char *typename_,
-                                    const char * const *strings,
-=======
-                                    const char *typename,
                                     const QEnumLookup *lookup,
->>>>>>> 4743c235
                                     int (*get)(Object *, Error **),
                                     void (*set)(Object *, int, Error **),
                                     Error **errp);
