--- conflicted
+++ resolved
@@ -5586,13 +5586,10 @@
     dc->fpu_enabled = tb_fpu_enabled(tb->flags);
     dc->address_mask_32bit = tb_am_enabled(tb->flags);
     dc->singlestep = (cs->singlestep_enabled || singlestep);
-<<<<<<< HEAD
-=======
 #ifdef TARGET_SPARC64
     dc->fprs_dirty = 0;
     dc->asi = (tb->flags >> TB_FLAG_ASI_SHIFT) & 0xff;
 #endif
->>>>>>> b01ff82c
 
     num_insns = 0;
     max_insns = tb->cflags & CF_COUNT_MASK;
@@ -5611,26 +5608,12 @@
         } else {
             tcg_gen_insn_start(dc->pc, dc->npc);
         }
-<<<<<<< HEAD
-        if (spc) {
-            qemu_log("Search PC...\n");
-            j = tcg_op_buf_count();
-            if (lj < j) {
-                lj++;
-                while (lj < j)
-                    tcg_ctx.gen_opc_instr_start[lj++] = 0;
-                tcg_ctx.gen_opc_pc[lj] = dc->pc;
-                gen_opc_npc[lj] = dc->npc;
-                tcg_ctx.gen_opc_instr_start[lj] = 1;
-                tcg_ctx.gen_opc_icount[lj] = num_insns;
-=======
         num_insns++;
         last_pc = dc->pc;
 
         if (unlikely(cpu_breakpoint_test(cs, dc->pc, BP_ANY))) {
             if (dc->pc != pc_start) {
                 save_state(dc);
->>>>>>> b01ff82c
             }
             gen_helper_debug(cpu_env);
             tcg_gen_exit_tb(0);
@@ -5683,26 +5666,9 @@
     }
     gen_tb_end(tb, num_insns);
 
-<<<<<<< HEAD
-    if (spc) {
-        j = tcg_op_buf_count();
-        lj++;
-        while (lj <= j)
-            tcg_ctx.gen_opc_instr_start[lj++] = 0;
-#if 0
-        log_page_dump();
-#endif
-        gen_opc_jump_pc[0] = dc->jump_pc[0];
-        gen_opc_jump_pc[1] = dc->jump_pc[1];
-    } else {
-        tb->size = last_pc + 4 - pc_start;
-        tb->icount = num_insns;
-    }
-=======
     tb->size = last_pc + 4 - pc_start;
     tb->icount = num_insns;
 
->>>>>>> b01ff82c
 #ifdef DEBUG_DISAS
     if (qemu_loglevel_mask(CPU_LOG_TB_IN_ASM)
         && qemu_log_in_addr_range(pc_start)) {
