/*
 * QEMU Audio subsystem
 *
 * Copyright (c) 2003-2005 Vassili Karpov (malc)
 *
 * Permission is hereby granted, free of charge, to any person obtaining a copy
 * of this software and associated documentation files (the "Software"), to deal
 * in the Software without restriction, including without limitation the rights
 * to use, copy, modify, merge, publish, distribute, sublicense, and/or sell
 * copies of the Software, and to permit persons to whom the Software is
 * furnished to do so, subject to the following conditions:
 *
 * The above copyright notice and this permission notice shall be included in
 * all copies or substantial portions of the Software.
 *
 * THE SOFTWARE IS PROVIDED "AS IS", WITHOUT WARRANTY OF ANY KIND, EXPRESS OR
 * IMPLIED, INCLUDING BUT NOT LIMITED TO THE WARRANTIES OF MERCHANTABILITY,
 * FITNESS FOR A PARTICULAR PURPOSE AND NONINFRINGEMENT. IN NO EVENT SHALL
 * THE AUTHORS OR COPYRIGHT HOLDERS BE LIABLE FOR ANY CLAIM, DAMAGES OR OTHER
 * LIABILITY, WHETHER IN AN ACTION OF CONTRACT, TORT OR OTHERWISE, ARISING FROM,
 * OUT OF OR IN CONNECTION WITH THE SOFTWARE OR THE USE OR OTHER DEALINGS IN
 * THE SOFTWARE.
 */
#include "qemu/osdep.h"
#include "hw/hw.h"
#include "audio.h"
#include "monitor/monitor.h"
#include "qemu/timer.h"
#include "sysemu/sysemu.h"
#include "qemu/cutils.h"
#include "sysemu/replay.h"

#define AUDIO_CAP "audio"
#include "audio_int.h"

/* #define DEBUG_LIVE */
/* #define DEBUG_OUT */
/* #define DEBUG_CAPTURE */
/* #define DEBUG_POLL */

#define SW_NAME(sw) (sw)->name ? (sw)->name : "unknown"

#ifdef DEBUG_POLL
static double prevtime;
#endif


/* Order of CONFIG_AUDIO_DRIVERS is import.
   The 1st one is the one used by default, that is the reason
    that we generate the list.
*/
static struct audio_driver *drvtab[] = {
#ifdef CONFIG_SPICE
    &spice_audio_driver,
#endif
    CONFIG_AUDIO_DRIVERS
    &no_audio_driver,
    &wav_audio_driver
};

struct fixed_settings {
    int enabled;
    int nb_voices;
    int greedy;
    struct audsettings settings;
};

static struct {
    struct fixed_settings fixed_out;
    struct fixed_settings fixed_in;
    union {
        int hertz;
        int64_t ticks;
    } period;
    int try_poll_in;
    int try_poll_out;
} conf = {
    .fixed_out = { /* DAC fixed settings */
        .enabled = 1,
        .nb_voices = 1,
        .greedy = 1,
        .settings = {
            .freq = 44100,
            .nchannels = 2,
            .fmt = AUD_FMT_S16,
            .endianness =  AUDIO_HOST_ENDIANNESS,
        }
    },

    .fixed_in = { /* ADC fixed settings */
        .enabled = 1,
        .nb_voices = 1,
        .greedy = 1,
        .settings = {
            .freq = 44100,
            .nchannels = 2,
            .fmt = AUD_FMT_S16,
            .endianness = AUDIO_HOST_ENDIANNESS,
        }
    },

    .period = { .hertz = 100 },
    .try_poll_in = 1,
    .try_poll_out = 1,
};

static AudioState glob_audio_state;

const struct mixeng_volume nominal_volume = {
    .mute = 0,
#ifdef FLOAT_MIXENG
    .r = 1.0,
    .l = 1.0,
#else
    .r = 1ULL << 32,
    .l = 1ULL << 32,
#endif
};

#ifdef AUDIO_IS_FLAWLESS_AND_NO_CHECKS_ARE_REQURIED
#error No its not
#else
static void audio_print_options (const char *prefix,
                                 struct audio_option *opt);

int audio_bug (const char *funcname, int cond)
{
    if (cond) {
        static int shown;

        AUD_log (NULL, "A bug was just triggered in %s\n", funcname);
        if (!shown) {
            struct audio_driver *d;

            shown = 1;
            AUD_log (NULL, "Save all your work and restart without audio\n");
            AUD_log (NULL, "Please send bug report to av1474@comtv.ru\n");
            AUD_log (NULL, "I am sorry\n");
            d = glob_audio_state.drv;
            if (d) {
                audio_print_options (d->name, d->options);
            }
        }
        AUD_log (NULL, "Context:\n");

#if defined AUDIO_BREAKPOINT_ON_BUG
#  if defined HOST_I386
#    if defined __GNUC__
        __asm__ ("int3");
#    elif defined _MSC_VER
        _asm _emit 0xcc;
#    else
        abort ();
#    endif
#  else
        abort ();
#  endif
#endif
    }

    return cond;
}
#endif

static inline int audio_bits_to_index (int bits)
{
    switch (bits) {
    case 8:
        return 0;

    case 16:
        return 1;

    case 32:
        return 2;

    default:
        audio_bug ("bits_to_index", 1);
        AUD_log (NULL, "invalid bits %d\n", bits);
        return 0;
    }
}

void *audio_calloc (const char *funcname, int nmemb, size_t size)
{
    int cond;
    size_t len;

    len = nmemb * size;
    cond = !nmemb || !size;
    cond |= nmemb < 0;
    cond |= len < size;

    if (audio_bug ("audio_calloc", cond)) {
        AUD_log (NULL, "%s passed invalid arguments to audio_calloc\n",
                 funcname);
        AUD_log (NULL, "nmemb=%d size=%zu (len=%zu)\n", nmemb, size, len);
        return NULL;
    }

    return g_malloc0 (len);
}

static char *audio_alloc_prefix (const char *s)
{
    const char qemu_prefix[] = "QEMU_";
    size_t len, i;
    char *r, *u;

    if (!s) {
        return NULL;
    }

    len = strlen (s);
    r = g_malloc (len + sizeof (qemu_prefix));

    u = r + sizeof (qemu_prefix) - 1;

    pstrcpy (r, len + sizeof (qemu_prefix), qemu_prefix);
    pstrcat (r, len + sizeof (qemu_prefix), s);

    for (i = 0; i < len; ++i) {
        u[i] = qemu_toupper(u[i]);
    }

    return r;
}

static const char *audio_audfmt_to_string (audfmt_e fmt)
{
    switch (fmt) {
    case AUD_FMT_U8:
        return "U8";

    case AUD_FMT_U16:
        return "U16";

    case AUD_FMT_S8:
        return "S8";

    case AUD_FMT_S16:
        return "S16";

    case AUD_FMT_U32:
        return "U32";

    case AUD_FMT_S32:
        return "S32";
    }

    dolog ("Bogus audfmt %d returning S16\n", fmt);
    return "S16";
}

static audfmt_e audio_string_to_audfmt (const char *s, audfmt_e defval,
                                        int *defaultp)
{
    if (!strcasecmp (s, "u8")) {
        *defaultp = 0;
        return AUD_FMT_U8;
    }
    else if (!strcasecmp (s, "u16")) {
        *defaultp = 0;
        return AUD_FMT_U16;
    }
    else if (!strcasecmp (s, "u32")) {
        *defaultp = 0;
        return AUD_FMT_U32;
    }
    else if (!strcasecmp (s, "s8")) {
        *defaultp = 0;
        return AUD_FMT_S8;
    }
    else if (!strcasecmp (s, "s16")) {
        *defaultp = 0;
        return AUD_FMT_S16;
    }
    else if (!strcasecmp (s, "s32")) {
        *defaultp = 0;
        return AUD_FMT_S32;
    }
    else {
        dolog ("Bogus audio format `%s' using %s\n",
               s, audio_audfmt_to_string (defval));
        *defaultp = 1;
        return defval;
    }
}

static audfmt_e audio_get_conf_fmt (const char *envname,
                                    audfmt_e defval,
                                    int *defaultp)
{
    const char *var = getenv (envname);
    if (!var) {
        *defaultp = 1;
        return defval;
    }
    return audio_string_to_audfmt (var, defval, defaultp);
}

static int audio_get_conf_int (const char *key, int defval, int *defaultp)
{
    int val;
    char *strval;

    strval = getenv (key);
    if (strval) {
        *defaultp = 0;
        val = atoi (strval);
        return val;
    }
    else {
        *defaultp = 1;
        return defval;
    }
}

static const char *audio_get_conf_str (const char *key,
                                       const char *defval,
                                       int *defaultp)
{
    const char *val = getenv (key);
    if (!val) {
        *defaultp = 1;
        return defval;
    }
    else {
        *defaultp = 0;
        return val;
    }
}

void AUD_vlog (const char *cap, const char *fmt, va_list ap)
{
    if (cap) {
        fprintf(stderr, "%s: ", cap);
    }

    vfprintf(stderr, fmt, ap);
}

void AUD_log (const char *cap, const char *fmt, ...)
{
    va_list ap;

    va_start (ap, fmt);
    AUD_vlog (cap, fmt, ap);
    va_end (ap);
}

static void audio_print_options (const char *prefix,
                                 struct audio_option *opt)
{
    char *uprefix;

    if (!prefix) {
        dolog ("No prefix specified\n");
        return;
    }

    if (!opt) {
        dolog ("No options\n");
        return;
    }

    uprefix = audio_alloc_prefix (prefix);

    for (; opt->name; opt++) {
        const char *state = "default";
        printf ("  %s_%s: ", uprefix, opt->name);

        if (opt->overriddenp && *opt->overriddenp) {
            state = "current";
        }

        switch (opt->tag) {
        case AUD_OPT_BOOL:
            {
                int *intp = opt->valp;
                printf ("boolean, %s = %d\n", state, *intp ? 1 : 0);
            }
            break;

        case AUD_OPT_INT:
            {
                int *intp = opt->valp;
                printf ("integer, %s = %d\n", state, *intp);
            }
            break;

        case AUD_OPT_FMT:
            {
                audfmt_e *fmtp = opt->valp;
                printf (
                    "format, %s = %s, (one of: U8 S8 U16 S16 U32 S32)\n",
                    state,
                    audio_audfmt_to_string (*fmtp)
                    );
            }
            break;

        case AUD_OPT_STR:
            {
                const char **strp = opt->valp;
                printf ("string, %s = %s\n",
                        state,
                        *strp ? *strp : "(not set)");
            }
            break;

        default:
            printf ("???\n");
            dolog ("Bad value tag for option %s_%s %d\n",
                   uprefix, opt->name, opt->tag);
            break;
        }
        printf ("    %s\n", opt->descr);
    }

    g_free (uprefix);
}

static void audio_process_options (const char *prefix,
                                   struct audio_option *opt)
{
    char *optname;
    const char qemu_prefix[] = "QEMU_";
    size_t preflen, optlen;

    if (audio_bug (AUDIO_FUNC, !prefix)) {
        dolog ("prefix = NULL\n");
        return;
    }

    if (audio_bug (AUDIO_FUNC, !opt)) {
        dolog ("opt = NULL\n");
        return;
    }

    preflen = strlen (prefix);

    for (; opt->name; opt++) {
        size_t len, i;
        int def;

        if (!opt->valp) {
            dolog ("Option value pointer for `%s' is not set\n",
                   opt->name);
            continue;
        }

        len = strlen (opt->name);
        /* len of opt->name + len of prefix + size of qemu_prefix
         * (includes trailing zero) + zero + underscore (on behalf of
         * sizeof) */
        optlen = len + preflen + sizeof (qemu_prefix) + 1;
        optname = g_malloc (optlen);

        pstrcpy (optname, optlen, qemu_prefix);

        /* copy while upper-casing, including trailing zero */
        for (i = 0; i <= preflen; ++i) {
            optname[i + sizeof (qemu_prefix) - 1] = qemu_toupper(prefix[i]);
        }
        pstrcat (optname, optlen, "_");
        pstrcat (optname, optlen, opt->name);

        def = 1;
        switch (opt->tag) {
        case AUD_OPT_BOOL:
        case AUD_OPT_INT:
            {
                int *intp = opt->valp;
                *intp = audio_get_conf_int (optname, *intp, &def);
            }
            break;

        case AUD_OPT_FMT:
            {
                audfmt_e *fmtp = opt->valp;
                *fmtp = audio_get_conf_fmt (optname, *fmtp, &def);
            }
            break;

        case AUD_OPT_STR:
            {
                const char **strp = opt->valp;
                *strp = audio_get_conf_str (optname, *strp, &def);
            }
            break;

        default:
            dolog ("Bad value tag for option `%s' - %d\n",
                   optname, opt->tag);
            break;
        }

        if (!opt->overriddenp) {
            opt->overriddenp = &opt->overridden;
        }
        *opt->overriddenp = !def;
        g_free (optname);
    }
}

static void audio_print_settings (struct audsettings *as)
{
    dolog ("frequency=%d nchannels=%d fmt=", as->freq, as->nchannels);

    switch (as->fmt) {
    case AUD_FMT_S8:
        AUD_log (NULL, "S8");
        break;
    case AUD_FMT_U8:
        AUD_log (NULL, "U8");
        break;
    case AUD_FMT_S16:
        AUD_log (NULL, "S16");
        break;
    case AUD_FMT_U16:
        AUD_log (NULL, "U16");
        break;
    case AUD_FMT_S32:
        AUD_log (NULL, "S32");
        break;
    case AUD_FMT_U32:
        AUD_log (NULL, "U32");
        break;
    default:
        AUD_log (NULL, "invalid(%d)", as->fmt);
        break;
    }

    AUD_log (NULL, " endianness=");
    switch (as->endianness) {
    case 0:
        AUD_log (NULL, "little");
        break;
    case 1:
        AUD_log (NULL, "big");
        break;
    default:
        AUD_log (NULL, "invalid");
        break;
    }
    AUD_log (NULL, "\n");
}

static int audio_validate_settings (struct audsettings *as)
{
    int invalid;

    invalid = as->nchannels != 1 && as->nchannels != 2;
    invalid |= as->endianness != 0 && as->endianness != 1;

    switch (as->fmt) {
    case AUD_FMT_S8:
    case AUD_FMT_U8:
    case AUD_FMT_S16:
    case AUD_FMT_U16:
    case AUD_FMT_S32:
    case AUD_FMT_U32:
        break;
    default:
        invalid = 1;
        break;
    }

    invalid |= as->freq <= 0;
    return invalid ? -1 : 0;
}

static int audio_pcm_info_eq (struct audio_pcm_info *info, struct audsettings *as)
{
    int bits = 8, sign = 0;

    switch (as->fmt) {
    case AUD_FMT_S8:
        sign = 1;
        /* fall through */
    case AUD_FMT_U8:
        break;

    case AUD_FMT_S16:
        sign = 1;
        /* fall through */
    case AUD_FMT_U16:
        bits = 16;
        break;

    case AUD_FMT_S32:
        sign = 1;
        /* fall through */
    case AUD_FMT_U32:
        bits = 32;
        break;
    }
    return info->freq == as->freq
        && info->nchannels == as->nchannels
        && info->sign == sign
        && info->bits == bits
        && info->swap_endianness == (as->endianness != AUDIO_HOST_ENDIANNESS);
}

void audio_pcm_init_info (struct audio_pcm_info *info, struct audsettings *as)
{
    int bits = 8, sign = 0, shift = 0;

    switch (as->fmt) {
    case AUD_FMT_S8:
        sign = 1;
    case AUD_FMT_U8:
        break;

    case AUD_FMT_S16:
        sign = 1;
    case AUD_FMT_U16:
        bits = 16;
        shift = 1;
        break;

    case AUD_FMT_S32:
        sign = 1;
    case AUD_FMT_U32:
        bits = 32;
        shift = 2;
        break;
    }

    info->freq = as->freq;
    info->bits = bits;
    info->sign = sign;
    info->nchannels = as->nchannels;
    info->shift = (as->nchannels == 2) + shift;
    info->align = (1 << info->shift) - 1;
    info->bytes_per_second = info->freq << info->shift;
    info->swap_endianness = (as->endianness != AUDIO_HOST_ENDIANNESS);
}

void audio_pcm_info_clear_buf (struct audio_pcm_info *info, void *buf, int len)
{
    if (!len) {
        return;
    }

    if (info->sign) {
        memset (buf, 0x00, len << info->shift);
    }
    else {
        switch (info->bits) {
        case 8:
            memset (buf, 0x80, len << info->shift);
            break;

        case 16:
            {
                int i;
                uint16_t *p = buf;
                int shift = info->nchannels - 1;
                short s = INT16_MAX;

                if (info->swap_endianness) {
                    s = bswap16 (s);
                }

                for (i = 0; i < len << shift; i++) {
                    p[i] = s;
                }
            }
            break;

        case 32:
            {
                int i;
                uint32_t *p = buf;
                int shift = info->nchannels - 1;
                int32_t s = INT32_MAX;

                if (info->swap_endianness) {
                    s = bswap32 (s);
                }

                for (i = 0; i < len << shift; i++) {
                    p[i] = s;
                }
            }
            break;

        default:
            AUD_log (NULL, "audio_pcm_info_clear_buf: invalid bits %d\n",
                     info->bits);
            break;
        }
    }
}

/*
 * Capture
 */
static void noop_conv (struct st_sample *dst, const void *src, int samples)
{
    (void) src;
    (void) dst;
    (void) samples;
}

static CaptureVoiceOut *audio_pcm_capture_find_specific (
    struct audsettings *as
    )
{
    CaptureVoiceOut *cap;
    AudioState *s = &glob_audio_state;

    for (cap = s->cap_head.lh_first; cap; cap = cap->entries.le_next) {
        if (audio_pcm_info_eq (&cap->hw.info, as)) {
            return cap;
        }
    }
    return NULL;
}

static void audio_notify_capture (CaptureVoiceOut *cap, audcnotification_e cmd)
{
    struct capture_callback *cb;

#ifdef DEBUG_CAPTURE
    dolog ("notification %d sent\n", cmd);
#endif
    for (cb = cap->cb_head.lh_first; cb; cb = cb->entries.le_next) {
        cb->ops.notify (cb->opaque, cmd);
    }
}

static void audio_capture_maybe_changed (CaptureVoiceOut *cap, int enabled)
{
    if (cap->hw.enabled != enabled) {
        audcnotification_e cmd;
        cap->hw.enabled = enabled;
        cmd = enabled ? AUD_CNOTIFY_ENABLE : AUD_CNOTIFY_DISABLE;
        audio_notify_capture (cap, cmd);
    }
}

static void audio_recalc_and_notify_capture (CaptureVoiceOut *cap)
{
    HWVoiceOut *hw = &cap->hw;
    SWVoiceOut *sw;
    int enabled = 0;

    for (sw = hw->sw_head.lh_first; sw; sw = sw->entries.le_next) {
        if (sw->active) {
            enabled = 1;
            break;
        }
    }
    audio_capture_maybe_changed (cap, enabled);
}

static void audio_detach_capture (HWVoiceOut *hw)
{
    SWVoiceCap *sc = hw->cap_head.lh_first;

    while (sc) {
        SWVoiceCap *sc1 = sc->entries.le_next;
        SWVoiceOut *sw = &sc->sw;
        CaptureVoiceOut *cap = sc->cap;
        int was_active = sw->active;

        if (sw->rate) {
            st_rate_stop (sw->rate);
            sw->rate = NULL;
        }

        QLIST_REMOVE (sw, entries);
        QLIST_REMOVE (sc, entries);
        g_free (sc);
        if (was_active) {
            /* We have removed soft voice from the capture:
               this might have changed the overall status of the capture
               since this might have been the only active voice */
            audio_recalc_and_notify_capture (cap);
        }
        sc = sc1;
    }
}

static int audio_attach_capture (HWVoiceOut *hw)
{
    AudioState *s = &glob_audio_state;
    CaptureVoiceOut *cap;

    audio_detach_capture (hw);
    for (cap = s->cap_head.lh_first; cap; cap = cap->entries.le_next) {
        SWVoiceCap *sc;
        SWVoiceOut *sw;
        HWVoiceOut *hw_cap = &cap->hw;

        sc = audio_calloc (AUDIO_FUNC, 1, sizeof (*sc));
        if (!sc) {
            dolog ("Could not allocate soft capture voice (%zu bytes)\n",
                   sizeof (*sc));
            return -1;
        }

        sc->cap = cap;
        sw = &sc->sw;
        sw->hw = hw_cap;
        sw->info = hw->info;
        sw->empty = 1;
        sw->active = hw->enabled;
        sw->conv = noop_conv;
        sw->ratio = ((int64_t) hw_cap->info.freq << 32) / sw->info.freq;
        sw->vol = nominal_volume;
        sw->rate = st_rate_start (sw->info.freq, hw_cap->info.freq);
        if (!sw->rate) {
            dolog ("Could not start rate conversion for `%s'\n", SW_NAME (sw));
            g_free (sw);
            return -1;
        }
        QLIST_INSERT_HEAD (&hw_cap->sw_head, sw, entries);
        QLIST_INSERT_HEAD (&hw->cap_head, sc, entries);
#ifdef DEBUG_CAPTURE
        sw->name = g_strdup_printf ("for %p %d,%d,%d",
                                    hw, sw->info.freq, sw->info.bits,
                                    sw->info.nchannels);
        dolog ("Added %s active = %d\n", sw->name, sw->active);
#endif
        if (sw->active) {
            audio_capture_maybe_changed (cap, 1);
        }
    }
    return 0;
}

/*
 * Hard voice (capture)
 */
static int audio_pcm_hw_find_min_in (HWVoiceIn *hw)
{
    SWVoiceIn *sw;
    int m = hw->total_samples_captured;

    for (sw = hw->sw_head.lh_first; sw; sw = sw->entries.le_next) {
        if (sw->active) {
            m = audio_MIN (m, sw->total_hw_samples_acquired);
        }
    }
    return m;
}

int audio_pcm_hw_get_live_in (HWVoiceIn *hw)
{
    int live = hw->total_samples_captured - audio_pcm_hw_find_min_in (hw);
    if (audio_bug (AUDIO_FUNC, live < 0 || live > hw->samples)) {
        dolog ("live=%d hw->samples=%d\n", live, hw->samples);
        return 0;
    }
    return live;
}

int audio_pcm_hw_clip_out (HWVoiceOut *hw, void *pcm_buf,
                           int live, int pending)
{
    int left = hw->samples - pending;
    int len = audio_MIN (left, live);
    int clipped = 0;

    while (len) {
        struct st_sample *src = hw->mix_buf + hw->rpos;
        uint8_t *dst = advance (pcm_buf, hw->rpos << hw->info.shift);
        int samples_till_end_of_buf = hw->samples - hw->rpos;
        int samples_to_clip = audio_MIN (len, samples_till_end_of_buf);

        hw->clip (dst, src, samples_to_clip);

        hw->rpos = (hw->rpos + samples_to_clip) % hw->samples;
        len -= samples_to_clip;
        clipped += samples_to_clip;
    }
    return clipped;
}

/*
 * Soft voice (capture)
 */
static int audio_pcm_sw_get_rpos_in (SWVoiceIn *sw)
{
    HWVoiceIn *hw = sw->hw;
    int live = hw->total_samples_captured - sw->total_hw_samples_acquired;
    int rpos;

    if (audio_bug (AUDIO_FUNC, live < 0 || live > hw->samples)) {
        dolog ("live=%d hw->samples=%d\n", live, hw->samples);
        return 0;
    }

    rpos = hw->wpos - live;
    if (rpos >= 0) {
        return rpos;
    }
    else {
        return hw->samples + rpos;
    }
}

int audio_pcm_sw_read (SWVoiceIn *sw, void *buf, int size)
{
    HWVoiceIn *hw = sw->hw;
    int samples, live, ret = 0, swlim, isamp, osamp, rpos, total = 0;
    struct st_sample *src, *dst = sw->buf;

    rpos = audio_pcm_sw_get_rpos_in (sw) % hw->samples;

    live = hw->total_samples_captured - sw->total_hw_samples_acquired;
    if (audio_bug (AUDIO_FUNC, live < 0 || live > hw->samples)) {
        dolog ("live_in=%d hw->samples=%d\n", live, hw->samples);
        return 0;
    }

    samples = size >> sw->info.shift;
    if (!live) {
        return 0;
    }

    swlim = (live * sw->ratio) >> 32;
    swlim = audio_MIN (swlim, samples);

    while (swlim) {
        src = hw->conv_buf + rpos;
        isamp = hw->wpos - rpos;
        /* XXX: <= ? */
        if (isamp <= 0) {
            isamp = hw->samples - rpos;
        }

        if (!isamp) {
            break;
        }
        osamp = swlim;

        if (audio_bug (AUDIO_FUNC, osamp < 0)) {
            dolog ("osamp=%d\n", osamp);
            return 0;
        }

        st_rate_flow (sw->rate, src, dst, &isamp, &osamp);
        swlim -= osamp;
        rpos = (rpos + isamp) % hw->samples;
        dst += osamp;
        ret += osamp;
        total += isamp;
    }

    if (!(hw->ctl_caps & VOICE_VOLUME_CAP)) {
        mixeng_volume (sw->buf, ret, &sw->vol);
    }

    sw->clip (buf, sw->buf, ret);
    sw->total_hw_samples_acquired += total;
    return ret << sw->info.shift;
}

/*
 * Hard voice (playback)
 */
static int audio_pcm_hw_find_min_out (HWVoiceOut *hw, int *nb_livep)
{
    SWVoiceOut *sw;
    int m = INT_MAX;
    int nb_live = 0;

    for (sw = hw->sw_head.lh_first; sw; sw = sw->entries.le_next) {
        if (sw->active || !sw->empty) {
            m = audio_MIN (m, sw->total_hw_samples_mixed);
            nb_live += 1;
        }
    }

    *nb_livep = nb_live;
    return m;
}

static int audio_pcm_hw_get_live_out (HWVoiceOut *hw, int *nb_live)
{
    int smin;
    int nb_live1;

    smin = audio_pcm_hw_find_min_out (hw, &nb_live1);
    if (nb_live) {
        *nb_live = nb_live1;
    }

    if (nb_live1) {
        int live = smin;

        if (audio_bug (AUDIO_FUNC, live < 0 || live > hw->samples)) {
            dolog ("live=%d hw->samples=%d\n", live, hw->samples);
            return 0;
        }
        return live;
    }
    return 0;
}

/*
 * Soft voice (playback)
 */
int audio_pcm_sw_write (SWVoiceOut *sw, void *buf, int size)
{
    int hwsamples, samples, isamp, osamp, wpos, live, dead, left, swlim, blck;
    int ret = 0, pos = 0, total = 0;

    if (!sw) {
        return size;
    }

    hwsamples = sw->hw->samples;

    live = sw->total_hw_samples_mixed;
    if (audio_bug (AUDIO_FUNC, live < 0 || live > hwsamples)){
        dolog ("live=%d hw->samples=%d\n", live, hwsamples);
        return 0;
    }

    if (live == hwsamples) {
#ifdef DEBUG_OUT
        dolog ("%s is full %d\n", sw->name, live);
#endif
        return 0;
    }

    wpos = (sw->hw->rpos + live) % hwsamples;
    samples = size >> sw->info.shift;

    dead = hwsamples - live;
    swlim = ((int64_t) dead << 32) / sw->ratio;
    swlim = audio_MIN (swlim, samples);
    if (swlim) {
        sw->conv (sw->buf, buf, swlim);

        if (!(sw->hw->ctl_caps & VOICE_VOLUME_CAP)) {
            mixeng_volume (sw->buf, swlim, &sw->vol);
        }
    }

    while (swlim) {
        dead = hwsamples - live;
        left = hwsamples - wpos;
        blck = audio_MIN (dead, left);
        if (!blck) {
            break;
        }
        isamp = swlim;
        osamp = blck;
        st_rate_flow_mix (
            sw->rate,
            sw->buf + pos,
            sw->hw->mix_buf + wpos,
            &isamp,
            &osamp
            );
        ret += isamp;
        swlim -= isamp;
        pos += isamp;
        live += osamp;
        wpos = (wpos + osamp) % hwsamples;
        total += osamp;
    }

    sw->total_hw_samples_mixed += total;
    sw->empty = sw->total_hw_samples_mixed == 0;

#ifdef DEBUG_OUT
    dolog (
        "%s: write size %d ret %d total sw %d\n",
        SW_NAME (sw),
        size >> sw->info.shift,
        ret,
        sw->total_hw_samples_mixed
        );
#endif

    return ret << sw->info.shift;
}

#ifdef DEBUG_AUDIO
static void audio_pcm_print_info (const char *cap, struct audio_pcm_info *info)
{
    dolog ("%s: bits %d, sign %d, freq %d, nchan %d\n",
           cap, info->bits, info->sign, info->freq, info->nchannels);
}
#endif

#define DAC
#include "audio_template.h"
#undef DAC
#include "audio_template.h"

/*
 * Timer
 */
static int audio_is_timer_needed (void)
{
    HWVoiceIn *hwi = NULL;
    HWVoiceOut *hwo = NULL;

    while ((hwo = audio_pcm_hw_find_any_enabled_out (hwo))) {
        if (!hwo->poll_mode) return 1;
    }
    while ((hwi = audio_pcm_hw_find_any_enabled_in (hwi))) {
        if (!hwi->poll_mode) return 1;
    }
    return 0;
}

static void audio_reset_timer (AudioState *s)
{
    if (audio_is_timer_needed ()) {
<<<<<<< HEAD
        timer_mod_anticipate(s->ts,
=======
        timer_mod_anticipate_ns(s->ts,
>>>>>>> 359c41ab
            qemu_clock_get_ns(QEMU_CLOCK_VIRTUAL) + conf.period.ticks);
    }
    else {
        timer_del (s->ts);
    }
#ifdef DEBUG_POLL
    struct timeval tv;
    if (gettimeofday(&tv, NULL)) {
        perror ("audio_reset_timer: gettimeofday");
        return;
    }
    prevtime = tv.tv_sec + tv.tv_usec * 1e-6;
#endif
}

static void audio_timer (void *opaque)
{
    audio_run ("timer");
    audio_reset_timer (opaque);
}

/*
 * Public API
 */
int AUD_write (SWVoiceOut *sw, void *buf, int size)
{
    if (!sw) {
        /* XXX: Consider options */
        return size;
    }

    if (!sw->hw->enabled) {
        dolog ("Writing to disabled voice %s\n", SW_NAME (sw));
        return 0;
    }

    return sw->hw->pcm_ops->write(sw, buf, size);
}

int AUD_read (SWVoiceIn *sw, void *buf, int size)
{
    if (!sw) {
        /* XXX: Consider options */
        return size;
    }

    if (!sw->hw->enabled) {
        dolog ("Reading from disabled voice %s\n", SW_NAME (sw));
        return 0;
    }

    return sw->hw->pcm_ops->read(sw, buf, size);
}

int AUD_get_buffer_size_out (SWVoiceOut *sw)
{
    return sw->hw->samples << sw->hw->info.shift;
}

void AUD_set_active_out (SWVoiceOut *sw, int on)
{
    HWVoiceOut *hw;

    if (!sw) {
        return;
    }

    hw = sw->hw;
    if (sw->active != on) {
        AudioState *s = &glob_audio_state;
        SWVoiceOut *temp_sw;
        SWVoiceCap *sc;

        if (on) {
            hw->pending_disable = 0;
            if (!hw->enabled) {
                hw->enabled = 1;
                if (s->vm_running) {
                    hw->pcm_ops->ctl_out (hw, VOICE_ENABLE, conf.try_poll_out);
                    audio_reset_timer (s);
                }
            }
        }
        else {
            if (hw->enabled) {
                int nb_active = 0;

                for (temp_sw = hw->sw_head.lh_first; temp_sw;
                     temp_sw = temp_sw->entries.le_next) {
                    nb_active += temp_sw->active != 0;
                }

                hw->pending_disable = nb_active == 1;
            }
        }

        for (sc = hw->cap_head.lh_first; sc; sc = sc->entries.le_next) {
            sc->sw.active = hw->enabled;
            if (hw->enabled) {
                audio_capture_maybe_changed (sc->cap, 1);
            }
        }
        sw->active = on;
    }
}

void AUD_set_active_in (SWVoiceIn *sw, int on)
{
    HWVoiceIn *hw;

    if (!sw) {
        return;
    }

    hw = sw->hw;
    if (sw->active != on) {
        AudioState *s = &glob_audio_state;
        SWVoiceIn *temp_sw;

        if (on) {
            if (!hw->enabled) {
                hw->enabled = 1;
                if (s->vm_running) {
                    hw->pcm_ops->ctl_in (hw, VOICE_ENABLE, conf.try_poll_in);
                    audio_reset_timer (s);
                }
            }
            sw->total_hw_samples_acquired = hw->total_samples_captured;
        }
        else {
            if (hw->enabled) {
                int nb_active = 0;

                for (temp_sw = hw->sw_head.lh_first; temp_sw;
                     temp_sw = temp_sw->entries.le_next) {
                    nb_active += temp_sw->active != 0;
                }

                if (nb_active == 1) {
                    hw->enabled = 0;
                    hw->pcm_ops->ctl_in (hw, VOICE_DISABLE);
                }
            }
        }
        sw->active = on;
    }
}

static int audio_get_avail (SWVoiceIn *sw)
{
    int live;

    if (!sw) {
        return 0;
    }

    live = sw->hw->total_samples_captured - sw->total_hw_samples_acquired;
    if (audio_bug (AUDIO_FUNC, live < 0 || live > sw->hw->samples)) {
        dolog ("live=%d sw->hw->samples=%d\n", live, sw->hw->samples);
        return 0;
    }

    ldebug (
        "%s: get_avail live %d ret %" PRId64 "\n",
        SW_NAME (sw),
        live, (((int64_t) live << 32) / sw->ratio) << sw->info.shift
        );

    return (((int64_t) live << 32) / sw->ratio) << sw->info.shift;
}

static int audio_get_free (SWVoiceOut *sw)
{
    int live, dead;

    if (!sw) {
        return 0;
    }

    live = sw->total_hw_samples_mixed;

    if (audio_bug (AUDIO_FUNC, live < 0 || live > sw->hw->samples)) {
        dolog ("live=%d sw->hw->samples=%d\n", live, sw->hw->samples);
        return 0;
    }

    dead = sw->hw->samples - live;

#ifdef DEBUG_OUT
    dolog ("%s: get_free live %d dead %d ret %" PRId64 "\n",
           SW_NAME (sw),
           live, dead, (((int64_t) dead << 32) / sw->ratio) << sw->info.shift);
#endif

    return (((int64_t) dead << 32) / sw->ratio) << sw->info.shift;
}

static void audio_capture_mix_and_clear (HWVoiceOut *hw, int rpos, int samples)
{
    int n;

    if (hw->enabled) {
        SWVoiceCap *sc;

        for (sc = hw->cap_head.lh_first; sc; sc = sc->entries.le_next) {
            SWVoiceOut *sw = &sc->sw;
            int rpos2 = rpos;

            n = samples;
            while (n) {
                int till_end_of_hw = hw->samples - rpos2;
                int to_write = audio_MIN (till_end_of_hw, n);
                int bytes = to_write << hw->info.shift;
                int written;

                sw->buf = hw->mix_buf + rpos2;
                written = audio_pcm_sw_write (sw, NULL, bytes);
                if (written - bytes) {
                    dolog ("Could not mix %d bytes into a capture "
                           "buffer, mixed %d\n",
                           bytes, written);
                    break;
                }
                n -= to_write;
                rpos2 = (rpos2 + to_write) % hw->samples;
            }
        }
    }

    n = audio_MIN (samples, hw->samples - rpos);
    mixeng_clear (hw->mix_buf + rpos, n);
    mixeng_clear (hw->mix_buf, samples - n);
}

static void audio_run_out (AudioState *s)
{
    HWVoiceOut *hw = NULL;
    SWVoiceOut *sw;

    while ((hw = audio_pcm_hw_find_any_enabled_out (hw))) {
        int played;
        int live, free, nb_live, cleanup_required, prev_rpos;

        live = audio_pcm_hw_get_live_out (hw, &nb_live);
        if (!nb_live) {
            live = 0;
        }

        if (audio_bug (AUDIO_FUNC, live < 0 || live > hw->samples)) {
            dolog ("live=%d hw->samples=%d\n", live, hw->samples);
            continue;
        }

        if (hw->pending_disable && !nb_live) {
            SWVoiceCap *sc;
#ifdef DEBUG_OUT
            dolog ("Disabling voice\n");
#endif
            hw->enabled = 0;
            hw->pending_disable = 0;
            hw->pcm_ops->ctl_out (hw, VOICE_DISABLE);
            for (sc = hw->cap_head.lh_first; sc; sc = sc->entries.le_next) {
                sc->sw.active = 0;
                audio_recalc_and_notify_capture (sc->cap);
            }
            continue;
        }

        if (!live) {
            for (sw = hw->sw_head.lh_first; sw; sw = sw->entries.le_next) {
                if (sw->active) {
                    free = audio_get_free (sw);
                    if (free > 0) {
                        sw->callback.fn (sw->callback.opaque, free);
                    }
                }
            }
            continue;
        }

        prev_rpos = hw->rpos;
        played = hw->pcm_ops->run_out (hw, live);
        replay_audio_out(&played);
        if (audio_bug (AUDIO_FUNC, hw->rpos >= hw->samples)) {
            dolog ("hw->rpos=%d hw->samples=%d played=%d\n",
                   hw->rpos, hw->samples, played);
            hw->rpos = 0;
        }

#ifdef DEBUG_OUT
        dolog ("played=%d\n", played);
#endif

        if (played) {
            hw->ts_helper += played;
            audio_capture_mix_and_clear (hw, prev_rpos, played);
        }

        cleanup_required = 0;
        for (sw = hw->sw_head.lh_first; sw; sw = sw->entries.le_next) {
            if (!sw->active && sw->empty) {
                continue;
            }

            if (audio_bug (AUDIO_FUNC, played > sw->total_hw_samples_mixed)) {
                dolog ("played=%d sw->total_hw_samples_mixed=%d\n",
                       played, sw->total_hw_samples_mixed);
                played = sw->total_hw_samples_mixed;
            }

            sw->total_hw_samples_mixed -= played;

            if (!sw->total_hw_samples_mixed) {
                sw->empty = 1;
                cleanup_required |= !sw->active && !sw->callback.fn;
            }

            if (sw->active) {
                free = audio_get_free (sw);
                if (free > 0) {
                    sw->callback.fn (sw->callback.opaque, free);
                }
            }
        }

        if (cleanup_required) {
            SWVoiceOut *sw1;

            sw = hw->sw_head.lh_first;
            while (sw) {
                sw1 = sw->entries.le_next;
                if (!sw->active && !sw->callback.fn) {
                    audio_close_out (sw);
                }
                sw = sw1;
            }
        }
    }
}

static void audio_run_in (AudioState *s)
{
    HWVoiceIn *hw = NULL;

    while ((hw = audio_pcm_hw_find_any_enabled_in (hw))) {
        SWVoiceIn *sw;
        int captured = 0, min;

        if (replay_mode != REPLAY_MODE_PLAY) {
            captured = hw->pcm_ops->run_in(hw);
        }
        replay_audio_in(&captured, hw->conv_buf, &hw->wpos, hw->samples);

        min = audio_pcm_hw_find_min_in (hw);
        hw->total_samples_captured += captured - min;
        hw->ts_helper += captured;

        for (sw = hw->sw_head.lh_first; sw; sw = sw->entries.le_next) {
            sw->total_hw_samples_acquired -= min;

            if (sw->active) {
                int avail;

                avail = audio_get_avail (sw);
                if (avail > 0) {
                    sw->callback.fn (sw->callback.opaque, avail);
                }
            }
        }
    }
}

static void audio_run_capture (AudioState *s)
{
    CaptureVoiceOut *cap;

    for (cap = s->cap_head.lh_first; cap; cap = cap->entries.le_next) {
        int live, rpos, captured;
        HWVoiceOut *hw = &cap->hw;
        SWVoiceOut *sw;

        captured = live = audio_pcm_hw_get_live_out (hw, NULL);
        rpos = hw->rpos;
        while (live) {
            int left = hw->samples - rpos;
            int to_capture = audio_MIN (live, left);
            struct st_sample *src;
            struct capture_callback *cb;

            src = hw->mix_buf + rpos;
            hw->clip (cap->buf, src, to_capture);
            mixeng_clear (src, to_capture);

            for (cb = cap->cb_head.lh_first; cb; cb = cb->entries.le_next) {
                cb->ops.capture (cb->opaque, cap->buf,
                                 to_capture << hw->info.shift);
            }
            rpos = (rpos + to_capture) % hw->samples;
            live -= to_capture;
        }
        hw->rpos = rpos;

        for (sw = hw->sw_head.lh_first; sw; sw = sw->entries.le_next) {
            if (!sw->active && sw->empty) {
                continue;
            }

            if (audio_bug (AUDIO_FUNC, captured > sw->total_hw_samples_mixed)) {
                dolog ("captured=%d sw->total_hw_samples_mixed=%d\n",
                       captured, sw->total_hw_samples_mixed);
                captured = sw->total_hw_samples_mixed;
            }

            sw->total_hw_samples_mixed -= captured;
            sw->empty = sw->total_hw_samples_mixed == 0;
        }
    }
}

void audio_run (const char *msg)
{
    AudioState *s = &glob_audio_state;

    audio_run_out (s);
    audio_run_in (s);
    audio_run_capture (s);
#ifdef DEBUG_POLL
    {
        double currtime;
        struct timeval tv;

        if (gettimeofday (&tv, NULL)) {
            perror ("audio_run: gettimeofday");
            return;
        }

        currtime = tv.tv_sec + tv.tv_usec * 1e-6;
        if (currtime - prevtime > 0.02) {
            dolog ("Elapsed since last %s: %f\n", msg, currtime - prevtime);
        }
        prevtime = currtime;
    }
#endif
}

static struct audio_option audio_options[] = {
    /* DAC */
    {
        .name  = "DAC_FIXED_SETTINGS",
        .tag   = AUD_OPT_BOOL,
        .valp  = &conf.fixed_out.enabled,
        .descr = "Use fixed settings for host DAC"
    },
    {
        .name  = "DAC_FIXED_FREQ",
        .tag   = AUD_OPT_INT,
        .valp  = &conf.fixed_out.settings.freq,
        .descr = "Frequency for fixed host DAC"
    },
    {
        .name  = "DAC_FIXED_FMT",
        .tag   = AUD_OPT_FMT,
        .valp  = &conf.fixed_out.settings.fmt,
        .descr = "Format for fixed host DAC"
    },
    {
        .name  = "DAC_FIXED_CHANNELS",
        .tag   = AUD_OPT_INT,
        .valp  = &conf.fixed_out.settings.nchannels,
        .descr = "Number of channels for fixed DAC (1 - mono, 2 - stereo)"
    },
    {
        .name  = "DAC_VOICES",
        .tag   = AUD_OPT_INT,
        .valp  = &conf.fixed_out.nb_voices,
        .descr = "Number of voices for DAC"
    },
    {
        .name  = "DAC_TRY_POLL",
        .tag   = AUD_OPT_BOOL,
        .valp  = &conf.try_poll_out,
        .descr = "Attempt using poll mode for DAC"
    },
    /* ADC */
    {
        .name  = "ADC_FIXED_SETTINGS",
        .tag   = AUD_OPT_BOOL,
        .valp  = &conf.fixed_in.enabled,
        .descr = "Use fixed settings for host ADC"
    },
    {
        .name  = "ADC_FIXED_FREQ",
        .tag   = AUD_OPT_INT,
        .valp  = &conf.fixed_in.settings.freq,
        .descr = "Frequency for fixed host ADC"
    },
    {
        .name  = "ADC_FIXED_FMT",
        .tag   = AUD_OPT_FMT,
        .valp  = &conf.fixed_in.settings.fmt,
        .descr = "Format for fixed host ADC"
    },
    {
        .name  = "ADC_FIXED_CHANNELS",
        .tag   = AUD_OPT_INT,
        .valp  = &conf.fixed_in.settings.nchannels,
        .descr = "Number of channels for fixed ADC (1 - mono, 2 - stereo)"
    },
    {
        .name  = "ADC_VOICES",
        .tag   = AUD_OPT_INT,
        .valp  = &conf.fixed_in.nb_voices,
        .descr = "Number of voices for ADC"
    },
    {
        .name  = "ADC_TRY_POLL",
        .tag   = AUD_OPT_BOOL,
        .valp  = &conf.try_poll_in,
        .descr = "Attempt using poll mode for ADC"
    },
    /* Misc */
    {
        .name  = "TIMER_PERIOD",
        .tag   = AUD_OPT_INT,
        .valp  = &conf.period.hertz,
        .descr = "Timer period in HZ (0 - use lowest possible)"
    },
    { /* End of list */ }
};

static void audio_pp_nb_voices (const char *typ, int nb)
{
    switch (nb) {
    case 0:
        printf ("Does not support %s\n", typ);
        break;
    case 1:
        printf ("One %s voice\n", typ);
        break;
    case INT_MAX:
        printf ("Theoretically supports many %s voices\n", typ);
        break;
    default:
        printf ("Theoretically supports up to %d %s voices\n", nb, typ);
        break;
    }

}

void AUD_help (void)
{
    size_t i;

    audio_process_options ("AUDIO", audio_options);
    for (i = 0; i < ARRAY_SIZE (drvtab); i++) {
        struct audio_driver *d = drvtab[i];
        if (d->options) {
            audio_process_options (d->name, d->options);
        }
    }

    printf ("Audio options:\n");
    audio_print_options ("AUDIO", audio_options);
    printf ("\n");

    printf ("Available drivers:\n");

    for (i = 0; i < ARRAY_SIZE (drvtab); i++) {
        struct audio_driver *d = drvtab[i];

        printf ("Name: %s\n", d->name);
        printf ("Description: %s\n", d->descr);

        audio_pp_nb_voices ("playback", d->max_voices_out);
        audio_pp_nb_voices ("capture", d->max_voices_in);

        if (d->options) {
            printf ("Options:\n");
            audio_print_options (d->name, d->options);
        }
        else {
            printf ("No options\n");
        }
        printf ("\n");
    }

    printf (
        "Options are settable through environment variables.\n"
        "Example:\n"
#ifdef _WIN32
        "  set QEMU_AUDIO_DRV=wav\n"
        "  set QEMU_WAV_PATH=c:\\tune.wav\n"
#else
        "  export QEMU_AUDIO_DRV=wav\n"
        "  export QEMU_WAV_PATH=$HOME/tune.wav\n"
        "(for csh replace export with setenv in the above)\n"
#endif
        "  qemu ...\n\n"
        );
}

static int audio_driver_init (AudioState *s, struct audio_driver *drv)
{
    if (drv->options) {
        audio_process_options (drv->name, drv->options);
    }
    s->drv_opaque = drv->init ();

    if (s->drv_opaque) {
        audio_init_nb_voices_out (drv);
        audio_init_nb_voices_in (drv);
        s->drv = drv;
        return 0;
    }
    else {
        dolog ("Could not init `%s' audio driver\n", drv->name);
        return -1;
    }
}

static void audio_vm_change_state_handler (void *opaque, int running,
                                           RunState state)
{
    AudioState *s = opaque;
    HWVoiceOut *hwo = NULL;
    HWVoiceIn *hwi = NULL;
    int op = running ? VOICE_ENABLE : VOICE_DISABLE;

    s->vm_running = running;
    while ((hwo = audio_pcm_hw_find_any_enabled_out (hwo))) {
        hwo->pcm_ops->ctl_out (hwo, op, conf.try_poll_out);
    }

    while ((hwi = audio_pcm_hw_find_any_enabled_in (hwi))) {
        hwi->pcm_ops->ctl_in (hwi, op, conf.try_poll_in);
    }
    audio_reset_timer (s);
}

static bool is_cleaning_up;

bool audio_is_cleaning_up(void)
{
    return is_cleaning_up;
}

void audio_cleanup(void)
{
    AudioState *s = &glob_audio_state;
    HWVoiceOut *hwo, *hwon;
    HWVoiceIn *hwi, *hwin;

    is_cleaning_up = true;
    QLIST_FOREACH_SAFE(hwo, &glob_audio_state.hw_head_out, entries, hwon) {
        SWVoiceCap *sc;

        if (hwo->enabled) {
            hwo->pcm_ops->ctl_out (hwo, VOICE_DISABLE);
        }
        hwo->pcm_ops->fini_out (hwo);

        for (sc = hwo->cap_head.lh_first; sc; sc = sc->entries.le_next) {
            CaptureVoiceOut *cap = sc->cap;
            struct capture_callback *cb;

            for (cb = cap->cb_head.lh_first; cb; cb = cb->entries.le_next) {
                cb->ops.destroy (cb->opaque);
            }
        }
        QLIST_REMOVE(hwo, entries);
    }

    QLIST_FOREACH_SAFE(hwi, &glob_audio_state.hw_head_in, entries, hwin) {
        if (hwi->enabled) {
            hwi->pcm_ops->ctl_in (hwi, VOICE_DISABLE);
        }
        hwi->pcm_ops->fini_in (hwi);
        QLIST_REMOVE(hwi, entries);
    }

    if (s->drv) {
        s->drv->fini (s->drv_opaque);
        s->drv = NULL;
    }
}

static const VMStateDescription vmstate_audio = {
    .name = "audio",
    .version_id = 1,
    .minimum_version_id = 1,
    .fields = (VMStateField[]) {
        VMSTATE_END_OF_LIST()
    }
};

static void audio_init (void)
{
    size_t i;
    int done = 0;
    const char *drvname;
    VMChangeStateEntry *e;
    AudioState *s = &glob_audio_state;

    if (s->drv) {
        return;
    }

    QLIST_INIT (&s->hw_head_out);
    QLIST_INIT (&s->hw_head_in);
    QLIST_INIT (&s->cap_head);
    atexit(audio_cleanup);

    s->ts = timer_new_ns(QEMU_CLOCK_VIRTUAL, audio_timer, s);

    audio_process_options ("AUDIO", audio_options);

    s->nb_hw_voices_out = conf.fixed_out.nb_voices;
    s->nb_hw_voices_in = conf.fixed_in.nb_voices;

    if (s->nb_hw_voices_out <= 0) {
        dolog ("Bogus number of playback voices %d, setting to 1\n",
               s->nb_hw_voices_out);
        s->nb_hw_voices_out = 1;
    }

    if (s->nb_hw_voices_in <= 0) {
        dolog ("Bogus number of capture voices %d, setting to 0\n",
               s->nb_hw_voices_in);
        s->nb_hw_voices_in = 0;
    }

    {
        int def;
        drvname = audio_get_conf_str ("QEMU_AUDIO_DRV", NULL, &def);
    }

    if (drvname) {
        int found = 0;

        for (i = 0; i < ARRAY_SIZE (drvtab); i++) {
            if (!strcmp (drvname, drvtab[i]->name)) {
                done = !audio_driver_init (s, drvtab[i]);
                found = 1;
                break;
            }
        }

        if (!found) {
            dolog ("Unknown audio driver `%s'\n", drvname);
            dolog ("Run with -audio-help to list available drivers\n");
        }
    }

    if (!done) {
        for (i = 0; !done && i < ARRAY_SIZE (drvtab); i++) {
            if (drvtab[i]->can_be_default) {
                done = !audio_driver_init (s, drvtab[i]);
            }
        }
    }

    if (!done) {
        done = !audio_driver_init (s, &no_audio_driver);
        assert(done);
        dolog("warning: Using timer based audio emulation\n");
    }

    if (conf.period.hertz <= 0) {
        if (conf.period.hertz < 0) {
            dolog ("warning: Timer period is negative - %d "
                   "treating as zero\n",
                   conf.period.hertz);
        }
        conf.period.ticks = 1;
    } else {
        conf.period.ticks = NANOSECONDS_PER_SECOND / conf.period.hertz;
    }

    e = qemu_add_vm_change_state_handler (audio_vm_change_state_handler, s);
    if (!e) {
        dolog ("warning: Could not register change state handler\n"
               "(Audio can continue looping even after stopping the VM)\n");
    }

    QLIST_INIT (&s->card_head);
    vmstate_register (NULL, 0, &vmstate_audio, s);
}

void AUD_register_card (const char *name, QEMUSoundCard *card)
{
    audio_init ();
    card->name = g_strdup (name);
    memset (&card->entries, 0, sizeof (card->entries));
    QLIST_INSERT_HEAD (&glob_audio_state.card_head, card, entries);
}

void AUD_remove_card (QEMUSoundCard *card)
{
    QLIST_REMOVE (card, entries);
    g_free (card->name);
}


CaptureVoiceOut *AUD_add_capture (
    struct audsettings *as,
    struct audio_capture_ops *ops,
    void *cb_opaque
    )
{
    AudioState *s = &glob_audio_state;
    CaptureVoiceOut *cap;
    struct capture_callback *cb;

    if (audio_validate_settings (as)) {
        dolog ("Invalid settings were passed when trying to add capture\n");
        audio_print_settings (as);
        goto err0;
    }

    cb = audio_calloc (AUDIO_FUNC, 1, sizeof (*cb));
    if (!cb) {
        dolog ("Could not allocate capture callback information, size %zu\n",
               sizeof (*cb));
        goto err0;
    }
    cb->ops = *ops;
    cb->opaque = cb_opaque;

    cap = audio_pcm_capture_find_specific (as);
    if (cap) {
        QLIST_INSERT_HEAD (&cap->cb_head, cb, entries);
        return cap;
    }
    else {
        HWVoiceOut *hw;
        CaptureVoiceOut *cap;

        cap = audio_calloc (AUDIO_FUNC, 1, sizeof (*cap));
        if (!cap) {
            dolog ("Could not allocate capture voice, size %zu\n",
                   sizeof (*cap));
            goto err1;
        }

        hw = &cap->hw;
        QLIST_INIT (&hw->sw_head);
        QLIST_INIT (&cap->cb_head);

        /* XXX find a more elegant way */
        hw->samples = 4096 * 4;
        hw->mix_buf = audio_calloc (AUDIO_FUNC, hw->samples,
                                    sizeof (struct st_sample));
        if (!hw->mix_buf) {
            dolog ("Could not allocate capture mix buffer (%d samples)\n",
                   hw->samples);
            goto err2;
        }

        audio_pcm_init_info (&hw->info, as);

        cap->buf = audio_calloc (AUDIO_FUNC, hw->samples, 1 << hw->info.shift);
        if (!cap->buf) {
            dolog ("Could not allocate capture buffer "
                   "(%d samples, each %d bytes)\n",
                   hw->samples, 1 << hw->info.shift);
            goto err3;
        }

        hw->clip = mixeng_clip
            [hw->info.nchannels == 2]
            [hw->info.sign]
            [hw->info.swap_endianness]
            [audio_bits_to_index (hw->info.bits)];

        QLIST_INSERT_HEAD (&s->cap_head, cap, entries);
        QLIST_INSERT_HEAD (&cap->cb_head, cb, entries);

        QLIST_FOREACH(hw, &glob_audio_state.hw_head_out, entries) {
            audio_attach_capture (hw);
        }
        return cap;

    err3:
        g_free (cap->hw.mix_buf);
    err2:
        g_free (cap);
    err1:
        g_free (cb);
    err0:
        return NULL;
    }
}

void AUD_del_capture (CaptureVoiceOut *cap, void *cb_opaque)
{
    struct capture_callback *cb;

    for (cb = cap->cb_head.lh_first; cb; cb = cb->entries.le_next) {
        if (cb->opaque == cb_opaque) {
            cb->ops.destroy (cb_opaque);
            QLIST_REMOVE (cb, entries);
            g_free (cb);

            if (!cap->cb_head.lh_first) {
                SWVoiceOut *sw = cap->hw.sw_head.lh_first, *sw1;

                while (sw) {
                    SWVoiceCap *sc = (SWVoiceCap *) sw;
#ifdef DEBUG_CAPTURE
                    dolog ("freeing %s\n", sw->name);
#endif

                    sw1 = sw->entries.le_next;
                    if (sw->rate) {
                        st_rate_stop (sw->rate);
                        sw->rate = NULL;
                    }
                    QLIST_REMOVE (sw, entries);
                    QLIST_REMOVE (sc, entries);
                    g_free (sc);
                    sw = sw1;
                }
                QLIST_REMOVE (cap, entries);
                g_free (cap);
            }
            return;
        }
    }
}

void AUD_set_volume_out (SWVoiceOut *sw, int mute, uint8_t lvol, uint8_t rvol)
{
    if (sw) {
        HWVoiceOut *hw = sw->hw;

        sw->vol.mute = mute;
        sw->vol.l = nominal_volume.l * lvol / 255;
        sw->vol.r = nominal_volume.r * rvol / 255;

        if (hw->pcm_ops->ctl_out) {
            hw->pcm_ops->ctl_out (hw, VOICE_VOLUME, sw);
        }
    }
}

void AUD_set_volume_in (SWVoiceIn *sw, int mute, uint8_t lvol, uint8_t rvol)
{
    if (sw) {
        HWVoiceIn *hw = sw->hw;

        sw->vol.mute = mute;
        sw->vol.l = nominal_volume.l * lvol / 255;
        sw->vol.r = nominal_volume.r * rvol / 255;

        if (hw->pcm_ops->ctl_in) {
            hw->pcm_ops->ctl_in (hw, VOICE_VOLUME, sw);
        }
    }
}<|MERGE_RESOLUTION|>--- conflicted
+++ resolved
@@ -1116,17 +1116,12 @@
 
 static void audio_reset_timer (AudioState *s)
 {
-    if (audio_is_timer_needed ()) {
-<<<<<<< HEAD
-        timer_mod_anticipate(s->ts,
-=======
-        timer_mod_anticipate_ns(s->ts,
->>>>>>> 359c41ab
-            qemu_clock_get_ns(QEMU_CLOCK_VIRTUAL) + conf.period.ticks);
-    }
-    else {
-        timer_del (s->ts);
-    }
+  if (audio_is_timer_needed()) {
+        timer_mod_anticipate(
+            s->ts, qemu_clock_get_ns(QEMU_CLOCK_VIRTUAL) + conf.period.ticks);
+  } else {
+        timer_del(s->ts);
+  }
 #ifdef DEBUG_POLL
     struct timeval tv;
     if (gettimeofday(&tv, NULL)) {
