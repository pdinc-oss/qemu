/*
 *  SH4 translation
 *
 *  Copyright (c) 2005 Samuel Tardieu
 *
 * This library is free software; you can redistribute it and/or
 * modify it under the terms of the GNU Lesser General Public
 * License as published by the Free Software Foundation; either
 * version 2 of the License, or (at your option) any later version.
 *
 * This library is distributed in the hope that it will be useful,
 * but WITHOUT ANY WARRANTY; without even the implied warranty of
 * MERCHANTABILITY or FITNESS FOR A PARTICULAR PURPOSE.  See the GNU
 * Lesser General Public License for more details.
 *
 * You should have received a copy of the GNU Lesser General Public
 * License along with this library; if not, see <http://www.gnu.org/licenses/>.
 */

#define DEBUG_DISAS

#include "qemu/osdep.h"
#include "cpu.h"
#include "disas/disas.h"
#include "exec/exec-all.h"
#include "tcg-op.h"
#include "exec/cpu_ldst.h"

#include "exec/helper-proto.h"
#include "exec/helper-gen.h"

#include "trace-tcg.h"
#include "exec/log.h"


typedef struct DisasContext {
    struct TranslationBlock *tb;
    target_ulong pc;
    uint16_t opcode;
    uint32_t flags;
    int bstate;
    int memidx;
    uint32_t delayed_pc;
    int singlestep_enabled;
    uint32_t features;
    int has_movcal;
} DisasContext;

#if defined(CONFIG_USER_ONLY)
#define IS_USER(ctx) 1
#else
#define IS_USER(ctx) (!(ctx->flags & (1u << SR_MD)))
#endif

enum {
    BS_NONE     = 0, /* We go out of the TB without reaching a branch or an
                      * exception condition
                      */
    BS_STOP     = 1, /* We want to stop translation for any reason */
    BS_BRANCH   = 2, /* We reached a branch condition     */
    BS_EXCP     = 3, /* We reached an exception condition */
};

/* global register indexes */
static TCGv_env cpu_env;
static TCGv cpu_gregs[24];
static TCGv cpu_sr, cpu_sr_m, cpu_sr_q, cpu_sr_t;
static TCGv cpu_pc, cpu_ssr, cpu_spc, cpu_gbr;
static TCGv cpu_vbr, cpu_sgr, cpu_dbr, cpu_mach, cpu_macl;
static TCGv cpu_pr, cpu_fpscr, cpu_fpul, cpu_ldst;
static TCGv cpu_fregs[32];

/* internal register indexes */
static TCGv cpu_flags, cpu_delayed_pc;

#include "exec/gen-icount.h"

void sh4_translate_init(void)
{
    int i;
    static int done_init = 0;
    static const char * const gregnames[24] = {
        "R0_BANK0", "R1_BANK0", "R2_BANK0", "R3_BANK0",
        "R4_BANK0", "R5_BANK0", "R6_BANK0", "R7_BANK0",
        "R8", "R9", "R10", "R11", "R12", "R13", "R14", "R15",
        "R0_BANK1", "R1_BANK1", "R2_BANK1", "R3_BANK1",
        "R4_BANK1", "R5_BANK1", "R6_BANK1", "R7_BANK1"
    };
    static const char * const fregnames[32] = {
         "FPR0_BANK0",  "FPR1_BANK0",  "FPR2_BANK0",  "FPR3_BANK0",
         "FPR4_BANK0",  "FPR5_BANK0",  "FPR6_BANK0",  "FPR7_BANK0",
         "FPR8_BANK0",  "FPR9_BANK0", "FPR10_BANK0", "FPR11_BANK0",
        "FPR12_BANK0", "FPR13_BANK0", "FPR14_BANK0", "FPR15_BANK0",
         "FPR0_BANK1",  "FPR1_BANK1",  "FPR2_BANK1",  "FPR3_BANK1",
         "FPR4_BANK1",  "FPR5_BANK1",  "FPR6_BANK1",  "FPR7_BANK1",
         "FPR8_BANK1",  "FPR9_BANK1", "FPR10_BANK1", "FPR11_BANK1",
        "FPR12_BANK1", "FPR13_BANK1", "FPR14_BANK1", "FPR15_BANK1",
    };

    if (done_init)
        return;

    cpu_env = tcg_global_reg_new_ptr(TCG_AREG0, "env");
    tcg_ctx.tcg_env = cpu_env;

    for (i = 0; i < 24; i++)
        cpu_gregs[i] = tcg_global_mem_new_i32(cpu_env,
                                              offsetof(CPUSH4State, gregs[i]),
                                              gregnames[i]);

    cpu_pc = tcg_global_mem_new_i32(cpu_env,
                                    offsetof(CPUSH4State, pc), "PC");
    cpu_sr = tcg_global_mem_new_i32(cpu_env,
                                    offsetof(CPUSH4State, sr), "SR");
    cpu_sr_m = tcg_global_mem_new_i32(cpu_env,
                                      offsetof(CPUSH4State, sr_m), "SR_M");
    cpu_sr_q = tcg_global_mem_new_i32(cpu_env,
                                      offsetof(CPUSH4State, sr_q), "SR_Q");
    cpu_sr_t = tcg_global_mem_new_i32(cpu_env,
                                      offsetof(CPUSH4State, sr_t), "SR_T");
    cpu_ssr = tcg_global_mem_new_i32(cpu_env,
                                     offsetof(CPUSH4State, ssr), "SSR");
    cpu_spc = tcg_global_mem_new_i32(cpu_env,
                                     offsetof(CPUSH4State, spc), "SPC");
    cpu_gbr = tcg_global_mem_new_i32(cpu_env,
                                     offsetof(CPUSH4State, gbr), "GBR");
    cpu_vbr = tcg_global_mem_new_i32(cpu_env,
                                     offsetof(CPUSH4State, vbr), "VBR");
    cpu_sgr = tcg_global_mem_new_i32(cpu_env,
                                     offsetof(CPUSH4State, sgr), "SGR");
    cpu_dbr = tcg_global_mem_new_i32(cpu_env,
                                     offsetof(CPUSH4State, dbr), "DBR");
    cpu_mach = tcg_global_mem_new_i32(cpu_env,
                                      offsetof(CPUSH4State, mach), "MACH");
    cpu_macl = tcg_global_mem_new_i32(cpu_env,
                                      offsetof(CPUSH4State, macl), "MACL");
    cpu_pr = tcg_global_mem_new_i32(cpu_env,
                                    offsetof(CPUSH4State, pr), "PR");
    cpu_fpscr = tcg_global_mem_new_i32(cpu_env,
                                       offsetof(CPUSH4State, fpscr), "FPSCR");
    cpu_fpul = tcg_global_mem_new_i32(cpu_env,
                                      offsetof(CPUSH4State, fpul), "FPUL");

    cpu_flags = tcg_global_mem_new_i32(cpu_env,
				       offsetof(CPUSH4State, flags), "_flags_");
    cpu_delayed_pc = tcg_global_mem_new_i32(cpu_env,
					    offsetof(CPUSH4State, delayed_pc),
					    "_delayed_pc_");
    cpu_ldst = tcg_global_mem_new_i32(cpu_env,
				      offsetof(CPUSH4State, ldst), "_ldst_");

    for (i = 0; i < 32; i++)
        cpu_fregs[i] = tcg_global_mem_new_i32(cpu_env,
                                              offsetof(CPUSH4State, fregs[i]),
                                              fregnames[i]);

    done_init = 1;
}

void superh_cpu_dump_state(CPUState *cs, FILE *f,
                           fprintf_function cpu_fprintf, int flags)
{
    SuperHCPU *cpu = SUPERH_CPU(cs);
    CPUSH4State *env = &cpu->env;
    int i;
    cpu_fprintf(f, "pc=0x%08x sr=0x%08x pr=0x%08x fpscr=0x%08x\n",
                env->pc, cpu_read_sr(env), env->pr, env->fpscr);
    cpu_fprintf(f, "spc=0x%08x ssr=0x%08x gbr=0x%08x vbr=0x%08x\n",
		env->spc, env->ssr, env->gbr, env->vbr);
    cpu_fprintf(f, "sgr=0x%08x dbr=0x%08x delayed_pc=0x%08x fpul=0x%08x\n",
		env->sgr, env->dbr, env->delayed_pc, env->fpul);
    for (i = 0; i < 24; i += 4) {
	cpu_fprintf(f, "r%d=0x%08x r%d=0x%08x r%d=0x%08x r%d=0x%08x\n",
		    i, env->gregs[i], i + 1, env->gregs[i + 1],
		    i + 2, env->gregs[i + 2], i + 3, env->gregs[i + 3]);
    }
    if (env->flags & DELAY_SLOT) {
	cpu_fprintf(f, "in delay slot (delayed_pc=0x%08x)\n",
		    env->delayed_pc);
    } else if (env->flags & DELAY_SLOT_CONDITIONAL) {
	cpu_fprintf(f, "in conditional delay slot (delayed_pc=0x%08x)\n",
		    env->delayed_pc);
    }
}

static void gen_read_sr(TCGv dst)
{
    TCGv t0 = tcg_temp_new();
    tcg_gen_shli_i32(t0, cpu_sr_q, SR_Q);
    tcg_gen_or_i32(dst, dst, t0);
    tcg_gen_shli_i32(t0, cpu_sr_m, SR_M);
    tcg_gen_or_i32(dst, dst, t0);
    tcg_gen_shli_i32(t0, cpu_sr_t, SR_T);
    tcg_gen_or_i32(dst, cpu_sr, t0);
    tcg_temp_free_i32(t0);
}

static void gen_write_sr(TCGv src)
{
    tcg_gen_andi_i32(cpu_sr, src,
                     ~((1u << SR_Q) | (1u << SR_M) | (1u << SR_T)));
    tcg_gen_shri_i32(cpu_sr_q, src, SR_Q);
    tcg_gen_andi_i32(cpu_sr_q, cpu_sr_q, 1);
    tcg_gen_shri_i32(cpu_sr_m, src, SR_M);
    tcg_gen_andi_i32(cpu_sr_m, cpu_sr_m, 1);
    tcg_gen_shri_i32(cpu_sr_t, src, SR_T);
    tcg_gen_andi_i32(cpu_sr_t, cpu_sr_t, 1);
}

static inline bool use_goto_tb(DisasContext *ctx, target_ulong dest)
{
    if (unlikely(ctx->singlestep_enabled)) {
        return false;
    }

#ifndef CONFIG_USER_ONLY
    return (ctx->tb->pc & TARGET_PAGE_MASK) == (dest & TARGET_PAGE_MASK);
#else
    return true;
#endif
}

static void gen_goto_tb(DisasContext *ctx, int n, target_ulong dest)
{
    if (use_goto_tb(ctx, dest)) {
	/* Use a direct jump if in same page and singlestep not enabled */
        tcg_gen_goto_tb(n);
        tcg_gen_movi_i32(cpu_pc, dest);
        tcg_gen_exit_tb((uintptr_t)ctx->tb + n);
    } else {
        tcg_gen_movi_i32(cpu_pc, dest);
        if (ctx->singlestep_enabled)
            gen_helper_debug(cpu_env);
        tcg_gen_exit_tb(0);
    }
}

static void gen_jump(DisasContext * ctx)
{
    if (ctx->delayed_pc == (uint32_t) - 1) {
	/* Target is not statically known, it comes necessarily from a
	   delayed jump as immediate jump are conditinal jumps */
	tcg_gen_mov_i32(cpu_pc, cpu_delayed_pc);
	if (ctx->singlestep_enabled)
            gen_helper_debug(cpu_env);
	tcg_gen_exit_tb(0);
    } else {
	gen_goto_tb(ctx, 0, ctx->delayed_pc);
    }
}

static inline void gen_branch_slot(uint32_t delayed_pc, int t)
{
    TCGLabel *label = gen_new_label();
    tcg_gen_movi_i32(cpu_delayed_pc, delayed_pc);
    tcg_gen_brcondi_i32(t ? TCG_COND_EQ : TCG_COND_NE, cpu_sr_t, 0, label);
    tcg_gen_ori_i32(cpu_flags, cpu_flags, DELAY_SLOT_TRUE);
    gen_set_label(label);
}

/* Immediate conditional jump (bt or bf) */
static void gen_conditional_jump(DisasContext * ctx,
				 target_ulong ift, target_ulong ifnott)
{
    TCGLabel *l1 = gen_new_label();
    tcg_gen_brcondi_i32(TCG_COND_NE, cpu_sr_t, 0, l1);
    gen_goto_tb(ctx, 0, ifnott);
    gen_set_label(l1);
    gen_goto_tb(ctx, 1, ift);
}

/* Delayed conditional jump (bt or bf) */
static void gen_delayed_conditional_jump(DisasContext * ctx)
{
    TCGLabel *l1;
    TCGv ds;

    l1 = gen_new_label();
    ds = tcg_temp_new();
    tcg_gen_andi_i32(ds, cpu_flags, DELAY_SLOT_TRUE);
    tcg_gen_brcondi_i32(TCG_COND_NE, ds, 0, l1);
    gen_goto_tb(ctx, 1, ctx->pc + 2);
    gen_set_label(l1);
    tcg_gen_andi_i32(cpu_flags, cpu_flags, ~DELAY_SLOT_TRUE);
    gen_jump(ctx);
}

static inline void gen_store_flags(uint32_t flags)
{
    tcg_gen_andi_i32(cpu_flags, cpu_flags, DELAY_SLOT_TRUE);
    tcg_gen_ori_i32(cpu_flags, cpu_flags, flags);
}

static inline void gen_load_fpr64(TCGv_i64 t, int reg)
{
    tcg_gen_concat_i32_i64(t, cpu_fregs[reg + 1], cpu_fregs[reg]);
}

static inline void gen_store_fpr64 (TCGv_i64 t, int reg)
{
    TCGv_i32 tmp = tcg_temp_new_i32();
    tcg_gen_extrl_i64_i32(tmp, t);
    tcg_gen_mov_i32(cpu_fregs[reg + 1], tmp);
    tcg_gen_shri_i64(t, t, 32);
    tcg_gen_extrl_i64_i32(tmp, t);
    tcg_gen_mov_i32(cpu_fregs[reg], tmp);
    tcg_temp_free_i32(tmp);
}

#define B3_0 (ctx->opcode & 0xf)
#define B6_4 ((ctx->opcode >> 4) & 0x7)
#define B7_4 ((ctx->opcode >> 4) & 0xf)
#define B7_0 (ctx->opcode & 0xff)
#define B7_0s ((int32_t) (int8_t) (ctx->opcode & 0xff))
#define B11_0s (ctx->opcode & 0x800 ? 0xfffff000 | (ctx->opcode & 0xfff) : \
  (ctx->opcode & 0xfff))
#define B11_8 ((ctx->opcode >> 8) & 0xf)
#define B15_12 ((ctx->opcode >> 12) & 0xf)

#define REG(x) ((x) < 8 && (ctx->flags & (1u << SR_MD))\
                        && (ctx->flags & (1u << SR_RB))\
                ? (cpu_gregs[x + 16]) : (cpu_gregs[x]))

#define ALTREG(x) ((x) < 8 && (!(ctx->flags & (1u << SR_MD))\
                               || !(ctx->flags & (1u << SR_RB)))\
		? (cpu_gregs[x + 16]) : (cpu_gregs[x]))

#define FREG(x) (ctx->flags & FPSCR_FR ? (x) ^ 0x10 : (x))
#define XHACK(x) ((((x) & 1 ) << 4) | ((x) & 0xe))
#define XREG(x) (ctx->flags & FPSCR_FR ? XHACK(x) ^ 0x10 : XHACK(x))
#define DREG(x) FREG(x) /* Assumes lsb of (x) is always 0 */

#define CHECK_NOT_DELAY_SLOT \
  if (ctx->flags & (DELAY_SLOT | DELAY_SLOT_CONDITIONAL))     \
  {                                                           \
      tcg_gen_movi_i32(cpu_pc, ctx->pc);                      \
      gen_helper_raise_slot_illegal_instruction(cpu_env);     \
      ctx->bstate = BS_BRANCH;                                \
      return;                                                 \
  }

#define CHECK_PRIVILEGED                                        \
  if (IS_USER(ctx)) {                                           \
      tcg_gen_movi_i32(cpu_pc, ctx->pc);                        \
      if (ctx->flags & (DELAY_SLOT | DELAY_SLOT_CONDITIONAL)) { \
          gen_helper_raise_slot_illegal_instruction(cpu_env);   \
      } else {                                                  \
          gen_helper_raise_illegal_instruction(cpu_env);        \
      }                                                         \
      ctx->bstate = BS_BRANCH;                                  \
      return;                                                   \
  }

#define CHECK_FPU_ENABLED                                       \
  if (ctx->flags & (1u << SR_FD)) {                             \
      tcg_gen_movi_i32(cpu_pc, ctx->pc);                        \
      if (ctx->flags & (DELAY_SLOT | DELAY_SLOT_CONDITIONAL)) { \
          gen_helper_raise_slot_fpu_disable(cpu_env);           \
      } else {                                                  \
          gen_helper_raise_fpu_disable(cpu_env);                \
      }                                                         \
      ctx->bstate = BS_BRANCH;                                  \
      return;                                                   \
  }

static void _decode_opc(DisasContext * ctx)
{
    /* This code tries to make movcal emulation sufficiently
       accurate for Linux purposes.  This instruction writes
       memory, and prior to that, always allocates a cache line.
       It is used in two contexts:
       - in memcpy, where data is copied in blocks, the first write
       of to a block uses movca.l for performance.
       - in arch/sh/mm/cache-sh4.c, movcal.l + ocbi combination is used
       to flush the cache. Here, the data written by movcal.l is never
       written to memory, and the data written is just bogus.

       To simulate this, we simulate movcal.l, we store the value to memory,
       but we also remember the previous content. If we see ocbi, we check
       if movcal.l for that address was done previously. If so, the write should
       not have hit the memory, so we restore the previous content.
       When we see an instruction that is neither movca.l
       nor ocbi, the previous content is discarded.

       To optimize, we only try to flush stores when we're at the start of
       TB, or if we already saw movca.l in this TB and did not flush stores
       yet.  */
    if (ctx->has_movcal)
	{
	  int opcode = ctx->opcode & 0xf0ff;
	  if (opcode != 0x0093 /* ocbi */
	      && opcode != 0x00c3 /* movca.l */)
	      {
                  gen_helper_discard_movcal_backup(cpu_env);
		  ctx->has_movcal = 0;
	      }
	}

#if 0
    fprintf(stderr, "Translating opcode 0x%04x\n", ctx->opcode);
#endif

    switch (ctx->opcode) {
    case 0x0019:		/* div0u */
        tcg_gen_movi_i32(cpu_sr_m, 0);
        tcg_gen_movi_i32(cpu_sr_q, 0);
        tcg_gen_movi_i32(cpu_sr_t, 0);
	return;
    case 0x000b:		/* rts */
	CHECK_NOT_DELAY_SLOT
	tcg_gen_mov_i32(cpu_delayed_pc, cpu_pr);
	ctx->flags |= DELAY_SLOT;
	ctx->delayed_pc = (uint32_t) - 1;
	return;
    case 0x0028:		/* clrmac */
	tcg_gen_movi_i32(cpu_mach, 0);
	tcg_gen_movi_i32(cpu_macl, 0);
	return;
    case 0x0048:		/* clrs */
        tcg_gen_andi_i32(cpu_sr, cpu_sr, ~(1u << SR_S));
	return;
    case 0x0008:		/* clrt */
        tcg_gen_movi_i32(cpu_sr_t, 0);
	return;
    case 0x0038:		/* ldtlb */
	CHECK_PRIVILEGED
        gen_helper_ldtlb(cpu_env);
	return;
    case 0x002b:		/* rte */
	CHECK_PRIVILEGED
	CHECK_NOT_DELAY_SLOT
        gen_write_sr(cpu_ssr);
	tcg_gen_mov_i32(cpu_delayed_pc, cpu_spc);
	ctx->flags |= DELAY_SLOT;
	ctx->delayed_pc = (uint32_t) - 1;
	return;
    case 0x0058:		/* sets */
        tcg_gen_ori_i32(cpu_sr, cpu_sr, (1u << SR_S));
	return;
    case 0x0018:		/* sett */
        tcg_gen_movi_i32(cpu_sr_t, 1);
	return;
    case 0xfbfd:		/* frchg */
	tcg_gen_xori_i32(cpu_fpscr, cpu_fpscr, FPSCR_FR);
	ctx->bstate = BS_STOP;
	return;
    case 0xf3fd:		/* fschg */
        tcg_gen_xori_i32(cpu_fpscr, cpu_fpscr, FPSCR_SZ);
	ctx->bstate = BS_STOP;
	return;
    case 0x0009:		/* nop */
	return;
    case 0x001b:		/* sleep */
	CHECK_PRIVILEGED
        tcg_gen_movi_i32(cpu_pc, ctx->pc + 2);
        gen_helper_sleep(cpu_env);
	return;
    }

    switch (ctx->opcode & 0xf000) {
    case 0x1000:		/* mov.l Rm,@(disp,Rn) */
	{
	    TCGv addr = tcg_temp_new();
	    tcg_gen_addi_i32(addr, REG(B11_8), B3_0 * 4);
            tcg_gen_qemu_st_i32(REG(B7_4), addr, ctx->memidx, MO_TEUL);
	    tcg_temp_free(addr);
	}
	return;
    case 0x5000:		/* mov.l @(disp,Rm),Rn */
	{
	    TCGv addr = tcg_temp_new();
	    tcg_gen_addi_i32(addr, REG(B7_4), B3_0 * 4);
            tcg_gen_qemu_ld_i32(REG(B11_8), addr, ctx->memidx, MO_TESL);
	    tcg_temp_free(addr);
	}
	return;
    case 0xe000:		/* mov #imm,Rn */
	tcg_gen_movi_i32(REG(B11_8), B7_0s);
	return;
    case 0x9000:		/* mov.w @(disp,PC),Rn */
	{
	    TCGv addr = tcg_const_i32(ctx->pc + 4 + B7_0 * 2);
            tcg_gen_qemu_ld_i32(REG(B11_8), addr, ctx->memidx, MO_TESW);
	    tcg_temp_free(addr);
	}
	return;
    case 0xd000:		/* mov.l @(disp,PC),Rn */
	{
	    TCGv addr = tcg_const_i32((ctx->pc + 4 + B7_0 * 4) & ~3);
            tcg_gen_qemu_ld_i32(REG(B11_8), addr, ctx->memidx, MO_TESL);
	    tcg_temp_free(addr);
	}
	return;
    case 0x7000:		/* add #imm,Rn */
	tcg_gen_addi_i32(REG(B11_8), REG(B11_8), B7_0s);
	return;
    case 0xa000:		/* bra disp */
	CHECK_NOT_DELAY_SLOT
	ctx->delayed_pc = ctx->pc + 4 + B11_0s * 2;
	tcg_gen_movi_i32(cpu_delayed_pc, ctx->delayed_pc);
	ctx->flags |= DELAY_SLOT;
	return;
    case 0xb000:		/* bsr disp */
	CHECK_NOT_DELAY_SLOT
	tcg_gen_movi_i32(cpu_pr, ctx->pc + 4);
	ctx->delayed_pc = ctx->pc + 4 + B11_0s * 2;
	tcg_gen_movi_i32(cpu_delayed_pc, ctx->delayed_pc);
	ctx->flags |= DELAY_SLOT;
	return;
    }

    switch (ctx->opcode & 0xf00f) {
    case 0x6003:		/* mov Rm,Rn */
	tcg_gen_mov_i32(REG(B11_8), REG(B7_4));
	return;
    case 0x2000:		/* mov.b Rm,@Rn */
        tcg_gen_qemu_st_i32(REG(B7_4), REG(B11_8), ctx->memidx, MO_UB);
	return;
    case 0x2001:		/* mov.w Rm,@Rn */
        tcg_gen_qemu_st_i32(REG(B7_4), REG(B11_8), ctx->memidx, MO_TEUW);
	return;
    case 0x2002:		/* mov.l Rm,@Rn */
        tcg_gen_qemu_st_i32(REG(B7_4), REG(B11_8), ctx->memidx, MO_TEUL);
	return;
    case 0x6000:		/* mov.b @Rm,Rn */
        tcg_gen_qemu_ld_i32(REG(B11_8), REG(B7_4), ctx->memidx, MO_SB);
	return;
    case 0x6001:		/* mov.w @Rm,Rn */
        tcg_gen_qemu_ld_i32(REG(B11_8), REG(B7_4), ctx->memidx, MO_TESW);
	return;
    case 0x6002:		/* mov.l @Rm,Rn */
        tcg_gen_qemu_ld_i32(REG(B11_8), REG(B7_4), ctx->memidx, MO_TESL);
	return;
    case 0x2004:		/* mov.b Rm,@-Rn */
	{
	    TCGv addr = tcg_temp_new();
	    tcg_gen_subi_i32(addr, REG(B11_8), 1);
            /* might cause re-execution */
            tcg_gen_qemu_st_i32(REG(B7_4), addr, ctx->memidx, MO_UB);
	    tcg_gen_mov_i32(REG(B11_8), addr);			/* modify register status */
	    tcg_temp_free(addr);
	}
	return;
    case 0x2005:		/* mov.w Rm,@-Rn */
	{
	    TCGv addr = tcg_temp_new();
	    tcg_gen_subi_i32(addr, REG(B11_8), 2);
            tcg_gen_qemu_st_i32(REG(B7_4), addr, ctx->memidx, MO_TEUW);
	    tcg_gen_mov_i32(REG(B11_8), addr);
	    tcg_temp_free(addr);
	}
	return;
    case 0x2006:		/* mov.l Rm,@-Rn */
	{
	    TCGv addr = tcg_temp_new();
	    tcg_gen_subi_i32(addr, REG(B11_8), 4);
            tcg_gen_qemu_st_i32(REG(B7_4), addr, ctx->memidx, MO_TEUL);
	    tcg_gen_mov_i32(REG(B11_8), addr);
	}
	return;
    case 0x6004:		/* mov.b @Rm+,Rn */
        tcg_gen_qemu_ld_i32(REG(B11_8), REG(B7_4), ctx->memidx, MO_SB);
	if ( B11_8 != B7_4 )
		tcg_gen_addi_i32(REG(B7_4), REG(B7_4), 1);
	return;
    case 0x6005:		/* mov.w @Rm+,Rn */
        tcg_gen_qemu_ld_i32(REG(B11_8), REG(B7_4), ctx->memidx, MO_TESW);
	if ( B11_8 != B7_4 )
		tcg_gen_addi_i32(REG(B7_4), REG(B7_4), 2);
	return;
    case 0x6006:		/* mov.l @Rm+,Rn */
        tcg_gen_qemu_ld_i32(REG(B11_8), REG(B7_4), ctx->memidx, MO_TESL);
	if ( B11_8 != B7_4 )
		tcg_gen_addi_i32(REG(B7_4), REG(B7_4), 4);
	return;
    case 0x0004:		/* mov.b Rm,@(R0,Rn) */
	{
	    TCGv addr = tcg_temp_new();
	    tcg_gen_add_i32(addr, REG(B11_8), REG(0));
            tcg_gen_qemu_st_i32(REG(B7_4), addr, ctx->memidx, MO_UB);
	    tcg_temp_free(addr);
	}
	return;
    case 0x0005:		/* mov.w Rm,@(R0,Rn) */
	{
	    TCGv addr = tcg_temp_new();
	    tcg_gen_add_i32(addr, REG(B11_8), REG(0));
            tcg_gen_qemu_st_i32(REG(B7_4), addr, ctx->memidx, MO_TEUW);
	    tcg_temp_free(addr);
	}
	return;
    case 0x0006:		/* mov.l Rm,@(R0,Rn) */
	{
	    TCGv addr = tcg_temp_new();
	    tcg_gen_add_i32(addr, REG(B11_8), REG(0));
            tcg_gen_qemu_st_i32(REG(B7_4), addr, ctx->memidx, MO_TEUL);
	    tcg_temp_free(addr);
	}
	return;
    case 0x000c:		/* mov.b @(R0,Rm),Rn */
	{
	    TCGv addr = tcg_temp_new();
	    tcg_gen_add_i32(addr, REG(B7_4), REG(0));
            tcg_gen_qemu_ld_i32(REG(B11_8), addr, ctx->memidx, MO_SB);
	    tcg_temp_free(addr);
	}
	return;
    case 0x000d:		/* mov.w @(R0,Rm),Rn */
	{
	    TCGv addr = tcg_temp_new();
	    tcg_gen_add_i32(addr, REG(B7_4), REG(0));
            tcg_gen_qemu_ld_i32(REG(B11_8), addr, ctx->memidx, MO_TESW);
	    tcg_temp_free(addr);
	}
	return;
    case 0x000e:		/* mov.l @(R0,Rm),Rn */
	{
	    TCGv addr = tcg_temp_new();
	    tcg_gen_add_i32(addr, REG(B7_4), REG(0));
            tcg_gen_qemu_ld_i32(REG(B11_8), addr, ctx->memidx, MO_TESL);
	    tcg_temp_free(addr);
	}
	return;
    case 0x6008:		/* swap.b Rm,Rn */
	{
            TCGv low = tcg_temp_new();;
	    tcg_gen_ext16u_i32(low, REG(B7_4));
	    tcg_gen_bswap16_i32(low, low);
            tcg_gen_deposit_i32(REG(B11_8), REG(B7_4), low, 0, 16);
	    tcg_temp_free(low);
	}
	return;
    case 0x6009:		/* swap.w Rm,Rn */
        tcg_gen_rotli_i32(REG(B11_8), REG(B7_4), 16);
	return;
    case 0x200d:		/* xtrct Rm,Rn */
	{
	    TCGv high, low;
	    high = tcg_temp_new();
	    tcg_gen_shli_i32(high, REG(B7_4), 16);
	    low = tcg_temp_new();
	    tcg_gen_shri_i32(low, REG(B11_8), 16);
	    tcg_gen_or_i32(REG(B11_8), high, low);
	    tcg_temp_free(low);
	    tcg_temp_free(high);
	}
	return;
    case 0x300c:		/* add Rm,Rn */
	tcg_gen_add_i32(REG(B11_8), REG(B11_8), REG(B7_4));
	return;
    case 0x300e:		/* addc Rm,Rn */
        {
            TCGv t0, t1;
            t0 = tcg_const_tl(0);
            t1 = tcg_temp_new();
            tcg_gen_add2_i32(t1, cpu_sr_t, cpu_sr_t, t0, REG(B7_4), t0);
            tcg_gen_add2_i32(REG(B11_8), cpu_sr_t,
                             REG(B11_8), t0, t1, cpu_sr_t);
            tcg_temp_free(t0);
            tcg_temp_free(t1);
        }
	return;
    case 0x300f:		/* addv Rm,Rn */
        {
            TCGv t0, t1, t2;
            t0 = tcg_temp_new();
            tcg_gen_add_i32(t0, REG(B7_4), REG(B11_8));
            t1 = tcg_temp_new();
            tcg_gen_xor_i32(t1, t0, REG(B11_8));
            t2 = tcg_temp_new();
            tcg_gen_xor_i32(t2, REG(B7_4), REG(B11_8));
            tcg_gen_andc_i32(cpu_sr_t, t1, t2);
            tcg_temp_free(t2);
            tcg_gen_shri_i32(cpu_sr_t, cpu_sr_t, 31);
            tcg_temp_free(t1);
            tcg_gen_mov_i32(REG(B7_4), t0);
            tcg_temp_free(t0);
        }
	return;
    case 0x2009:		/* and Rm,Rn */
	tcg_gen_and_i32(REG(B11_8), REG(B11_8), REG(B7_4));
	return;
    case 0x3000:		/* cmp/eq Rm,Rn */
        tcg_gen_setcond_i32(TCG_COND_EQ, cpu_sr_t, REG(B11_8), REG(B7_4));
	return;
    case 0x3003:		/* cmp/ge Rm,Rn */
        tcg_gen_setcond_i32(TCG_COND_GE, cpu_sr_t, REG(B11_8), REG(B7_4));
	return;
    case 0x3007:		/* cmp/gt Rm,Rn */
        tcg_gen_setcond_i32(TCG_COND_GT, cpu_sr_t, REG(B11_8), REG(B7_4));
	return;
    case 0x3006:		/* cmp/hi Rm,Rn */
        tcg_gen_setcond_i32(TCG_COND_GTU, cpu_sr_t, REG(B11_8), REG(B7_4));
	return;
    case 0x3002:		/* cmp/hs Rm,Rn */
        tcg_gen_setcond_i32(TCG_COND_GEU, cpu_sr_t, REG(B11_8), REG(B7_4));
	return;
    case 0x200c:		/* cmp/str Rm,Rn */
	{
	    TCGv cmp1 = tcg_temp_new();
	    TCGv cmp2 = tcg_temp_new();
            tcg_gen_xor_i32(cmp2, REG(B7_4), REG(B11_8));
            tcg_gen_subi_i32(cmp1, cmp2, 0x01010101);
            tcg_gen_andc_i32(cmp1, cmp1, cmp2);
            tcg_gen_andi_i32(cmp1, cmp1, 0x80808080);
            tcg_gen_setcondi_i32(TCG_COND_NE, cpu_sr_t, cmp1, 0);
	    tcg_temp_free(cmp2);
	    tcg_temp_free(cmp1);
	}
	return;
    case 0x2007:		/* div0s Rm,Rn */
        tcg_gen_shri_i32(cpu_sr_q, REG(B11_8), 31);         /* SR_Q */
        tcg_gen_shri_i32(cpu_sr_m, REG(B7_4), 31);          /* SR_M */
        tcg_gen_xor_i32(cpu_sr_t, cpu_sr_q, cpu_sr_m);      /* SR_T */
	return;
    case 0x3004:		/* div1 Rm,Rn */
        {
            TCGv t0 = tcg_temp_new();
            TCGv t1 = tcg_temp_new();
            TCGv t2 = tcg_temp_new();
            TCGv zero = tcg_const_i32(0);

            /* shift left arg1, saving the bit being pushed out and inserting
               T on the right */
            tcg_gen_shri_i32(t0, REG(B11_8), 31);
            tcg_gen_shli_i32(REG(B11_8), REG(B11_8), 1);
            tcg_gen_or_i32(REG(B11_8), REG(B11_8), cpu_sr_t);

            /* Add or subtract arg0 from arg1 depending if Q == M. To avoid
               using 64-bit temps, we compute arg0's high part from q ^ m, so
               that it is 0x00000000 when adding the value or 0xffffffff when
               subtracting it. */
            tcg_gen_xor_i32(t1, cpu_sr_q, cpu_sr_m);
            tcg_gen_subi_i32(t1, t1, 1);
            tcg_gen_neg_i32(t2, REG(B7_4));
            tcg_gen_movcond_i32(TCG_COND_EQ, t2, t1, zero, REG(B7_4), t2);
            tcg_gen_add2_i32(REG(B11_8), t1, REG(B11_8), zero, t2, t1);

            /* compute T and Q depending on carry */
            tcg_gen_andi_i32(t1, t1, 1);
            tcg_gen_xor_i32(t1, t1, t0);
            tcg_gen_xori_i32(cpu_sr_t, t1, 1);
            tcg_gen_xor_i32(cpu_sr_q, cpu_sr_m, t1);

            tcg_temp_free(zero);
            tcg_temp_free(t2);
            tcg_temp_free(t1);
            tcg_temp_free(t0);
        }
	return;
    case 0x300d:		/* dmuls.l Rm,Rn */
        tcg_gen_muls2_i32(cpu_macl, cpu_mach, REG(B7_4), REG(B11_8));
	return;
    case 0x3005:		/* dmulu.l Rm,Rn */
        tcg_gen_mulu2_i32(cpu_macl, cpu_mach, REG(B7_4), REG(B11_8));
	return;
    case 0x600e:		/* exts.b Rm,Rn */
	tcg_gen_ext8s_i32(REG(B11_8), REG(B7_4));
	return;
    case 0x600f:		/* exts.w Rm,Rn */
	tcg_gen_ext16s_i32(REG(B11_8), REG(B7_4));
	return;
    case 0x600c:		/* extu.b Rm,Rn */
	tcg_gen_ext8u_i32(REG(B11_8), REG(B7_4));
	return;
    case 0x600d:		/* extu.w Rm,Rn */
	tcg_gen_ext16u_i32(REG(B11_8), REG(B7_4));
	return;
    case 0x000f:		/* mac.l @Rm+,@Rn+ */
	{
	    TCGv arg0, arg1;
	    arg0 = tcg_temp_new();
            tcg_gen_qemu_ld_i32(arg0, REG(B7_4), ctx->memidx, MO_TESL);
	    arg1 = tcg_temp_new();
            tcg_gen_qemu_ld_i32(arg1, REG(B11_8), ctx->memidx, MO_TESL);
            gen_helper_macl(cpu_env, arg0, arg1);
	    tcg_temp_free(arg1);
	    tcg_temp_free(arg0);
	    tcg_gen_addi_i32(REG(B7_4), REG(B7_4), 4);
	    tcg_gen_addi_i32(REG(B11_8), REG(B11_8), 4);
	}
	return;
    case 0x400f:		/* mac.w @Rm+,@Rn+ */
	{
	    TCGv arg0, arg1;
	    arg0 = tcg_temp_new();
            tcg_gen_qemu_ld_i32(arg0, REG(B7_4), ctx->memidx, MO_TESL);
	    arg1 = tcg_temp_new();
            tcg_gen_qemu_ld_i32(arg1, REG(B11_8), ctx->memidx, MO_TESL);
            gen_helper_macw(cpu_env, arg0, arg1);
	    tcg_temp_free(arg1);
	    tcg_temp_free(arg0);
	    tcg_gen_addi_i32(REG(B11_8), REG(B11_8), 2);
	    tcg_gen_addi_i32(REG(B7_4), REG(B7_4), 2);
	}
	return;
    case 0x0007:		/* mul.l Rm,Rn */
	tcg_gen_mul_i32(cpu_macl, REG(B7_4), REG(B11_8));
	return;
    case 0x200f:		/* muls.w Rm,Rn */
	{
	    TCGv arg0, arg1;
	    arg0 = tcg_temp_new();
	    tcg_gen_ext16s_i32(arg0, REG(B7_4));
	    arg1 = tcg_temp_new();
	    tcg_gen_ext16s_i32(arg1, REG(B11_8));
	    tcg_gen_mul_i32(cpu_macl, arg0, arg1);
	    tcg_temp_free(arg1);
	    tcg_temp_free(arg0);
	}
	return;
    case 0x200e:		/* mulu.w Rm,Rn */
	{
	    TCGv arg0, arg1;
	    arg0 = tcg_temp_new();
	    tcg_gen_ext16u_i32(arg0, REG(B7_4));
	    arg1 = tcg_temp_new();
	    tcg_gen_ext16u_i32(arg1, REG(B11_8));
	    tcg_gen_mul_i32(cpu_macl, arg0, arg1);
	    tcg_temp_free(arg1);
	    tcg_temp_free(arg0);
	}
	return;
    case 0x600b:		/* neg Rm,Rn */
	tcg_gen_neg_i32(REG(B11_8), REG(B7_4));
	return;
    case 0x600a:		/* negc Rm,Rn */
        {
            TCGv t0 = tcg_const_i32(0);
            tcg_gen_add2_i32(REG(B11_8), cpu_sr_t,
                             REG(B7_4), t0, cpu_sr_t, t0);
            tcg_gen_sub2_i32(REG(B11_8), cpu_sr_t,
                             t0, t0, REG(B11_8), cpu_sr_t);
            tcg_gen_andi_i32(cpu_sr_t, cpu_sr_t, 1);
            tcg_temp_free(t0);
        }
	return;
    case 0x6007:		/* not Rm,Rn */
	tcg_gen_not_i32(REG(B11_8), REG(B7_4));
	return;
    case 0x200b:		/* or Rm,Rn */
	tcg_gen_or_i32(REG(B11_8), REG(B11_8), REG(B7_4));
	return;
    case 0x400c:		/* shad Rm,Rn */
	{
            TCGv t0 = tcg_temp_new();
            TCGv t1 = tcg_temp_new();
            TCGv t2 = tcg_temp_new();

            tcg_gen_andi_i32(t0, REG(B7_4), 0x1f);

            /* positive case: shift to the left */
            tcg_gen_shl_i32(t1, REG(B11_8), t0);

            /* negative case: shift to the right in two steps to
               correctly handle the -32 case */
            tcg_gen_xori_i32(t0, t0, 0x1f);
            tcg_gen_sar_i32(t2, REG(B11_8), t0);
            tcg_gen_sari_i32(t2, t2, 1);

            /* select between the two cases */
            tcg_gen_movi_i32(t0, 0);
            tcg_gen_movcond_i32(TCG_COND_GE, REG(B11_8), REG(B7_4), t0, t1, t2);

            tcg_temp_free(t0);
            tcg_temp_free(t1);
            tcg_temp_free(t2);
	}
	return;
    case 0x400d:		/* shld Rm,Rn */
	{
            TCGv t0 = tcg_temp_new();
            TCGv t1 = tcg_temp_new();
            TCGv t2 = tcg_temp_new();

            tcg_gen_andi_i32(t0, REG(B7_4), 0x1f);

            /* positive case: shift to the left */
            tcg_gen_shl_i32(t1, REG(B11_8), t0);

            /* negative case: shift to the right in two steps to
               correctly handle the -32 case */
            tcg_gen_xori_i32(t0, t0, 0x1f);
            tcg_gen_shr_i32(t2, REG(B11_8), t0);
            tcg_gen_shri_i32(t2, t2, 1);

            /* select between the two cases */
            tcg_gen_movi_i32(t0, 0);
            tcg_gen_movcond_i32(TCG_COND_GE, REG(B11_8), REG(B7_4), t0, t1, t2);

            tcg_temp_free(t0);
            tcg_temp_free(t1);
            tcg_temp_free(t2);
	}
	return;
    case 0x3008:		/* sub Rm,Rn */
	tcg_gen_sub_i32(REG(B11_8), REG(B11_8), REG(B7_4));
	return;
    case 0x300a:		/* subc Rm,Rn */
        {
            TCGv t0, t1;
            t0 = tcg_const_tl(0);
            t1 = tcg_temp_new();
            tcg_gen_add2_i32(t1, cpu_sr_t, cpu_sr_t, t0, REG(B7_4), t0);
            tcg_gen_sub2_i32(REG(B11_8), cpu_sr_t,
                             REG(B11_8), t0, t1, cpu_sr_t);
            tcg_gen_andi_i32(cpu_sr_t, cpu_sr_t, 1);
            tcg_temp_free(t0);
            tcg_temp_free(t1);
        }
	return;
    case 0x300b:		/* subv Rm,Rn */
        {
            TCGv t0, t1, t2;
            t0 = tcg_temp_new();
            tcg_gen_sub_i32(t0, REG(B11_8), REG(B7_4));
            t1 = tcg_temp_new();
            tcg_gen_xor_i32(t1, t0, REG(B7_4));
            t2 = tcg_temp_new();
            tcg_gen_xor_i32(t2, REG(B11_8), REG(B7_4));
            tcg_gen_and_i32(t1, t1, t2);
            tcg_temp_free(t2);
            tcg_gen_shri_i32(cpu_sr_t, t1, 31);
            tcg_temp_free(t1);
            tcg_gen_mov_i32(REG(B11_8), t0);
            tcg_temp_free(t0);
        }
	return;
    case 0x2008:		/* tst Rm,Rn */
	{
	    TCGv val = tcg_temp_new();
	    tcg_gen_and_i32(val, REG(B7_4), REG(B11_8));
            tcg_gen_setcondi_i32(TCG_COND_EQ, cpu_sr_t, val, 0);
	    tcg_temp_free(val);
	}
	return;
    case 0x200a:		/* xor Rm,Rn */
	tcg_gen_xor_i32(REG(B11_8), REG(B11_8), REG(B7_4));
	return;
    case 0xf00c: /* fmov {F,D,X}Rm,{F,D,X}Rn - FPSCR: Nothing */
	CHECK_FPU_ENABLED
        if (ctx->flags & FPSCR_SZ) {
	    TCGv_i64 fp = tcg_temp_new_i64();
	    gen_load_fpr64(fp, XREG(B7_4));
	    gen_store_fpr64(fp, XREG(B11_8));
	    tcg_temp_free_i64(fp);
	} else {
	    tcg_gen_mov_i32(cpu_fregs[FREG(B11_8)], cpu_fregs[FREG(B7_4)]);
	}
	return;
    case 0xf00a: /* fmov {F,D,X}Rm,@Rn - FPSCR: Nothing */
	CHECK_FPU_ENABLED
        if (ctx->flags & FPSCR_SZ) {
	    TCGv addr_hi = tcg_temp_new();
	    int fr = XREG(B7_4);
	    tcg_gen_addi_i32(addr_hi, REG(B11_8), 4);
            tcg_gen_qemu_st_i32(cpu_fregs[fr], REG(B11_8),
                                ctx->memidx, MO_TEUL);
            tcg_gen_qemu_st_i32(cpu_fregs[fr+1], addr_hi,
                                ctx->memidx, MO_TEUL);
	    tcg_temp_free(addr_hi);
	} else {
            tcg_gen_qemu_st_i32(cpu_fregs[FREG(B7_4)], REG(B11_8),
                                ctx->memidx, MO_TEUL);
	}
	return;
    case 0xf008: /* fmov @Rm,{F,D,X}Rn - FPSCR: Nothing */
	CHECK_FPU_ENABLED
        if (ctx->flags & FPSCR_SZ) {
	    TCGv addr_hi = tcg_temp_new();
	    int fr = XREG(B11_8);
	    tcg_gen_addi_i32(addr_hi, REG(B7_4), 4);
            tcg_gen_qemu_ld_i32(cpu_fregs[fr], REG(B7_4), ctx->memidx, MO_TEUL);
            tcg_gen_qemu_ld_i32(cpu_fregs[fr+1], addr_hi, ctx->memidx, MO_TEUL);
	    tcg_temp_free(addr_hi);
	} else {
            tcg_gen_qemu_ld_i32(cpu_fregs[FREG(B11_8)], REG(B7_4),
                                ctx->memidx, MO_TEUL);
	}
	return;
    case 0xf009: /* fmov @Rm+,{F,D,X}Rn - FPSCR: Nothing */
	CHECK_FPU_ENABLED
        if (ctx->flags & FPSCR_SZ) {
	    TCGv addr_hi = tcg_temp_new();
	    int fr = XREG(B11_8);
	    tcg_gen_addi_i32(addr_hi, REG(B7_4), 4);
            tcg_gen_qemu_ld_i32(cpu_fregs[fr], REG(B7_4), ctx->memidx, MO_TEUL);
            tcg_gen_qemu_ld_i32(cpu_fregs[fr+1], addr_hi, ctx->memidx, MO_TEUL);
	    tcg_gen_addi_i32(REG(B7_4), REG(B7_4), 8);
	    tcg_temp_free(addr_hi);
	} else {
            tcg_gen_qemu_ld_i32(cpu_fregs[FREG(B11_8)], REG(B7_4),
                                ctx->memidx, MO_TEUL);
	    tcg_gen_addi_i32(REG(B7_4), REG(B7_4), 4);
	}
	return;
    case 0xf00b: /* fmov {F,D,X}Rm,@-Rn - FPSCR: Nothing */
	CHECK_FPU_ENABLED
        TCGv addr = tcg_temp_new_i32();
        tcg_gen_subi_i32(addr, REG(B11_8), 4);
        if (ctx->flags & FPSCR_SZ) {
	    int fr = XREG(B7_4);
            tcg_gen_qemu_st_i32(cpu_fregs[fr+1], addr, ctx->memidx, MO_TEUL);
	    tcg_gen_subi_i32(addr, addr, 4);
            tcg_gen_qemu_st_i32(cpu_fregs[fr], addr, ctx->memidx, MO_TEUL);
	} else {
            tcg_gen_qemu_st_i32(cpu_fregs[FREG(B7_4)], addr,
                                ctx->memidx, MO_TEUL);
	}
        tcg_gen_mov_i32(REG(B11_8), addr);
        tcg_temp_free(addr);
	return;
    case 0xf006: /* fmov @(R0,Rm),{F,D,X}Rm - FPSCR: Nothing */
	CHECK_FPU_ENABLED
	{
	    TCGv addr = tcg_temp_new_i32();
	    tcg_gen_add_i32(addr, REG(B7_4), REG(0));
            if (ctx->flags & FPSCR_SZ) {
		int fr = XREG(B11_8);
                tcg_gen_qemu_ld_i32(cpu_fregs[fr], addr,
                                    ctx->memidx, MO_TEUL);
		tcg_gen_addi_i32(addr, addr, 4);
                tcg_gen_qemu_ld_i32(cpu_fregs[fr+1], addr,
                                    ctx->memidx, MO_TEUL);
	    } else {
                tcg_gen_qemu_ld_i32(cpu_fregs[FREG(B11_8)], addr,
                                    ctx->memidx, MO_TEUL);
	    }
	    tcg_temp_free(addr);
	}
	return;
    case 0xf007: /* fmov {F,D,X}Rn,@(R0,Rn) - FPSCR: Nothing */
	CHECK_FPU_ENABLED
	{
	    TCGv addr = tcg_temp_new();
	    tcg_gen_add_i32(addr, REG(B11_8), REG(0));
            if (ctx->flags & FPSCR_SZ) {
		int fr = XREG(B7_4);
                tcg_gen_qemu_ld_i32(cpu_fregs[fr], addr,
                                    ctx->memidx, MO_TEUL);
		tcg_gen_addi_i32(addr, addr, 4);
                tcg_gen_qemu_ld_i32(cpu_fregs[fr+1], addr,
                                    ctx->memidx, MO_TEUL);
	    } else {
                tcg_gen_qemu_st_i32(cpu_fregs[FREG(B7_4)], addr,
                                    ctx->memidx, MO_TEUL);
	    }
	    tcg_temp_free(addr);
	}
	return;
    case 0xf000: /* fadd Rm,Rn - FPSCR: R[PR,Enable.O/U/I]/W[Cause,Flag] */
    case 0xf001: /* fsub Rm,Rn - FPSCR: R[PR,Enable.O/U/I]/W[Cause,Flag] */
    case 0xf002: /* fmul Rm,Rn - FPSCR: R[PR,Enable.O/U/I]/W[Cause,Flag] */
    case 0xf003: /* fdiv Rm,Rn - FPSCR: R[PR,Enable.O/U/I]/W[Cause,Flag] */
    case 0xf004: /* fcmp/eq Rm,Rn - FPSCR: R[PR,Enable.V]/W[Cause,Flag] */
    case 0xf005: /* fcmp/gt Rm,Rn - FPSCR: R[PR,Enable.V]/W[Cause,Flag] */
	{
	    CHECK_FPU_ENABLED
            if (ctx->flags & FPSCR_PR) {
                TCGv_i64 fp0, fp1;

		if (ctx->opcode & 0x0110)
		    break; /* illegal instruction */
		fp0 = tcg_temp_new_i64();
		fp1 = tcg_temp_new_i64();
		gen_load_fpr64(fp0, DREG(B11_8));
		gen_load_fpr64(fp1, DREG(B7_4));
                switch (ctx->opcode & 0xf00f) {
                case 0xf000:		/* fadd Rm,Rn */
                    gen_helper_fadd_DT(fp0, cpu_env, fp0, fp1);
                    break;
                case 0xf001:		/* fsub Rm,Rn */
                    gen_helper_fsub_DT(fp0, cpu_env, fp0, fp1);
                    break;
                case 0xf002:		/* fmul Rm,Rn */
                    gen_helper_fmul_DT(fp0, cpu_env, fp0, fp1);
                    break;
                case 0xf003:		/* fdiv Rm,Rn */
                    gen_helper_fdiv_DT(fp0, cpu_env, fp0, fp1);
                    break;
                case 0xf004:		/* fcmp/eq Rm,Rn */
                    gen_helper_fcmp_eq_DT(cpu_env, fp0, fp1);
                    return;
                case 0xf005:		/* fcmp/gt Rm,Rn */
                    gen_helper_fcmp_gt_DT(cpu_env, fp0, fp1);
                    return;
                }
		gen_store_fpr64(fp0, DREG(B11_8));
                tcg_temp_free_i64(fp0);
                tcg_temp_free_i64(fp1);
	    } else {
                switch (ctx->opcode & 0xf00f) {
                case 0xf000:		/* fadd Rm,Rn */
                    gen_helper_fadd_FT(cpu_fregs[FREG(B11_8)], cpu_env,
                                       cpu_fregs[FREG(B11_8)],
                                       cpu_fregs[FREG(B7_4)]);
                    break;
                case 0xf001:		/* fsub Rm,Rn */
                    gen_helper_fsub_FT(cpu_fregs[FREG(B11_8)], cpu_env,
                                       cpu_fregs[FREG(B11_8)],
                                       cpu_fregs[FREG(B7_4)]);
                    break;
                case 0xf002:		/* fmul Rm,Rn */
                    gen_helper_fmul_FT(cpu_fregs[FREG(B11_8)], cpu_env,
                                       cpu_fregs[FREG(B11_8)],
                                       cpu_fregs[FREG(B7_4)]);
                    break;
                case 0xf003:		/* fdiv Rm,Rn */
                    gen_helper_fdiv_FT(cpu_fregs[FREG(B11_8)], cpu_env,
                                       cpu_fregs[FREG(B11_8)],
                                       cpu_fregs[FREG(B7_4)]);
                    break;
                case 0xf004:		/* fcmp/eq Rm,Rn */
                    gen_helper_fcmp_eq_FT(cpu_env, cpu_fregs[FREG(B11_8)],
                                          cpu_fregs[FREG(B7_4)]);
                    return;
                case 0xf005:		/* fcmp/gt Rm,Rn */
                    gen_helper_fcmp_gt_FT(cpu_env, cpu_fregs[FREG(B11_8)],
                                          cpu_fregs[FREG(B7_4)]);
                    return;
                }
	    }
	}
	return;
    case 0xf00e: /* fmac FR0,RM,Rn */
        {
            CHECK_FPU_ENABLED
            if (ctx->flags & FPSCR_PR) {
                break; /* illegal instruction */
            } else {
                gen_helper_fmac_FT(cpu_fregs[FREG(B11_8)], cpu_env,
                                   cpu_fregs[FREG(0)], cpu_fregs[FREG(B7_4)],
                                   cpu_fregs[FREG(B11_8)]);
                return;
            }
        }
    }

    switch (ctx->opcode & 0xff00) {
    case 0xc900:		/* and #imm,R0 */
	tcg_gen_andi_i32(REG(0), REG(0), B7_0);
	return;
    case 0xcd00:		/* and.b #imm,@(R0,GBR) */
	{
	    TCGv addr, val;
	    addr = tcg_temp_new();
	    tcg_gen_add_i32(addr, REG(0), cpu_gbr);
	    val = tcg_temp_new();
            tcg_gen_qemu_ld_i32(val, addr, ctx->memidx, MO_UB);
	    tcg_gen_andi_i32(val, val, B7_0);
            tcg_gen_qemu_st_i32(val, addr, ctx->memidx, MO_UB);
	    tcg_temp_free(val);
	    tcg_temp_free(addr);
	}
	return;
    case 0x8b00:		/* bf label */
	CHECK_NOT_DELAY_SLOT
	    gen_conditional_jump(ctx, ctx->pc + 2,
				 ctx->pc + 4 + B7_0s * 2);
	ctx->bstate = BS_BRANCH;
	return;
    case 0x8f00:		/* bf/s label */
	CHECK_NOT_DELAY_SLOT
	gen_branch_slot(ctx->delayed_pc = ctx->pc + 4 + B7_0s * 2, 0);
	ctx->flags |= DELAY_SLOT_CONDITIONAL;
	return;
    case 0x8900:		/* bt label */
	CHECK_NOT_DELAY_SLOT
	    gen_conditional_jump(ctx, ctx->pc + 4 + B7_0s * 2,
				 ctx->pc + 2);
	ctx->bstate = BS_BRANCH;
	return;
    case 0x8d00:		/* bt/s label */
	CHECK_NOT_DELAY_SLOT
	gen_branch_slot(ctx->delayed_pc = ctx->pc + 4 + B7_0s * 2, 1);
	ctx->flags |= DELAY_SLOT_CONDITIONAL;
	return;
    case 0x8800:		/* cmp/eq #imm,R0 */
        tcg_gen_setcondi_i32(TCG_COND_EQ, cpu_sr_t, REG(0), B7_0s);
	return;
    case 0xc400:		/* mov.b @(disp,GBR),R0 */
	{
	    TCGv addr = tcg_temp_new();
	    tcg_gen_addi_i32(addr, cpu_gbr, B7_0);
            tcg_gen_qemu_ld_i32(REG(0), addr, ctx->memidx, MO_SB);
	    tcg_temp_free(addr);
	}
	return;
    case 0xc500:		/* mov.w @(disp,GBR),R0 */
	{
	    TCGv addr = tcg_temp_new();
	    tcg_gen_addi_i32(addr, cpu_gbr, B7_0 * 2);
            tcg_gen_qemu_ld_i32(REG(0), addr, ctx->memidx, MO_TESW);
	    tcg_temp_free(addr);
	}
	return;
    case 0xc600:		/* mov.l @(disp,GBR),R0 */
	{
	    TCGv addr = tcg_temp_new();
	    tcg_gen_addi_i32(addr, cpu_gbr, B7_0 * 4);
            tcg_gen_qemu_ld_i32(REG(0), addr, ctx->memidx, MO_TESL);
	    tcg_temp_free(addr);
	}
	return;
    case 0xc000:		/* mov.b R0,@(disp,GBR) */
	{
	    TCGv addr = tcg_temp_new();
	    tcg_gen_addi_i32(addr, cpu_gbr, B7_0);
            tcg_gen_qemu_st_i32(REG(0), addr, ctx->memidx, MO_UB);
	    tcg_temp_free(addr);
	}
	return;
    case 0xc100:		/* mov.w R0,@(disp,GBR) */
	{
	    TCGv addr = tcg_temp_new();
	    tcg_gen_addi_i32(addr, cpu_gbr, B7_0 * 2);
            tcg_gen_qemu_st_i32(REG(0), addr, ctx->memidx, MO_TEUW);
	    tcg_temp_free(addr);
	}
	return;
    case 0xc200:		/* mov.l R0,@(disp,GBR) */
	{
	    TCGv addr = tcg_temp_new();
	    tcg_gen_addi_i32(addr, cpu_gbr, B7_0 * 4);
            tcg_gen_qemu_st_i32(REG(0), addr, ctx->memidx, MO_TEUL);
	    tcg_temp_free(addr);
	}
	return;
    case 0x8000:		/* mov.b R0,@(disp,Rn) */
	{
	    TCGv addr = tcg_temp_new();
	    tcg_gen_addi_i32(addr, REG(B7_4), B3_0);
            tcg_gen_qemu_st_i32(REG(0), addr, ctx->memidx, MO_UB);
	    tcg_temp_free(addr);
	}
	return;
    case 0x8100:		/* mov.w R0,@(disp,Rn) */
	{
	    TCGv addr = tcg_temp_new();
	    tcg_gen_addi_i32(addr, REG(B7_4), B3_0 * 2);
            tcg_gen_qemu_st_i32(REG(0), addr, ctx->memidx, MO_TEUW);
	    tcg_temp_free(addr);
	}
	return;
    case 0x8400:		/* mov.b @(disp,Rn),R0 */
	{
	    TCGv addr = tcg_temp_new();
	    tcg_gen_addi_i32(addr, REG(B7_4), B3_0);
            tcg_gen_qemu_ld_i32(REG(0), addr, ctx->memidx, MO_SB);
	    tcg_temp_free(addr);
	}
	return;
    case 0x8500:		/* mov.w @(disp,Rn),R0 */
	{
	    TCGv addr = tcg_temp_new();
	    tcg_gen_addi_i32(addr, REG(B7_4), B3_0 * 2);
            tcg_gen_qemu_ld_i32(REG(0), addr, ctx->memidx, MO_TESW);
	    tcg_temp_free(addr);
	}
	return;
    case 0xc700:		/* mova @(disp,PC),R0 */
	tcg_gen_movi_i32(REG(0), ((ctx->pc & 0xfffffffc) + 4 + B7_0 * 4) & ~3);
	return;
    case 0xcb00:		/* or #imm,R0 */
	tcg_gen_ori_i32(REG(0), REG(0), B7_0);
	return;
    case 0xcf00:		/* or.b #imm,@(R0,GBR) */
	{
	    TCGv addr, val;
	    addr = tcg_temp_new();
	    tcg_gen_add_i32(addr, REG(0), cpu_gbr);
	    val = tcg_temp_new();
            tcg_gen_qemu_ld_i32(val, addr, ctx->memidx, MO_UB);
	    tcg_gen_ori_i32(val, val, B7_0);
            tcg_gen_qemu_st_i32(val, addr, ctx->memidx, MO_UB);
	    tcg_temp_free(val);
	    tcg_temp_free(addr);
	}
	return;
    case 0xc300:		/* trapa #imm */
	{
	    TCGv imm;
	    CHECK_NOT_DELAY_SLOT
            tcg_gen_movi_i32(cpu_pc, ctx->pc);
	    imm = tcg_const_i32(B7_0);
            gen_helper_trapa(cpu_env, imm);
	    tcg_temp_free(imm);
	    ctx->bstate = BS_BRANCH;
	}
	return;
    case 0xc800:		/* tst #imm,R0 */
	{
	    TCGv val = tcg_temp_new();
	    tcg_gen_andi_i32(val, REG(0), B7_0);
            tcg_gen_setcondi_i32(TCG_COND_EQ, cpu_sr_t, val, 0);
	    tcg_temp_free(val);
	}
	return;
    case 0xcc00:		/* tst.b #imm,@(R0,GBR) */
	{
	    TCGv val = tcg_temp_new();
	    tcg_gen_add_i32(val, REG(0), cpu_gbr);
            tcg_gen_qemu_ld_i32(val, val, ctx->memidx, MO_UB);
	    tcg_gen_andi_i32(val, val, B7_0);
            tcg_gen_setcondi_i32(TCG_COND_EQ, cpu_sr_t, val, 0);
	    tcg_temp_free(val);
	}
	return;
    case 0xca00:		/* xor #imm,R0 */
	tcg_gen_xori_i32(REG(0), REG(0), B7_0);
	return;
    case 0xce00:		/* xor.b #imm,@(R0,GBR) */
	{
	    TCGv addr, val;
	    addr = tcg_temp_new();
	    tcg_gen_add_i32(addr, REG(0), cpu_gbr);
	    val = tcg_temp_new();
            tcg_gen_qemu_ld_i32(val, addr, ctx->memidx, MO_UB);
	    tcg_gen_xori_i32(val, val, B7_0);
            tcg_gen_qemu_st_i32(val, addr, ctx->memidx, MO_UB);
	    tcg_temp_free(val);
	    tcg_temp_free(addr);
	}
	return;
    }

    switch (ctx->opcode & 0xf08f) {
    case 0x408e:		/* ldc Rm,Rn_BANK */
	CHECK_PRIVILEGED
	tcg_gen_mov_i32(ALTREG(B6_4), REG(B11_8));
	return;
    case 0x4087:		/* ldc.l @Rm+,Rn_BANK */
	CHECK_PRIVILEGED
        tcg_gen_qemu_ld_i32(ALTREG(B6_4), REG(B11_8), ctx->memidx, MO_TESL);
	tcg_gen_addi_i32(REG(B11_8), REG(B11_8), 4);
	return;
    case 0x0082:		/* stc Rm_BANK,Rn */
	CHECK_PRIVILEGED
	tcg_gen_mov_i32(REG(B11_8), ALTREG(B6_4));
	return;
    case 0x4083:		/* stc.l Rm_BANK,@-Rn */
	CHECK_PRIVILEGED
	{
	    TCGv addr = tcg_temp_new();
	    tcg_gen_subi_i32(addr, REG(B11_8), 4);
            tcg_gen_qemu_st_i32(ALTREG(B6_4), addr, ctx->memidx, MO_TEUL);
	    tcg_gen_mov_i32(REG(B11_8), addr);
	    tcg_temp_free(addr);
	}
	return;
    }

    switch (ctx->opcode & 0xf0ff) {
    case 0x0023:		/* braf Rn */
	CHECK_NOT_DELAY_SLOT
	tcg_gen_addi_i32(cpu_delayed_pc, REG(B11_8), ctx->pc + 4);
	ctx->flags |= DELAY_SLOT;
	ctx->delayed_pc = (uint32_t) - 1;
	return;
    case 0x0003:		/* bsrf Rn */
	CHECK_NOT_DELAY_SLOT
	tcg_gen_movi_i32(cpu_pr, ctx->pc + 4);
	tcg_gen_add_i32(cpu_delayed_pc, REG(B11_8), cpu_pr);
	ctx->flags |= DELAY_SLOT;
	ctx->delayed_pc = (uint32_t) - 1;
	return;
    case 0x4015:		/* cmp/pl Rn */
        tcg_gen_setcondi_i32(TCG_COND_GT, cpu_sr_t, REG(B11_8), 0);
	return;
    case 0x4011:		/* cmp/pz Rn */
        tcg_gen_setcondi_i32(TCG_COND_GE, cpu_sr_t, REG(B11_8), 0);
	return;
    case 0x4010:		/* dt Rn */
	tcg_gen_subi_i32(REG(B11_8), REG(B11_8), 1);
        tcg_gen_setcondi_i32(TCG_COND_EQ, cpu_sr_t, REG(B11_8), 0);
	return;
    case 0x402b:		/* jmp @Rn */
	CHECK_NOT_DELAY_SLOT
	tcg_gen_mov_i32(cpu_delayed_pc, REG(B11_8));
	ctx->flags |= DELAY_SLOT;
	ctx->delayed_pc = (uint32_t) - 1;
	return;
    case 0x400b:		/* jsr @Rn */
	CHECK_NOT_DELAY_SLOT
	tcg_gen_movi_i32(cpu_pr, ctx->pc + 4);
	tcg_gen_mov_i32(cpu_delayed_pc, REG(B11_8));
	ctx->flags |= DELAY_SLOT;
	ctx->delayed_pc = (uint32_t) - 1;
	return;
    case 0x400e:		/* ldc Rm,SR */
	CHECK_PRIVILEGED
        {
            TCGv val = tcg_temp_new();
            tcg_gen_andi_i32(val, REG(B11_8), 0x700083f3);
            gen_write_sr(val);
            tcg_temp_free(val);
            ctx->bstate = BS_STOP;
        }
	return;
    case 0x4007:		/* ldc.l @Rm+,SR */
	CHECK_PRIVILEGED
	{
	    TCGv val = tcg_temp_new();
            tcg_gen_qemu_ld_i32(val, REG(B11_8), ctx->memidx, MO_TESL);
            tcg_gen_andi_i32(val, val, 0x700083f3);
            gen_write_sr(val);
	    tcg_temp_free(val);
	    tcg_gen_addi_i32(REG(B11_8), REG(B11_8), 4);
	    ctx->bstate = BS_STOP;
	}
	return;
    case 0x0002:		/* stc SR,Rn */
	CHECK_PRIVILEGED
        gen_read_sr(REG(B11_8));
	return;
    case 0x4003:		/* stc SR,@-Rn */
	CHECK_PRIVILEGED
	{
	    TCGv addr = tcg_temp_new();
            TCGv val = tcg_temp_new();
	    tcg_gen_subi_i32(addr, REG(B11_8), 4);
            gen_read_sr(val);
            tcg_gen_qemu_st_i32(val, addr, ctx->memidx, MO_TEUL);
	    tcg_gen_mov_i32(REG(B11_8), addr);
            tcg_temp_free(val);
	    tcg_temp_free(addr);
	}
	return;
#define LD(reg,ldnum,ldpnum,prechk)		\
  case ldnum:							\
    prechk    							\
    tcg_gen_mov_i32 (cpu_##reg, REG(B11_8));			\
    return;							\
  case ldpnum:							\
    prechk    							\
    tcg_gen_qemu_ld_i32(cpu_##reg, REG(B11_8), ctx->memidx, MO_TESL); \
    tcg_gen_addi_i32(REG(B11_8), REG(B11_8), 4);		\
    return;
#define ST(reg,stnum,stpnum,prechk)		\
  case stnum:							\
    prechk    							\
    tcg_gen_mov_i32 (REG(B11_8), cpu_##reg);			\
    return;							\
  case stpnum:							\
    prechk    							\
    {								\
	TCGv addr = tcg_temp_new();				\
	tcg_gen_subi_i32(addr, REG(B11_8), 4);			\
        tcg_gen_qemu_st_i32(cpu_##reg, addr, ctx->memidx, MO_TEUL); \
	tcg_gen_mov_i32(REG(B11_8), addr);			\
	tcg_temp_free(addr);					\
    }								\
    return;
#define LDST(reg,ldnum,ldpnum,stnum,stpnum,prechk)		\
	LD(reg,ldnum,ldpnum,prechk)				\
	ST(reg,stnum,stpnum,prechk)
	LDST(gbr,  0x401e, 0x4017, 0x0012, 0x4013, {})
	LDST(vbr,  0x402e, 0x4027, 0x0022, 0x4023, CHECK_PRIVILEGED)
	LDST(ssr,  0x403e, 0x4037, 0x0032, 0x4033, CHECK_PRIVILEGED)
	LDST(spc,  0x404e, 0x4047, 0x0042, 0x4043, CHECK_PRIVILEGED)
	ST(sgr,  0x003a, 0x4032, CHECK_PRIVILEGED)
	LD(sgr,  0x403a, 0x4036, CHECK_PRIVILEGED if (!(ctx->features & SH_FEATURE_SH4A)) break;)
	LDST(dbr,  0x40fa, 0x40f6, 0x00fa, 0x40f2, CHECK_PRIVILEGED)
	LDST(mach, 0x400a, 0x4006, 0x000a, 0x4002, {})
	LDST(macl, 0x401a, 0x4016, 0x001a, 0x4012, {})
	LDST(pr,   0x402a, 0x4026, 0x002a, 0x4022, {})
	LDST(fpul, 0x405a, 0x4056, 0x005a, 0x4052, {CHECK_FPU_ENABLED})
    case 0x406a:		/* lds Rm,FPSCR */
	CHECK_FPU_ENABLED
        gen_helper_ld_fpscr(cpu_env, REG(B11_8));
	ctx->bstate = BS_STOP;
	return;
    case 0x4066:		/* lds.l @Rm+,FPSCR */
	CHECK_FPU_ENABLED
	{
	    TCGv addr = tcg_temp_new();
            tcg_gen_qemu_ld_i32(addr, REG(B11_8), ctx->memidx, MO_TESL);
	    tcg_gen_addi_i32(REG(B11_8), REG(B11_8), 4);
            gen_helper_ld_fpscr(cpu_env, addr);
	    tcg_temp_free(addr);
	    ctx->bstate = BS_STOP;
	}
	return;
    case 0x006a:		/* sts FPSCR,Rn */
	CHECK_FPU_ENABLED
	tcg_gen_andi_i32(REG(B11_8), cpu_fpscr, 0x003fffff);
	return;
    case 0x4062:		/* sts FPSCR,@-Rn */
	CHECK_FPU_ENABLED
	{
	    TCGv addr, val;
	    val = tcg_temp_new();
	    tcg_gen_andi_i32(val, cpu_fpscr, 0x003fffff);
	    addr = tcg_temp_new();
	    tcg_gen_subi_i32(addr, REG(B11_8), 4);
            tcg_gen_qemu_st_i32(val, addr, ctx->memidx, MO_TEUL);
	    tcg_gen_mov_i32(REG(B11_8), addr);
	    tcg_temp_free(addr);
	    tcg_temp_free(val);
	}
	return;
    case 0x00c3:		/* movca.l R0,@Rm */
        {
            TCGv val = tcg_temp_new();
            tcg_gen_qemu_ld_i32(val, REG(B11_8), ctx->memidx, MO_TEUL);
            gen_helper_movcal(cpu_env, REG(B11_8), val);
            tcg_gen_qemu_st_i32(REG(0), REG(B11_8), ctx->memidx, MO_TEUL);
        }
        ctx->has_movcal = 1;
	return;
    case 0x40a9:
	/* MOVUA.L @Rm,R0 (Rm) -> R0
	   Load non-boundary-aligned data */
        tcg_gen_qemu_ld_i32(REG(0), REG(B11_8), ctx->memidx, MO_TEUL);
	return;
    case 0x40e9:
	/* MOVUA.L @Rm+,R0   (Rm) -> R0, Rm + 4 -> Rm
	   Load non-boundary-aligned data */
        tcg_gen_qemu_ld_i32(REG(0), REG(B11_8), ctx->memidx, MO_TEUL);
	tcg_gen_addi_i32(REG(B11_8), REG(B11_8), 4);
	return;
    case 0x0029:		/* movt Rn */
        tcg_gen_mov_i32(REG(B11_8), cpu_sr_t);
	return;
    case 0x0073:
        /* MOVCO.L
	       LDST -> T
               If (T == 1) R0 -> (Rn)
               0 -> LDST
        */
        if (ctx->features & SH_FEATURE_SH4A) {
            TCGLabel *label = gen_new_label();
            tcg_gen_mov_i32(cpu_sr_t, cpu_ldst);
	    tcg_gen_brcondi_i32(TCG_COND_EQ, cpu_ldst, 0, label);
            tcg_gen_qemu_st_i32(REG(0), REG(B11_8), ctx->memidx, MO_TEUL);
	    gen_set_label(label);
	    tcg_gen_movi_i32(cpu_ldst, 0);
	    return;
	} else
	    break;
    case 0x0063:
        /* MOVLI.L @Rm,R0
               1 -> LDST
               (Rm) -> R0
               When interrupt/exception
               occurred 0 -> LDST
        */
	if (ctx->features & SH_FEATURE_SH4A) {
	    tcg_gen_movi_i32(cpu_ldst, 0);
            tcg_gen_qemu_ld_i32(REG(0), REG(B11_8), ctx->memidx, MO_TESL);
	    tcg_gen_movi_i32(cpu_ldst, 1);
	    return;
	} else
	    break;
    case 0x0093:		/* ocbi @Rn */
	{
            gen_helper_ocbi(cpu_env, REG(B11_8));
	}
	return;
    case 0x00a3:		/* ocbp @Rn */
    case 0x00b3:		/* ocbwb @Rn */
        /* These instructions are supposed to do nothing in case of
           a cache miss. Given that we only partially emulate caches
           it is safe to simply ignore them. */
	return;
    case 0x0083:		/* pref @Rn */
	return;
    case 0x00d3:		/* prefi @Rn */
	if (ctx->features & SH_FEATURE_SH4A)
	    return;
	else
	    break;
    case 0x00e3:		/* icbi @Rn */
	if (ctx->features & SH_FEATURE_SH4A)
	    return;
	else
	    break;
    case 0x00ab:		/* synco */
	if (ctx->features & SH_FEATURE_SH4A)
	    return;
	else
	    break;
    case 0x4024:		/* rotcl Rn */
	{
	    TCGv tmp = tcg_temp_new();
            tcg_gen_mov_i32(tmp, cpu_sr_t);
            tcg_gen_shri_i32(cpu_sr_t, REG(B11_8), 31);
	    tcg_gen_shli_i32(REG(B11_8), REG(B11_8), 1);
            tcg_gen_or_i32(REG(B11_8), REG(B11_8), tmp);
	    tcg_temp_free(tmp);
	}
	return;
    case 0x4025:		/* rotcr Rn */
	{
	    TCGv tmp = tcg_temp_new();
            tcg_gen_shli_i32(tmp, cpu_sr_t, 31);
            tcg_gen_andi_i32(cpu_sr_t, REG(B11_8), 1);
	    tcg_gen_shri_i32(REG(B11_8), REG(B11_8), 1);
            tcg_gen_or_i32(REG(B11_8), REG(B11_8), tmp);
	    tcg_temp_free(tmp);
	}
	return;
    case 0x4004:		/* rotl Rn */
	tcg_gen_rotli_i32(REG(B11_8), REG(B11_8), 1);
        tcg_gen_andi_i32(cpu_sr_t, REG(B11_8), 0);
	return;
    case 0x4005:		/* rotr Rn */
        tcg_gen_andi_i32(cpu_sr_t, REG(B11_8), 0);
	tcg_gen_rotri_i32(REG(B11_8), REG(B11_8), 1);
	return;
    case 0x4000:		/* shll Rn */
    case 0x4020:		/* shal Rn */
        tcg_gen_shri_i32(cpu_sr_t, REG(B11_8), 31);
	tcg_gen_shli_i32(REG(B11_8), REG(B11_8), 1);
	return;
    case 0x4021:		/* shar Rn */
        tcg_gen_andi_i32(cpu_sr_t, REG(B11_8), 1);
	tcg_gen_sari_i32(REG(B11_8), REG(B11_8), 1);
	return;
    case 0x4001:		/* shlr Rn */
        tcg_gen_andi_i32(cpu_sr_t, REG(B11_8), 1);
	tcg_gen_shri_i32(REG(B11_8), REG(B11_8), 1);
	return;
    case 0x4008:		/* shll2 Rn */
	tcg_gen_shli_i32(REG(B11_8), REG(B11_8), 2);
	return;
    case 0x4018:		/* shll8 Rn */
	tcg_gen_shli_i32(REG(B11_8), REG(B11_8), 8);
	return;
    case 0x4028:		/* shll16 Rn */
	tcg_gen_shli_i32(REG(B11_8), REG(B11_8), 16);
	return;
    case 0x4009:		/* shlr2 Rn */
	tcg_gen_shri_i32(REG(B11_8), REG(B11_8), 2);
	return;
    case 0x4019:		/* shlr8 Rn */
	tcg_gen_shri_i32(REG(B11_8), REG(B11_8), 8);
	return;
    case 0x4029:		/* shlr16 Rn */
	tcg_gen_shri_i32(REG(B11_8), REG(B11_8), 16);
	return;
    case 0x401b:		/* tas.b @Rn */
	{
	    TCGv addr, val;
	    addr = tcg_temp_local_new();
	    tcg_gen_mov_i32(addr, REG(B11_8));
	    val = tcg_temp_local_new();
            tcg_gen_qemu_ld_i32(val, addr, ctx->memidx, MO_UB);
            tcg_gen_setcondi_i32(TCG_COND_EQ, cpu_sr_t, val, 0);
	    tcg_gen_ori_i32(val, val, 0x80);
            tcg_gen_qemu_st_i32(val, addr, ctx->memidx, MO_UB);
	    tcg_temp_free(val);
	    tcg_temp_free(addr);
	}
	return;
    case 0xf00d: /* fsts FPUL,FRn - FPSCR: Nothing */
	CHECK_FPU_ENABLED
	tcg_gen_mov_i32(cpu_fregs[FREG(B11_8)], cpu_fpul);
	return;
    case 0xf01d: /* flds FRm,FPUL - FPSCR: Nothing */
	CHECK_FPU_ENABLED
	tcg_gen_mov_i32(cpu_fpul, cpu_fregs[FREG(B11_8)]);
	return;
    case 0xf02d: /* float FPUL,FRn/DRn - FPSCR: R[PR,Enable.I]/W[Cause,Flag] */
	CHECK_FPU_ENABLED
        if (ctx->flags & FPSCR_PR) {
	    TCGv_i64 fp;
	    if (ctx->opcode & 0x0100)
		break; /* illegal instruction */
	    fp = tcg_temp_new_i64();
            gen_helper_float_DT(fp, cpu_env, cpu_fpul);
	    gen_store_fpr64(fp, DREG(B11_8));
	    tcg_temp_free_i64(fp);
	}
	else {
            gen_helper_float_FT(cpu_fregs[FREG(B11_8)], cpu_env, cpu_fpul);
	}
	return;
    case 0xf03d: /* ftrc FRm/DRm,FPUL - FPSCR: R[PR,Enable.V]/W[Cause,Flag] */
	CHECK_FPU_ENABLED
        if (ctx->flags & FPSCR_PR) {
	    TCGv_i64 fp;
	    if (ctx->opcode & 0x0100)
		break; /* illegal instruction */
	    fp = tcg_temp_new_i64();
	    gen_load_fpr64(fp, DREG(B11_8));
            gen_helper_ftrc_DT(cpu_fpul, cpu_env, fp);
	    tcg_temp_free_i64(fp);
	}
	else {
            gen_helper_ftrc_FT(cpu_fpul, cpu_env, cpu_fregs[FREG(B11_8)]);
	}
	return;
    case 0xf04d: /* fneg FRn/DRn - FPSCR: Nothing */
	CHECK_FPU_ENABLED
	{
	    gen_helper_fneg_T(cpu_fregs[FREG(B11_8)], cpu_fregs[FREG(B11_8)]);
	}
	return;
    case 0xf05d: /* fabs FRn/DRn */
	CHECK_FPU_ENABLED
        if (ctx->flags & FPSCR_PR) {
	    if (ctx->opcode & 0x0100)
		break; /* illegal instruction */
	    TCGv_i64 fp = tcg_temp_new_i64();
	    gen_load_fpr64(fp, DREG(B11_8));
	    gen_helper_fabs_DT(fp, fp);
	    gen_store_fpr64(fp, DREG(B11_8));
	    tcg_temp_free_i64(fp);
	} else {
	    gen_helper_fabs_FT(cpu_fregs[FREG(B11_8)], cpu_fregs[FREG(B11_8)]);
	}
	return;
    case 0xf06d: /* fsqrt FRn */
	CHECK_FPU_ENABLED
        if (ctx->flags & FPSCR_PR) {
	    if (ctx->opcode & 0x0100)
		break; /* illegal instruction */
	    TCGv_i64 fp = tcg_temp_new_i64();
	    gen_load_fpr64(fp, DREG(B11_8));
            gen_helper_fsqrt_DT(fp, cpu_env, fp);
	    gen_store_fpr64(fp, DREG(B11_8));
	    tcg_temp_free_i64(fp);
	} else {
            gen_helper_fsqrt_FT(cpu_fregs[FREG(B11_8)], cpu_env,
                                cpu_fregs[FREG(B11_8)]);
	}
	return;
    case 0xf07d: /* fsrra FRn */
	CHECK_FPU_ENABLED
	break;
    case 0xf08d: /* fldi0 FRn - FPSCR: R[PR] */
	CHECK_FPU_ENABLED
        if (!(ctx->flags & FPSCR_PR)) {
	    tcg_gen_movi_i32(cpu_fregs[FREG(B11_8)], 0);
	}
	return;
    case 0xf09d: /* fldi1 FRn - FPSCR: R[PR] */
	CHECK_FPU_ENABLED
        if (!(ctx->flags & FPSCR_PR)) {
	    tcg_gen_movi_i32(cpu_fregs[FREG(B11_8)], 0x3f800000);
	}
	return;
    case 0xf0ad: /* fcnvsd FPUL,DRn */
	CHECK_FPU_ENABLED
	{
	    TCGv_i64 fp = tcg_temp_new_i64();
            gen_helper_fcnvsd_FT_DT(fp, cpu_env, cpu_fpul);
	    gen_store_fpr64(fp, DREG(B11_8));
	    tcg_temp_free_i64(fp);
	}
	return;
    case 0xf0bd: /* fcnvds DRn,FPUL */
	CHECK_FPU_ENABLED
	{
	    TCGv_i64 fp = tcg_temp_new_i64();
	    gen_load_fpr64(fp, DREG(B11_8));
            gen_helper_fcnvds_DT_FT(cpu_fpul, cpu_env, fp);
	    tcg_temp_free_i64(fp);
	}
	return;
    case 0xf0ed: /* fipr FVm,FVn */
        CHECK_FPU_ENABLED
        if ((ctx->flags & FPSCR_PR) == 0) {
            TCGv m, n;
            m = tcg_const_i32((ctx->opcode >> 8) & 3);
            n = tcg_const_i32((ctx->opcode >> 10) & 3);
            gen_helper_fipr(cpu_env, m, n);
            tcg_temp_free(m);
            tcg_temp_free(n);
            return;
        }
        break;
    case 0xf0fd: /* ftrv XMTRX,FVn */
        CHECK_FPU_ENABLED
        if ((ctx->opcode & 0x0300) == 0x0100 &&
            (ctx->flags & FPSCR_PR) == 0) {
            TCGv n;
            n = tcg_const_i32((ctx->opcode >> 10) & 3);
            gen_helper_ftrv(cpu_env, n);
            tcg_temp_free(n);
            return;
        }
        break;
    }
#if 0
    fprintf(stderr, "unknown instruction 0x%04x at pc 0x%08x\n",
	    ctx->opcode, ctx->pc);
    fflush(stderr);
#endif
    tcg_gen_movi_i32(cpu_pc, ctx->pc);
    if (ctx->flags & (DELAY_SLOT | DELAY_SLOT_CONDITIONAL)) {
        gen_helper_raise_slot_illegal_instruction(cpu_env);
    } else {
        gen_helper_raise_illegal_instruction(cpu_env);
    }
    ctx->bstate = BS_BRANCH;
}

static void decode_opc(DisasContext * ctx)
{
    uint32_t old_flags = ctx->flags;

    _decode_opc(ctx);

    if (old_flags & (DELAY_SLOT | DELAY_SLOT_CONDITIONAL)) {
        if (ctx->flags & DELAY_SLOT_CLEARME) {
            gen_store_flags(0);
        } else {
	    /* go out of the delay slot */
	    uint32_t new_flags = ctx->flags;
	    new_flags &= ~(DELAY_SLOT | DELAY_SLOT_CONDITIONAL);
	    gen_store_flags(new_flags);
        }
        ctx->flags = 0;
        ctx->bstate = BS_BRANCH;
        if (old_flags & DELAY_SLOT_CONDITIONAL) {
	    gen_delayed_conditional_jump(ctx);
        } else if (old_flags & DELAY_SLOT) {
            gen_jump(ctx);
	}

    }

    /* go into a delay slot */
    if (ctx->flags & (DELAY_SLOT | DELAY_SLOT_CONDITIONAL))
        gen_store_flags(ctx->flags);
}

void gen_intermediate_code(CPUSH4State * env, struct TranslationBlock *tb)
{
    SuperHCPU *cpu = sh_env_get_cpu(env);
    CPUState *cs = CPU(cpu);
    DisasContext ctx;
    target_ulong pc_start;
<<<<<<< HEAD
    CPUBreakpoint *bp;
    int i, ii;
=======
>>>>>>> b01ff82c
    int num_insns;
    int max_insns;

    pc_start = tb->pc;
    ctx.pc = pc_start;
    ctx.flags = (uint32_t)tb->flags;
    ctx.bstate = BS_NONE;
    ctx.memidx = (ctx.flags & (1u << SR_MD)) == 0 ? 1 : 0;
    /* We don't know if the delayed pc came from a dynamic or static branch,
       so assume it is a dynamic branch.  */
    ctx.delayed_pc = -1; /* use delayed pc from env pointer */
    ctx.tb = tb;
    ctx.singlestep_enabled = cs->singlestep_enabled;
    ctx.features = env->features;
    ctx.has_movcal = (ctx.flags & TB_FLAG_PENDING_MOVCA);

    num_insns = 0;
    max_insns = tb->cflags & CF_COUNT_MASK;
    if (max_insns == 0) {
        max_insns = CF_COUNT_MASK;
<<<<<<< HEAD
    gen_tb_start();
    while (ctx.bstate == BS_NONE && !tcg_op_buf_full()) {
        if (unlikely(!QTAILQ_EMPTY(&cs->breakpoints))) {
            QTAILQ_FOREACH(bp, &cs->breakpoints, entry) {
                if (ctx.pc == bp->pc) {
		    /* We have hit a breakpoint - make sure PC is up-to-date */
		    tcg_gen_movi_i32(cpu_pc, ctx.pc);
                    gen_helper_debug(cpu_env);
                    ctx.bstate = BS_BRANCH;
		    break;
		}
	    }
	}
        if (search_pc) {
            i = tcg_op_buf_count();
            if (ii < i) {
                ii++;
                while (ii < i)
                    tcg_ctx.gen_opc_instr_start[ii++] = 0;
            }
            tcg_ctx.gen_opc_pc[ii] = ctx.pc;
            gen_opc_hflags[ii] = ctx.flags;
            tcg_ctx.gen_opc_instr_start[ii] = 1;
            tcg_ctx.gen_opc_icount[ii] = num_insns;
=======
    }
    if (max_insns > TCG_MAX_INSNS) {
        max_insns = TCG_MAX_INSNS;
    }

    gen_tb_start(tb);
    while (ctx.bstate == BS_NONE && !tcg_op_buf_full()) {
        tcg_gen_insn_start(ctx.pc, ctx.flags);
        num_insns++;

        if (unlikely(cpu_breakpoint_test(cs, ctx.pc, BP_ANY))) {
            /* We have hit a breakpoint - make sure PC is up-to-date */
            tcg_gen_movi_i32(cpu_pc, ctx.pc);
            gen_helper_debug(cpu_env);
            ctx.bstate = BS_BRANCH;
            /* The address covered by the breakpoint must be included in
               [tb->pc, tb->pc + tb->size) in order to for it to be
               properly cleared -- thus we increment the PC here so that
               the logic setting tb->size below does the right thing.  */
            ctx.pc += 2;
            break;
>>>>>>> b01ff82c
        }

        if (num_insns == max_insns && (tb->cflags & CF_LAST_IO)) {
            gen_io_start();
        }

        ctx.opcode = cpu_lduw_code(env, ctx.pc);
	decode_opc(&ctx);
	ctx.pc += 2;
	if ((ctx.pc & (TARGET_PAGE_SIZE - 1)) == 0)
	    break;
        if (cs->singlestep_enabled) {
	    break;
        }
        if (num_insns >= max_insns)
            break;
        if (singlestep)
            break;
    }
    if (tb->cflags & CF_LAST_IO)
        gen_io_end();
    if (cs->singlestep_enabled) {
        tcg_gen_movi_i32(cpu_pc, ctx.pc);
        gen_helper_debug(cpu_env);
    } else {
	switch (ctx.bstate) {
        case BS_STOP:
            /* gen_op_interrupt_restart(); */
            /* fall through */
        case BS_NONE:
            if (ctx.flags) {
                gen_store_flags(ctx.flags | DELAY_SLOT_CLEARME);
	    }
            gen_goto_tb(&ctx, 0, ctx.pc);
            break;
        case BS_EXCP:
            /* gen_op_interrupt_restart(); */
            tcg_gen_exit_tb(0);
            break;
        case BS_BRANCH:
        default:
            break;
	}
    }

    gen_tb_end(tb, num_insns);

<<<<<<< HEAD
    if (search_pc) {
        i = tcg_op_buf_count();
        ii++;
        while (ii <= i)
            tcg_ctx.gen_opc_instr_start[ii++] = 0;
    } else {
        tb->size = ctx.pc - pc_start;
        tb->icount = num_insns;
    }
=======
    tb->size = ctx.pc - pc_start;
    tb->icount = num_insns;
>>>>>>> b01ff82c

#ifdef DEBUG_DISAS
    if (qemu_loglevel_mask(CPU_LOG_TB_IN_ASM)
        && qemu_log_in_addr_range(pc_start)) {
	qemu_log("IN:\n");	/* , lookup_symbol(pc_start)); */
        log_target_disas(cs, pc_start, ctx.pc - pc_start, 0);
	qemu_log("\n");
    }
#endif
}

void restore_state_to_opc(CPUSH4State *env, TranslationBlock *tb,
                          target_ulong *data)
{
    env->pc = data[0];
    env->flags = data[1];
}<|MERGE_RESOLUTION|>--- conflicted
+++ resolved
@@ -1833,11 +1833,6 @@
     CPUState *cs = CPU(cpu);
     DisasContext ctx;
     target_ulong pc_start;
-<<<<<<< HEAD
-    CPUBreakpoint *bp;
-    int i, ii;
-=======
->>>>>>> b01ff82c
     int num_insns;
     int max_insns;
 
@@ -1858,32 +1853,6 @@
     max_insns = tb->cflags & CF_COUNT_MASK;
     if (max_insns == 0) {
         max_insns = CF_COUNT_MASK;
-<<<<<<< HEAD
-    gen_tb_start();
-    while (ctx.bstate == BS_NONE && !tcg_op_buf_full()) {
-        if (unlikely(!QTAILQ_EMPTY(&cs->breakpoints))) {
-            QTAILQ_FOREACH(bp, &cs->breakpoints, entry) {
-                if (ctx.pc == bp->pc) {
-		    /* We have hit a breakpoint - make sure PC is up-to-date */
-		    tcg_gen_movi_i32(cpu_pc, ctx.pc);
-                    gen_helper_debug(cpu_env);
-                    ctx.bstate = BS_BRANCH;
-		    break;
-		}
-	    }
-	}
-        if (search_pc) {
-            i = tcg_op_buf_count();
-            if (ii < i) {
-                ii++;
-                while (ii < i)
-                    tcg_ctx.gen_opc_instr_start[ii++] = 0;
-            }
-            tcg_ctx.gen_opc_pc[ii] = ctx.pc;
-            gen_opc_hflags[ii] = ctx.flags;
-            tcg_ctx.gen_opc_instr_start[ii] = 1;
-            tcg_ctx.gen_opc_icount[ii] = num_insns;
-=======
     }
     if (max_insns > TCG_MAX_INSNS) {
         max_insns = TCG_MAX_INSNS;
@@ -1905,7 +1874,6 @@
                the logic setting tb->size below does the right thing.  */
             ctx.pc += 2;
             break;
->>>>>>> b01ff82c
         }
 
         if (num_insns == max_insns && (tb->cflags & CF_LAST_IO)) {
@@ -1953,20 +1921,8 @@
 
     gen_tb_end(tb, num_insns);
 
-<<<<<<< HEAD
-    if (search_pc) {
-        i = tcg_op_buf_count();
-        ii++;
-        while (ii <= i)
-            tcg_ctx.gen_opc_instr_start[ii++] = 0;
-    } else {
-        tb->size = ctx.pc - pc_start;
-        tb->icount = num_insns;
-    }
-=======
     tb->size = ctx.pc - pc_start;
     tb->icount = num_insns;
->>>>>>> b01ff82c
 
 #ifdef DEBUG_DISAS
     if (qemu_loglevel_mask(CPU_LOG_TB_IN_ASM)
