/*
 *  emulator main execution loop
 *
 *  Copyright (c) 2003-2005 Fabrice Bellard
 *
 * This library is free software; you can redistribute it and/or
 * modify it under the terms of the GNU Lesser General Public
 * License as published by the Free Software Foundation; either
 * version 2 of the License, or (at your option) any later version.
 *
 * This library is distributed in the hope that it will be useful,
 * but WITHOUT ANY WARRANTY; without even the implied warranty of
 * MERCHANTABILITY or FITNESS FOR A PARTICULAR PURPOSE.  See the GNU
 * Lesser General Public License for more details.
 *
 * You should have received a copy of the GNU Lesser General Public
 * License along with this library; if not, see <http://www.gnu.org/licenses/>.
 */
#include "qemu/osdep.h"
#include "cpu.h"
#include "trace.h"
#include "disas/disas.h"
#include "exec/exec-all.h"
#include "tcg.h"
#include "qemu/atomic.h"
#ifdef CONFIG_HAX
#include "sysemu/hax.h"
#endif /* CONFIG_HAX */
#include "sysemu/qtest.h"
#include "qemu/timer.h"
#include "exec/address-spaces.h"
#include "qemu/rcu.h"
#include "exec/tb-hash.h"
#include "exec/log.h"
#if defined(TARGET_I386) && !defined(CONFIG_USER_ONLY)
#include "hw/i386/apic.h"
#endif
#include "sysemu/replay.h"

/* -icount align implementation. */

typedef struct SyncClocks {
    int64_t diff_clk;
    int64_t last_cpu_icount;
    int64_t realtime_clock;
} SyncClocks;

#if !defined(CONFIG_USER_ONLY)
/* Allow the guest to have a max 3ms advance.
 * The difference between the 2 clocks could therefore
 * oscillate around 0.
 */
#define VM_CLOCK_ADVANCE 3000000
#define THRESHOLD_REDUCE 1.5
#define MAX_DELAY_PRINT_RATE 2000000000LL
#define MAX_NB_PRINTS 100

static void align_clocks(SyncClocks *sc, const CPUState *cpu)
{
    int64_t cpu_icount;

    if (!icount_align_option) {
        return;
    }

    cpu_icount = cpu->icount_extra + cpu->icount_decr.u16.low;
    sc->diff_clk += cpu_icount_to_ns(sc->last_cpu_icount - cpu_icount);
    sc->last_cpu_icount = cpu_icount;

    if (sc->diff_clk > VM_CLOCK_ADVANCE) {
#ifndef _WIN32
        struct timespec sleep_delay, rem_delay;
        sleep_delay.tv_sec = sc->diff_clk / 1000000000LL;
        sleep_delay.tv_nsec = sc->diff_clk % 1000000000LL;
        if (nanosleep(&sleep_delay, &rem_delay) < 0) {
            sc->diff_clk = rem_delay.tv_sec * 1000000000LL + rem_delay.tv_nsec;
        } else {
            sc->diff_clk = 0;
        }
#else
        Sleep(sc->diff_clk / SCALE_MS);
        sc->diff_clk = 0;
#endif
    }
}

static void print_delay(const SyncClocks *sc)
{
    static float threshold_delay;
    static int64_t last_realtime_clock;
    static int nb_prints;

    if (icount_align_option &&
        sc->realtime_clock - last_realtime_clock >= MAX_DELAY_PRINT_RATE &&
        nb_prints < MAX_NB_PRINTS) {
        if ((-sc->diff_clk / (float)1000000000LL > threshold_delay) ||
            (-sc->diff_clk / (float)1000000000LL <
             (threshold_delay - THRESHOLD_REDUCE))) {
            threshold_delay = (-sc->diff_clk / 1000000000LL) + 1;
            printf("Warning: The guest is now late by %.1f to %.1f seconds\n",
                   threshold_delay - 1,
                   threshold_delay);
            nb_prints++;
            last_realtime_clock = sc->realtime_clock;
        }
    }
}

static void init_delay_params(SyncClocks *sc,
                              const CPUState *cpu)
{
    if (!icount_align_option) {
        return;
    }
    sc->realtime_clock = qemu_clock_get_ns(QEMU_CLOCK_VIRTUAL_RT);
    sc->diff_clk = qemu_clock_get_ns(QEMU_CLOCK_VIRTUAL) - sc->realtime_clock;
    sc->last_cpu_icount = cpu->icount_extra + cpu->icount_decr.u16.low;
    if (sc->diff_clk < max_delay) {
        max_delay = sc->diff_clk;
    }
    if (sc->diff_clk > max_advance) {
        max_advance = sc->diff_clk;
    }

    /* Print every 2s max if the guest is late. We limit the number
       of printed messages to NB_PRINT_MAX(currently 100) */
    print_delay(sc);
}
#else
static void align_clocks(SyncClocks *sc, const CPUState *cpu)
{
}

static void init_delay_params(SyncClocks *sc, const CPUState *cpu)
{
}
#endif /* CONFIG USER ONLY */

/* Execute a TB, and fix up the CPU state afterwards if necessary */
static inline tcg_target_ulong cpu_tb_exec(CPUState *cpu, TranslationBlock *itb)
{
    CPUArchState *env = cpu->env_ptr;
    uintptr_t ret;
    TranslationBlock *last_tb;
    int tb_exit;
    uint8_t *tb_ptr = itb->tc_ptr;

    qemu_log_mask_and_addr(CPU_LOG_EXEC, itb->pc,
                           "Trace %p [%d: " TARGET_FMT_lx "] %s\n",
                           itb->tc_ptr, cpu->cpu_index, itb->pc,
                           lookup_symbol(itb->pc));

#if defined(DEBUG_DISAS)
    if (qemu_loglevel_mask(CPU_LOG_TB_CPU)
        && qemu_log_in_addr_range(itb->pc)) {
        qemu_log_lock();
#if defined(TARGET_I386)
        log_cpu_state(cpu, CPU_DUMP_CCOP);
#else
        log_cpu_state(cpu, 0);
#endif
        qemu_log_unlock();
    }
#endif /* DEBUG_DISAS */

    cpu->can_do_io = !use_icount;
    ret = tcg_qemu_tb_exec(env, tb_ptr);
    cpu->can_do_io = 1;
    last_tb = (TranslationBlock *)(ret & ~TB_EXIT_MASK);
    tb_exit = ret & TB_EXIT_MASK;
    trace_exec_tb_exit(last_tb, tb_exit);

    if (tb_exit > TB_EXIT_IDX1) {
        /* We didn't start executing this TB (eg because the instruction
         * counter hit zero); we must restore the guest PC to the address
         * of the start of the TB.
         */
        CPUClass *cc = CPU_GET_CLASS(cpu);
        qemu_log_mask_and_addr(CPU_LOG_EXEC, last_tb->pc,
                               "Stopped execution of TB chain before %p ["
                               TARGET_FMT_lx "] %s\n",
                               last_tb->tc_ptr, last_tb->pc,
                               lookup_symbol(last_tb->pc));
        if (cc->synchronize_from_tb) {
            cc->synchronize_from_tb(cpu, last_tb);
        } else {
            assert(cc->set_pc);
            cc->set_pc(cpu, last_tb->pc);
        }
    }
    if (tb_exit == TB_EXIT_REQUESTED) {
        /* We were asked to stop executing TBs (probably a pending
         * interrupt. We've now stopped, so clear the flag.
         */
        atomic_set(&cpu->tcg_exit_req, 0);
    }
    return ret;
}

#ifndef CONFIG_USER_ONLY
/* Execute the code without caching the generated code. An interpreter
   could be used if available. */
static void cpu_exec_nocache(CPUState *cpu, int max_cycles,
                             TranslationBlock *orig_tb, bool ignore_icount)
{
    TranslationBlock *tb;

    /* Should never happen.
       We only end up here when an existing TB is too long.  */
    if (max_cycles > CF_COUNT_MASK)
        max_cycles = CF_COUNT_MASK;

    tb_lock();
    tb = tb_gen_code(cpu, orig_tb->pc, orig_tb->cs_base, orig_tb->flags,
                     max_cycles | CF_NOCACHE
                         | (ignore_icount ? CF_IGNORE_ICOUNT : 0));
    tb->orig_tb = orig_tb;
    tb_unlock();

    /* execute the generated code */
    trace_exec_tb_nocache(tb, tb->pc);
    cpu_tb_exec(cpu, tb);

    tb_lock();
    tb_phys_invalidate(tb, -1);
    tb_free(tb);
    tb_unlock();
}
#endif

static void cpu_exec_step(CPUState *cpu)
{
    CPUArchState *env = (CPUArchState *)cpu->env_ptr;
    TranslationBlock *tb;
    target_ulong cs_base, pc;
    uint32_t flags;

    cpu_get_tb_cpu_state(env, &pc, &cs_base, &flags);
    tb = tb_gen_code(cpu, pc, cs_base, flags,
                     1 | CF_NOCACHE | CF_IGNORE_ICOUNT);
    tb->orig_tb = NULL;
    /* execute the generated code */
    trace_exec_tb_nocache(tb, pc);
    cpu_tb_exec(cpu, tb);
    tb_phys_invalidate(tb, -1);
    tb_free(tb);
}

void cpu_exec_step_atomic(CPUState *cpu)
{
    start_exclusive();

    /* Since we got here, we know that parallel_cpus must be true.  */
    parallel_cpus = false;
    cpu_exec_step(cpu);
    parallel_cpus = true;

    end_exclusive();
}

struct tb_desc {
    target_ulong pc;
    target_ulong cs_base;
    CPUArchState *env;
    tb_page_addr_t phys_page1;
    uint32_t flags;
};

static bool tb_cmp(const void *p, const void *d)
{
    const TranslationBlock *tb = p;
    const struct tb_desc *desc = d;

    if (tb->pc == desc->pc &&
        tb->page_addr[0] == desc->phys_page1 &&
        tb->cs_base == desc->cs_base &&
        tb->flags == desc->flags &&
        !atomic_read(&tb->invalid)) {
        /* check next page if needed */
        if (tb->page_addr[1] == -1) {
            return true;
        } else {
            tb_page_addr_t phys_page2;
            target_ulong virt_page2;

            virt_page2 = (desc->pc & TARGET_PAGE_MASK) + TARGET_PAGE_SIZE;
            phys_page2 = get_page_addr_code(desc->env, virt_page2);
            if (tb->page_addr[1] == phys_page2) {
                return true;
            }
        }
    }
    return false;
}

static TranslationBlock *tb_htable_lookup(CPUState *cpu,
                                          target_ulong pc,
                                          target_ulong cs_base,
                                          uint32_t flags)
{
    tb_page_addr_t phys_pc;
    struct tb_desc desc;
    uint32_t h;

    desc.env = (CPUArchState *)cpu->env_ptr;
    desc.cs_base = cs_base;
    desc.flags = flags;
    desc.pc = pc;
    phys_pc = get_page_addr_code(desc.env, pc);
    desc.phys_page1 = phys_pc & TARGET_PAGE_MASK;
    h = tb_hash_func(phys_pc, pc, flags);
    return qht_lookup(&tcg_ctx.tb_ctx.htable, tb_cmp, &desc, h);
}

static inline TranslationBlock *tb_find(CPUState *cpu,
                                        TranslationBlock *last_tb,
                                        int tb_exit)
{
    CPUArchState *env = (CPUArchState *)cpu->env_ptr;
    TranslationBlock *tb;
    target_ulong cs_base, pc;
    uint32_t flags;
    bool have_tb_lock = false;

    /* we record a subset of the CPU state. It will
       always be the same before a given translated block
       is executed. */
    cpu_get_tb_cpu_state(env, &pc, &cs_base, &flags);
    tb = atomic_rcu_read(&cpu->tb_jmp_cache[tb_jmp_cache_hash_func(pc)]);
    if (unlikely(!tb || tb->pc != pc || tb->cs_base != cs_base ||
                 tb->flags != flags)) {
        tb = tb_htable_lookup(cpu, pc, cs_base, flags);
        if (!tb) {

            /* mmap_lock is needed by tb_gen_code, and mmap_lock must be
             * taken outside tb_lock. As system emulation is currently
             * single threaded the locks are NOPs.
             */
            mmap_lock();
            tb_lock();
            have_tb_lock = true;

            /* There's a chance that our desired tb has been translated while
             * taking the locks so we check again inside the lock.
             */
            tb = tb_htable_lookup(cpu, pc, cs_base, flags);
            if (!tb) {
                /* if no translated code available, then translate it now */
                tb = tb_gen_code(cpu, pc, cs_base, flags, 0);
            }

            mmap_unlock();
        }

        /* We add the TB in the virtual pc hash table for the fast lookup */
        atomic_set(&cpu->tb_jmp_cache[tb_jmp_cache_hash_func(pc)], tb);
    }
#ifndef CONFIG_USER_ONLY
    /* We don't take care of direct jumps when address mapping changes in
     * system emulation. So it's not safe to make a direct jump to a TB
     * spanning two pages because the mapping for the second page can change.
     */
    if (tb->page_addr[1] != -1) {
        last_tb = NULL;
    }
#endif
    /* See if we can patch the calling TB. */
    if (last_tb && !qemu_loglevel_mask(CPU_LOG_TB_NOCHAIN)) {
        if (!have_tb_lock) {
            tb_lock();
            have_tb_lock = true;
        }
        if (!tb->invalid) {
            tb_add_jump(last_tb, tb_exit, tb);
        }
    }
    if (have_tb_lock) {
        tb_unlock();
    }
    return tb;
}

static inline bool cpu_handle_halt(CPUState *cpu)
{
    if (cpu->halted) {
#if defined(TARGET_I386) && !defined(CONFIG_USER_ONLY)
        if ((cpu->interrupt_request & CPU_INTERRUPT_POLL)
            && replay_interrupt()) {
            X86CPU *x86_cpu = X86_CPU(cpu);
            apic_poll_irq(x86_cpu->apic_state);
            cpu_reset_interrupt(cpu, CPU_INTERRUPT_POLL);
        }
#endif
        if (!cpu_has_work(cpu)) {
            current_cpu = NULL;
            return true;
        }

        cpu->halted = 0;
    }

    return false;
}

static inline void cpu_handle_debug_exception(CPUState *cpu)
{
    CPUClass *cc = CPU_GET_CLASS(cpu);
    CPUWatchpoint *wp;

    if (!cpu->watchpoint_hit) {
        QTAILQ_FOREACH(wp, &cpu->watchpoints, entry) {
            wp->flags &= ~BP_WATCHPOINT_HIT;
        }
    }

    cc->debug_excp_handler(cpu);
}

static inline bool cpu_handle_exception(CPUState *cpu, int *ret)
{
    if (cpu->exception_index >= 0) {
        if (cpu->exception_index >= EXCP_INTERRUPT) {
            /* exit request from the cpu execution loop */
            *ret = cpu->exception_index;
            if (*ret == EXCP_DEBUG) {
                cpu_handle_debug_exception(cpu);
            }
            cpu->exception_index = -1;
            return true;
        } else {
#if defined(CONFIG_USER_ONLY)
            /* if user mode only, we simulate a fake exception
               which will be handled outside the cpu execution
               loop */
#if defined(TARGET_I386)
            CPUClass *cc = CPU_GET_CLASS(cpu);
            cc->do_interrupt(cpu);
#endif
            *ret = cpu->exception_index;
            cpu->exception_index = -1;
            return true;
#else
            if (replay_exception()) {
                CPUClass *cc = CPU_GET_CLASS(cpu);
                cc->do_interrupt(cpu);
                cpu->exception_index = -1;
            } else if (!replay_has_interrupt()) {
                /* give a chance to iothread in replay mode */
                *ret = EXCP_INTERRUPT;
                return true;
            }
#endif
        }
#ifndef CONFIG_USER_ONLY
    } else if (replay_has_exception()
               && cpu->icount_decr.u16.low + cpu->icount_extra == 0) {
        /* try to cause an exception pending in the log */
        cpu_exec_nocache(cpu, 1, tb_find(cpu, NULL, 0), true);
        *ret = -1;
        return true;
#endif
    }

    return false;
}

static inline int cpu_get_interrupt_request(CPUState *cpu)
{
#ifdef CONFIG_HAX
    /* When HAX is enabled, there are two cases where TCG emulation might happen:
     * MMIO instructions, or non-paged mode. When this is due to an MMIO, the interrupt
     * should not be emulated because only one instruction will be translated and run
     * through TCG before returning to the HAX kernel.
     */
    if (hax_enabled() && !hax_vcpu_emulation_mode(cpu)) {
        /* Mask interrupt during MMIO emulation. */
        return 0;
    }
#endif
    return cpu->interrupt_request;
}

static inline void cpu_handle_interrupt(CPUState *cpu,
                                        TranslationBlock **last_tb)
{
    CPUClass *cc = CPU_GET_CLASS(cpu);
    int interrupt_request = cpu_get_interrupt_request(cpu);

    if (unlikely(interrupt_request)) {
        if (unlikely(cpu->singlestep_enabled & SSTEP_NOIRQ)) {
            /* Mask out external interrupts for this step. */
            interrupt_request &= ~CPU_INTERRUPT_SSTEP_MASK;
        }
        if (interrupt_request & CPU_INTERRUPT_DEBUG) {
            cpu->interrupt_request &= ~CPU_INTERRUPT_DEBUG;
            cpu->exception_index = EXCP_DEBUG;
            cpu_loop_exit(cpu);
        }
        if (replay_mode == REPLAY_MODE_PLAY && !replay_has_interrupt()) {
            /* Do nothing */
        } else if (interrupt_request & CPU_INTERRUPT_HALT) {
            replay_interrupt();
            cpu->interrupt_request &= ~CPU_INTERRUPT_HALT;
            cpu->halted = 1;
            cpu->exception_index = EXCP_HLT;
            cpu_loop_exit(cpu);
        }
#if defined(TARGET_I386)
        else if (interrupt_request & CPU_INTERRUPT_INIT) {
            X86CPU *x86_cpu = X86_CPU(cpu);
            CPUArchState *env = &x86_cpu->env;
            replay_interrupt();
            cpu_svm_check_intercept_param(env, SVM_EXIT_INIT, 0);
            do_cpu_init(x86_cpu);
            cpu->exception_index = EXCP_HALTED;
            cpu_loop_exit(cpu);
        }
#else
        else if (interrupt_request & CPU_INTERRUPT_RESET) {
            replay_interrupt();
            cpu_reset(cpu);
            cpu_loop_exit(cpu);
        }
#endif
        /* The target hook has 3 exit conditions:
           False when the interrupt isn't processed,
           True when it is, and we should restart on a new TB,
           and via longjmp via cpu_loop_exit.  */
        else {
            replay_interrupt();
            if (cc->cpu_exec_interrupt(cpu, interrupt_request)) {
                *last_tb = NULL;
            }
            /* The target hook may have updated the 'cpu->interrupt_request';
             * reload the 'interrupt_request' value */
            interrupt_request = cpu->interrupt_request;
        }
        if (interrupt_request & CPU_INTERRUPT_EXITTB) {
            cpu->interrupt_request &= ~CPU_INTERRUPT_EXITTB;
            /* ensure that no TB jump will be modified as
               the program flow was changed */
            *last_tb = NULL;
        }
    }
    if (unlikely(atomic_read(&cpu->exit_request) || replay_has_interrupt())) {
        atomic_set(&cpu->exit_request, 0);
        cpu->exception_index = EXCP_INTERRUPT;
        cpu_loop_exit(cpu);
    }
}

static inline void cpu_loop_exec_tb(CPUState *cpu, TranslationBlock *tb,
                                    TranslationBlock **last_tb, int *tb_exit,
                                    SyncClocks *sc)
{
    uintptr_t ret;

    if (unlikely(atomic_read(&cpu->exit_request))) {
        return;
    }

    trace_exec_tb(tb, tb->pc);
    ret = cpu_tb_exec(cpu, tb);
    *last_tb = (TranslationBlock *)(ret & ~TB_EXIT_MASK);
    *tb_exit = ret & TB_EXIT_MASK;
    switch (*tb_exit) {
    case TB_EXIT_REQUESTED:
        /* Something asked us to stop executing
         * chained TBs; just continue round the main
         * loop. Whatever requested the exit will also
         * have set something else (eg exit_request or
         * interrupt_request) which we will handle
         * next time around the loop.  But we need to
         * ensure the tcg_exit_req read in generated code
         * comes before the next read of cpu->exit_request
         * or cpu->interrupt_request.
         */
        smp_rmb();
        *last_tb = NULL;
        break;
    case TB_EXIT_ICOUNT_EXPIRED:
    {
        /* Instruction counter expired.  */
#ifdef CONFIG_USER_ONLY
        abort();
#else
        int insns_left = cpu->icount_decr.u32;
        if (cpu->icount_extra && insns_left >= 0) {
            /* Refill decrementer and continue execution.  */
            cpu->icount_extra += insns_left;
            insns_left = MIN(0xffff, cpu->icount_extra);
            cpu->icount_extra -= insns_left;
            cpu->icount_decr.u16.low = insns_left;
        } else {
            if (insns_left > 0) {
                /* Execute remaining instructions.  */
                cpu_exec_nocache(cpu, insns_left, *last_tb, false);
                align_clocks(sc, cpu);
            }
            cpu->exception_index = EXCP_INTERRUPT;
            *last_tb = NULL;
            cpu_loop_exit(cpu);
        }
        break;
#endif
    }
    default:
        break;
    }
}

/* main execution loop */

int cpu_exec(CPUState *cpu)
{
    CPUClass *cc = CPU_GET_CLASS(cpu);
    int ret;
    SyncClocks sc = {};

    /* replay_interrupt may need current_cpu */
    current_cpu = cpu;

    if (cpu_handle_halt(cpu)) {
        return EXCP_HALTED;
    }

    atomic_mb_set(&tcg_current_cpu, cpu);
    rcu_read_lock();

    if (unlikely(atomic_mb_read(&exit_request))) {
        cpu->exit_request = 1;
    }

    cc->cpu_exec_enter(cpu);

    /* Calculate difference between guest clock and host clock.
     * This delay includes the delay of the last cycle, so
     * what we have to do is sleep until it is 0. As for the
     * advance/delay we gain here, we try to fix it next time.
     */
    init_delay_params(&sc, cpu);

    for(;;) {
        /* prepare setjmp context for exception handling */
        if (sigsetjmp(cpu->jmp_env, 0) == 0) {
            TranslationBlock *tb, *last_tb = NULL;
            int tb_exit = 0;

            /* if an exception is pending, we execute it here */
            if (cpu_handle_exception(cpu, &ret)) {
                break;
            }

<<<<<<< HEAD
#ifdef CONFIG_HAX
            /* When HAX is enabled but VMX "unrestricted guest" mode is not
             * supported, call hax_vcpu_exec() to run the current instructions.
             * The function returns 1 when execution should stop immediately
             * (e.g. if the vCPU is halted, or received an interrupt). However,
             * it will return 0 to indicate that the next instructions need to
             * be handled through TCG. This happens when the virtual CPU runs
             * in "real mode", or to handle MMIO operations only. */
            if (hax_enabled() && !hax_vcpu_exec(cpu)) {
                break;
            }
#endif /* CONFIG_HAX */

            cpu->tb_flushed = false; /* reset before first TB lookup */
=======
>>>>>>> 0737f32d
            for(;;) {
                cpu_handle_interrupt(cpu, &last_tb);
                tb = tb_find(cpu, last_tb, tb_exit);
                cpu_loop_exec_tb(cpu, tb, &last_tb, &tb_exit, &sc);
#ifdef CONFIG_HAX
                if (hax_enabled() && hax_stop_emulation(cpu)) {
                    /* This will end TCG emulation of instructions if the vCPU
                     * just switched to paged-mode (which can be handled by
                     * hax_vcpu_exec() in the next call to this function), or
                     * if the single-instruction MMIO operation has completed.
                     * (see target-i386/translate.c).
                     */ 
                    cpu_loop_exit(cpu);
                }
#endif /* CONFIG_HAX */
                /* Try to align the host and virtual clocks
                   if the guest is in advance */
                align_clocks(&sc, cpu);
            } /* for(;;) */
        } else {
#if defined(__clang__) || !QEMU_GNUC_PREREQ(4, 6)
            /* Some compilers wrongly smash all local variables after
             * siglongjmp. There were bug reports for gcc 4.5.0 and clang.
             * Reload essential local variables here for those compilers.
             * Newer versions of gcc would complain about this code (-Wclobbered). */
            cpu = current_cpu;
            cc = CPU_GET_CLASS(cpu);
#else /* buggy compiler */
            /* Assert that the compiler does not smash local variables. */
            g_assert(cpu == current_cpu);
            g_assert(cc == CPU_GET_CLASS(cpu));
#endif /* buggy compiler */
            cpu->can_do_io = 1;
            tb_lock_reset();
        }
    } /* for(;;) */

    cc->cpu_exec_exit(cpu);
    rcu_read_unlock();

    /* fail safe : never use current_cpu outside cpu_exec() */
    current_cpu = NULL;

    /* Does not need atomic_mb_set because a spurious wakeup is okay.  */
    atomic_set(&tcg_current_cpu, NULL);
    return ret;
}<|MERGE_RESOLUTION|>--- conflicted
+++ resolved
@@ -615,7 +615,7 @@
 {
     CPUClass *cc = CPU_GET_CLASS(cpu);
     int ret;
-    SyncClocks sc = {};
+    SyncClocks sc;
 
     /* replay_interrupt may need current_cpu */
     current_cpu = cpu;
@@ -651,7 +651,6 @@
                 break;
             }
 
-<<<<<<< HEAD
 #ifdef CONFIG_HAX
             /* When HAX is enabled but VMX "unrestricted guest" mode is not
              * supported, call hax_vcpu_exec() to run the current instructions.
@@ -665,9 +664,6 @@
             }
 #endif /* CONFIG_HAX */
 
-            cpu->tb_flushed = false; /* reset before first TB lookup */
-=======
->>>>>>> 0737f32d
             for(;;) {
                 cpu_handle_interrupt(cpu, &last_tb);
                 tb = tb_find(cpu, last_tb, tb_exit);
