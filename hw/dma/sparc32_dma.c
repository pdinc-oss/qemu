/*
 * QEMU Sparc32 DMA controller emulation
 *
 * Copyright (c) 2006 Fabrice Bellard
 *
 * Modifications:
 *  2010-Feb-14 Artyom Tarasenko : reworked irq generation
 *
 * Permission is hereby granted, free of charge, to any person obtaining a copy
 * of this software and associated documentation files (the "Software"), to deal
 * in the Software without restriction, including without limitation the rights
 * to use, copy, modify, merge, publish, distribute, sublicense, and/or sell
 * copies of the Software, and to permit persons to whom the Software is
 * furnished to do so, subject to the following conditions:
 *
 * The above copyright notice and this permission notice shall be included in
 * all copies or substantial portions of the Software.
 *
 * THE SOFTWARE IS PROVIDED "AS IS", WITHOUT WARRANTY OF ANY KIND, EXPRESS OR
 * IMPLIED, INCLUDING BUT NOT LIMITED TO THE WARRANTIES OF MERCHANTABILITY,
 * FITNESS FOR A PARTICULAR PURPOSE AND NONINFRINGEMENT. IN NO EVENT SHALL
 * THE AUTHORS OR COPYRIGHT HOLDERS BE LIABLE FOR ANY CLAIM, DAMAGES OR OTHER
 * LIABILITY, WHETHER IN AN ACTION OF CONTRACT, TORT OR OTHERWISE, ARISING FROM,
 * OUT OF OR IN CONNECTION WITH THE SOFTWARE OR THE USE OR OTHER DEALINGS IN
 * THE SOFTWARE.
 */

#include "qemu/osdep.h"
#include "hw/hw.h"
#include "hw/sparc/sparc32_dma.h"
#include "hw/sparc/sun4m_iommu.h"
#include "hw/sysbus.h"
<<<<<<< HEAD
#include "hw/dma/trace.h"
=======
#include "sysemu/dma.h"
#include "qapi/error.h"
#include "trace.h"
>>>>>>> 4743c235

/*
 * This is the DMA controller part of chip STP2000 (Master I/O), also
 * produced as NCR89C100. See
 * http://www.ibiblio.org/pub/historic-linux/early-ports/Sparc/NCR/NCR89C100.txt
 * and
 * http://www.ibiblio.org/pub/historic-linux/early-ports/Sparc/NCR/DMA2.txt
 */

#define DMA_SIZE (4 * sizeof(uint32_t))
/* We need the mask, because one instance of the device is not page
   aligned (ledma, start address 0x0010) */
#define DMA_MASK (DMA_SIZE - 1)
/* OBP says 0x20 bytes for ledma, the extras are aliased to espdma */
#define DMA_ETH_SIZE (8 * sizeof(uint32_t))
#define DMA_MAX_REG_OFFSET (2 * DMA_SIZE - 1)

#define DMA_VER 0xa0000000
#define DMA_INTR 1
#define DMA_INTREN 0x10
#define DMA_WRITE_MEM 0x100
#define DMA_EN 0x200
#define DMA_LOADED 0x04000000
#define DMA_DRAIN_FIFO 0x40
#define DMA_RESET 0x80

/* XXX SCSI and ethernet should have different read-only bit masks */
#define DMA_CSR_RO_MASK 0xfe000007

enum {
    GPIO_RESET = 0,
    GPIO_DMA,
};

/* Note: on sparc, the lance 16 bit bus is swapped */
void ledma_memory_read(void *opaque, hwaddr addr,
                       uint8_t *buf, int len, int do_bswap)
{
    DMADeviceState *s = opaque;
    IOMMUState *is = (IOMMUState *)s->iommu;
    int i;

    addr |= s->dmaregs[3];
    trace_ledma_memory_read(addr, len);
    if (do_bswap) {
        dma_memory_read(&is->iommu_as, addr, buf, len);
    } else {
        addr &= ~1;
        len &= ~1;
        dma_memory_read(&is->iommu_as, addr, buf, len);
        for(i = 0; i < len; i += 2) {
            bswap16s((uint16_t *)(buf + i));
        }
    }
}

void ledma_memory_write(void *opaque, hwaddr addr,
                        uint8_t *buf, int len, int do_bswap)
{
    DMADeviceState *s = opaque;
    IOMMUState *is = (IOMMUState *)s->iommu;
    int l, i;
    uint16_t tmp_buf[32];

    addr |= s->dmaregs[3];
    trace_ledma_memory_write(addr, len);
    if (do_bswap) {
        dma_memory_write(&is->iommu_as, addr, buf, len);
    } else {
        addr &= ~1;
        len &= ~1;
        while (len > 0) {
            l = len;
            if (l > sizeof(tmp_buf))
                l = sizeof(tmp_buf);
            for(i = 0; i < l; i += 2) {
                tmp_buf[i >> 1] = bswap16(*(uint16_t *)(buf + i));
            }
            dma_memory_write(&is->iommu_as, addr, tmp_buf, l);
            len -= l;
            buf += l;
            addr += l;
        }
    }
}

static void dma_set_irq(void *opaque, int irq, int level)
{
    DMADeviceState *s = opaque;
    if (level) {
        s->dmaregs[0] |= DMA_INTR;
        if (s->dmaregs[0] & DMA_INTREN) {
            trace_sparc32_dma_set_irq_raise();
            qemu_irq_raise(s->irq);
        }
    } else {
        if (s->dmaregs[0] & DMA_INTR) {
            s->dmaregs[0] &= ~DMA_INTR;
            if (s->dmaregs[0] & DMA_INTREN) {
                trace_sparc32_dma_set_irq_lower();
                qemu_irq_lower(s->irq);
            }
        }
    }
}

void espdma_memory_read(void *opaque, uint8_t *buf, int len)
{
    DMADeviceState *s = opaque;
    IOMMUState *is = (IOMMUState *)s->iommu;

    trace_espdma_memory_read(s->dmaregs[1], len);
    dma_memory_read(&is->iommu_as, s->dmaregs[1], buf, len);
    s->dmaregs[1] += len;
}

void espdma_memory_write(void *opaque, uint8_t *buf, int len)
{
    DMADeviceState *s = opaque;
    IOMMUState *is = (IOMMUState *)s->iommu;

    trace_espdma_memory_write(s->dmaregs[1], len);
    dma_memory_write(&is->iommu_as, s->dmaregs[1], buf, len);
    s->dmaregs[1] += len;
}

static uint64_t dma_mem_read(void *opaque, hwaddr addr,
                             unsigned size)
{
    DMADeviceState *s = opaque;
    uint32_t saddr;

    saddr = (addr & DMA_MASK) >> 2;
    trace_sparc32_dma_mem_readl(addr, s->dmaregs[saddr]);
    return s->dmaregs[saddr];
}

static void dma_mem_write(void *opaque, hwaddr addr,
                          uint64_t val, unsigned size)
{
    DMADeviceState *s = opaque;
    uint32_t saddr;

    saddr = (addr & DMA_MASK) >> 2;
    trace_sparc32_dma_mem_writel(addr, s->dmaregs[saddr], val);
    switch (saddr) {
    case 0:
        if (val & DMA_INTREN) {
            if (s->dmaregs[0] & DMA_INTR) {
                trace_sparc32_dma_set_irq_raise();
                qemu_irq_raise(s->irq);
            }
        } else {
            if (s->dmaregs[0] & (DMA_INTR | DMA_INTREN)) {
                trace_sparc32_dma_set_irq_lower();
                qemu_irq_lower(s->irq);
            }
        }
        if (val & DMA_RESET) {
            qemu_irq_raise(s->gpio[GPIO_RESET]);
            qemu_irq_lower(s->gpio[GPIO_RESET]);
        } else if (val & DMA_DRAIN_FIFO) {
            val &= ~DMA_DRAIN_FIFO;
        } else if (val == 0)
            val = DMA_DRAIN_FIFO;

        if (val & DMA_EN && !(s->dmaregs[0] & DMA_EN)) {
            trace_sparc32_dma_enable_raise();
            qemu_irq_raise(s->gpio[GPIO_DMA]);
        } else if (!(val & DMA_EN) && !!(s->dmaregs[0] & DMA_EN)) {
            trace_sparc32_dma_enable_lower();
            qemu_irq_lower(s->gpio[GPIO_DMA]);
        }

        val &= ~DMA_CSR_RO_MASK;
        val |= DMA_VER;
        s->dmaregs[0] = (s->dmaregs[0] & DMA_CSR_RO_MASK) | val;
        break;
    case 1:
        s->dmaregs[0] |= DMA_LOADED;
        /* fall through */
    default:
        s->dmaregs[saddr] = val;
        break;
    }
}

static const MemoryRegionOps dma_mem_ops = {
    .read = dma_mem_read,
    .write = dma_mem_write,
    .endianness = DEVICE_NATIVE_ENDIAN,
    .valid = {
        .min_access_size = 4,
        .max_access_size = 4,
    },
};

static void sparc32_dma_device_reset(DeviceState *d)
{
    DMADeviceState *s = SPARC32_DMA_DEVICE(d);

    memset(s->dmaregs, 0, DMA_SIZE);
    s->dmaregs[0] = DMA_VER;
}

static const VMStateDescription vmstate_sparc32_dma_device = {
    .name ="sparc32_dma",
    .version_id = 2,
    .minimum_version_id = 2,
    .fields = (VMStateField[]) {
        VMSTATE_UINT32_ARRAY(dmaregs, DMADeviceState, DMA_REGS),
        VMSTATE_END_OF_LIST()
    }
};

static void sparc32_dma_device_init(Object *obj)
{
    DeviceState *dev = DEVICE(obj);
    DMADeviceState *s = SPARC32_DMA_DEVICE(obj);
    SysBusDevice *sbd = SYS_BUS_DEVICE(obj);

    sysbus_init_irq(sbd, &s->irq);

    sysbus_init_mmio(sbd, &s->iomem);

    object_property_add_link(OBJECT(dev), "iommu", TYPE_SUN4M_IOMMU,
                             (Object **) &s->iommu,
                             qdev_prop_allow_set_link_before_realize,
                             0, NULL);

    qdev_init_gpio_in(dev, dma_set_irq, 1);
    qdev_init_gpio_out(dev, s->gpio, 2);
}

static void sparc32_dma_device_class_init(ObjectClass *klass, void *data)
{
    DeviceClass *dc = DEVICE_CLASS(klass);

    dc->reset = sparc32_dma_device_reset;
    dc->vmsd = &vmstate_sparc32_dma_device;
}

static const TypeInfo sparc32_dma_device_info = {
    .name          = TYPE_SPARC32_DMA_DEVICE,
    .parent        = TYPE_SYS_BUS_DEVICE,
    .abstract      = true,
    .instance_size = sizeof(DMADeviceState),
    .instance_init = sparc32_dma_device_init,
    .class_init    = sparc32_dma_device_class_init,
};

static void sparc32_espdma_device_init(Object *obj)
{
    DMADeviceState *s = SPARC32_DMA_DEVICE(obj);

    memory_region_init_io(&s->iomem, OBJECT(s), &dma_mem_ops, s,
                          "espdma-mmio", DMA_SIZE);
}

static void sparc32_espdma_device_realize(DeviceState *dev, Error **errp)
{
    DeviceState *d;
    SysBusESPState *sysbus;
    ESPState *esp;

    d = qdev_create(NULL, TYPE_ESP);
    object_property_add_child(OBJECT(dev), "esp", OBJECT(d), errp);
    sysbus = ESP_STATE(d);
    esp = &sysbus->esp;
    esp->dma_memory_read = espdma_memory_read;
    esp->dma_memory_write = espdma_memory_write;
    esp->dma_opaque = SPARC32_DMA_DEVICE(dev);
    sysbus->it_shift = 2;
    esp->dma_enabled = 1;
    qdev_init_nofail(d);
}

static void sparc32_espdma_device_class_init(ObjectClass *klass, void *data)
{
    DeviceClass *dc = DEVICE_CLASS(klass);

    dc->realize = sparc32_espdma_device_realize;
}

static const TypeInfo sparc32_espdma_device_info = {
    .name          = TYPE_SPARC32_ESPDMA_DEVICE,
    .parent        = TYPE_SPARC32_DMA_DEVICE,
    .instance_size = sizeof(ESPDMADeviceState),
    .instance_init = sparc32_espdma_device_init,
    .class_init    = sparc32_espdma_device_class_init,
};

static void sparc32_ledma_device_init(Object *obj)
{
    DMADeviceState *s = SPARC32_DMA_DEVICE(obj);

    memory_region_init_io(&s->iomem, OBJECT(s), &dma_mem_ops, s,
                          "ledma-mmio", DMA_SIZE);
}

static void sparc32_ledma_device_realize(DeviceState *dev, Error **errp)
{
    DeviceState *d;
    NICInfo *nd = &nd_table[0];

    qemu_check_nic_model(nd, TYPE_LANCE);

    d = qdev_create(NULL, TYPE_LANCE);
    object_property_add_child(OBJECT(dev), "lance", OBJECT(d), errp);
    qdev_set_nic_properties(d, nd);
    qdev_prop_set_ptr(d, "dma", dev);
    qdev_init_nofail(d);
}

static void sparc32_ledma_device_class_init(ObjectClass *klass, void *data)
{
    DeviceClass *dc = DEVICE_CLASS(klass);

    dc->realize = sparc32_ledma_device_realize;
}

static const TypeInfo sparc32_ledma_device_info = {
    .name          = TYPE_SPARC32_LEDMA_DEVICE,
    .parent        = TYPE_SPARC32_DMA_DEVICE,
    .instance_size = sizeof(LEDMADeviceState),
    .instance_init = sparc32_ledma_device_init,
    .class_init    = sparc32_ledma_device_class_init,
};

static void sparc32_dma_realize(DeviceState *dev, Error **errp)
{
    SPARC32DMAState *s = SPARC32_DMA(dev);
    DeviceState *espdma, *esp, *ledma, *lance;
    SysBusDevice *sbd;
    Object *iommu;

    iommu = object_resolve_path_type("", TYPE_SUN4M_IOMMU, NULL);
    if (!iommu) {
        error_setg(errp, "unable to locate sun4m IOMMU device");
        return;
    }

    espdma = qdev_create(NULL, TYPE_SPARC32_ESPDMA_DEVICE);
    object_property_set_link(OBJECT(espdma), iommu, "iommu", errp);
    object_property_add_child(OBJECT(s), "espdma", OBJECT(espdma), errp);
    qdev_init_nofail(espdma);

    esp = DEVICE(object_resolve_path_component(OBJECT(espdma), "esp"));
    sbd = SYS_BUS_DEVICE(esp);
    sysbus_connect_irq(sbd, 0, qdev_get_gpio_in(espdma, 0));
    qdev_connect_gpio_out(espdma, 0, qdev_get_gpio_in(esp, 0));
    qdev_connect_gpio_out(espdma, 1, qdev_get_gpio_in(esp, 1));

    sbd = SYS_BUS_DEVICE(espdma);
    memory_region_add_subregion(&s->dmamem, 0x0,
                                sysbus_mmio_get_region(sbd, 0));

    ledma = qdev_create(NULL, TYPE_SPARC32_LEDMA_DEVICE);
    object_property_set_link(OBJECT(ledma), iommu, "iommu", errp);
    object_property_add_child(OBJECT(s), "ledma", OBJECT(ledma), errp);
    qdev_init_nofail(ledma);

    lance = DEVICE(object_resolve_path_component(OBJECT(ledma), "lance"));
    sbd = SYS_BUS_DEVICE(lance);
    sysbus_connect_irq(sbd, 0, qdev_get_gpio_in(ledma, 0));
    qdev_connect_gpio_out(ledma, 0, qdev_get_gpio_in(lance, 0));

    sbd = SYS_BUS_DEVICE(ledma);
    memory_region_add_subregion(&s->dmamem, 0x10,
                                sysbus_mmio_get_region(sbd, 0));

    /* Add ledma alias to handle SunOS 5.7 - Solaris 9 invalid access bug */
    memory_region_init_alias(&s->ledma_alias, OBJECT(dev), "ledma-alias",
                             sysbus_mmio_get_region(sbd, 0), 0x4, 0x4);
    memory_region_add_subregion(&s->dmamem, 0x20, &s->ledma_alias);
}

static void sparc32_dma_init(Object *obj)
{
    SPARC32DMAState *s = SPARC32_DMA(obj);
    SysBusDevice *sbd = SYS_BUS_DEVICE(obj);

    memory_region_init(&s->dmamem, OBJECT(s), "dma", DMA_SIZE + DMA_ETH_SIZE);
    sysbus_init_mmio(sbd, &s->dmamem);
}

static void sparc32_dma_class_init(ObjectClass *klass, void *data)
{
    DeviceClass *dc = DEVICE_CLASS(klass);

    dc->realize = sparc32_dma_realize;
}

static const TypeInfo sparc32_dma_info = {
    .name          = TYPE_SPARC32_DMA,
    .parent        = TYPE_SYS_BUS_DEVICE,
    .instance_size = sizeof(SPARC32DMAState),
    .instance_init = sparc32_dma_init,
    .class_init    = sparc32_dma_class_init,
};


static void sparc32_dma_register_types(void)
{
    type_register_static(&sparc32_dma_device_info);
    type_register_static(&sparc32_espdma_device_info);
    type_register_static(&sparc32_ledma_device_info);
    type_register_static(&sparc32_dma_info);
}

type_init(sparc32_dma_register_types)<|MERGE_RESOLUTION|>--- conflicted
+++ resolved
@@ -30,13 +30,9 @@
 #include "hw/sparc/sparc32_dma.h"
 #include "hw/sparc/sun4m_iommu.h"
 #include "hw/sysbus.h"
-<<<<<<< HEAD
-#include "hw/dma/trace.h"
-=======
 #include "sysemu/dma.h"
 #include "qapi/error.h"
 #include "trace.h"
->>>>>>> 4743c235
 
 /*
  * This is the DMA controller part of chip STP2000 (Master I/O), also
