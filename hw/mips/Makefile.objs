obj-y += mips_r4k.o mips_malta.o mips_mipssim.o
<<<<<<< HEAD
obj-y += addr.o cputimer.o mips_int.o
obj-$(CONFIG_GOLDFISH) += mips_ranchu.o
=======
obj-y += addr.o mips_int.o
>>>>>>> 4743c235
obj-$(CONFIG_JAZZ) += mips_jazz.o
obj-$(CONFIG_FULONG) += mips_fulong2e.o
obj-y += gt64xxx_pci.o
obj-$(CONFIG_MIPS_CPS) += cps.o
obj-$(CONFIG_MIPS_BOSTON) += boston.o<|MERGE_RESOLUTION|>--- conflicted
+++ resolved
@@ -1,10 +1,6 @@
 obj-y += mips_r4k.o mips_malta.o mips_mipssim.o
-<<<<<<< HEAD
-obj-y += addr.o cputimer.o mips_int.o
 obj-$(CONFIG_GOLDFISH) += mips_ranchu.o
-=======
 obj-y += addr.o mips_int.o
->>>>>>> 4743c235
 obj-$(CONFIG_JAZZ) += mips_jazz.o
 obj-$(CONFIG_FULONG) += mips_fulong2e.o
 obj-y += gt64xxx_pci.o
