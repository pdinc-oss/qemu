--- conflicted
+++ resolved
@@ -572,15 +572,9 @@
                                              vbasedev->name);
     }
 
-<<<<<<< HEAD
     if (qemu_stat(vbasedev->sysfsdev, &st) < 0) {
         error_report("vfio: error: no such host device: %s",
                      vbasedev->sysfsdev);
-=======
-    if (stat(vbasedev->sysfsdev, &st) < 0) {
-        error_setg_errno(errp, errno,
-                         "failed to get the sysfs host device file status");
->>>>>>> 0737f32d
         return -errno;
     }
 
