/*
 * USB xHCI controller emulation
 *
 * Copyright (c) 2011 Securiforest
 * Date: 2011-05-11 ;  Author: Hector Martin <hector@marcansoft.com>
 * Based on usb-ohci.c, emulates Renesas NEC USB 3.0
 *
 * This library is free software; you can redistribute it and/or
 * modify it under the terms of the GNU Lesser General Public
 * License as published by the Free Software Foundation; either
 * version 2 of the License, or (at your option) any later version.
 *
 * This library is distributed in the hope that it will be useful,
 * but WITHOUT ANY WARRANTY; without even the implied warranty of
 * MERCHANTABILITY or FITNESS FOR A PARTICULAR PURPOSE.  See the GNU
 * Lesser General Public License for more details.
 *
 * You should have received a copy of the GNU Lesser General Public
 * License along with this library; if not, see <http://www.gnu.org/licenses/>.
 */
#include "qemu/osdep.h"
#include "hw/hw.h"
#include "qemu/timer.h"
#include "qemu/queue.h"
#include "hw/usb.h"
#include "hw/pci/pci.h"
#include "hw/pci/msi.h"
#include "hw/pci/msix.h"
#include "hw/usb/trace.h"
#include "qapi/error.h"

#include "hcd-xhci.h"

//#define DEBUG_XHCI
//#define DEBUG_DATA

#ifdef DEBUG_XHCI
#define DPRINTF(...) fprintf(stderr, __VA_ARGS__)
#else
#define DPRINTF(...) do {} while (0)
#endif
#define FIXME(_msg) do { fprintf(stderr, "FIXME %s:%d %s\n", \
                                 __func__, __LINE__, _msg); abort(); } while (0)

#define TRB_LINK_LIMIT  32
#define COMMAND_LIMIT   256
#define TRANSFER_LIMIT  256

#define LEN_CAP         0x40
#define LEN_OPER        (0x400 + 0x10 * MAXPORTS)
#define LEN_RUNTIME     ((MAXINTRS + 1) * 0x20)
#define LEN_DOORBELL    ((MAXSLOTS + 1) * 0x20)

#define OFF_OPER        LEN_CAP
#define OFF_RUNTIME     0x1000
#define OFF_DOORBELL    0x2000
#define OFF_MSIX_TABLE  0x3000
#define OFF_MSIX_PBA    0x3800
/* must be power of 2 */
#define LEN_REGS        0x4000

#if (OFF_OPER + LEN_OPER) > OFF_RUNTIME
#error Increase OFF_RUNTIME
#endif
#if (OFF_RUNTIME + LEN_RUNTIME) > OFF_DOORBELL
#error Increase OFF_DOORBELL
#endif
#if (OFF_DOORBELL + LEN_DOORBELL) > LEN_REGS
# error Increase LEN_REGS
#endif

/* bit definitions */
#define USBCMD_RS       (1<<0)
#define USBCMD_HCRST    (1<<1)
#define USBCMD_INTE     (1<<2)
#define USBCMD_HSEE     (1<<3)
#define USBCMD_LHCRST   (1<<7)
#define USBCMD_CSS      (1<<8)
#define USBCMD_CRS      (1<<9)
#define USBCMD_EWE      (1<<10)
#define USBCMD_EU3S     (1<<11)

#define USBSTS_HCH      (1<<0)
#define USBSTS_HSE      (1<<2)
#define USBSTS_EINT     (1<<3)
#define USBSTS_PCD      (1<<4)
#define USBSTS_SSS      (1<<8)
#define USBSTS_RSS      (1<<9)
#define USBSTS_SRE      (1<<10)
#define USBSTS_CNR      (1<<11)
#define USBSTS_HCE      (1<<12)


#define PORTSC_CCS          (1<<0)
#define PORTSC_PED          (1<<1)
#define PORTSC_OCA          (1<<3)
#define PORTSC_PR           (1<<4)
#define PORTSC_PLS_SHIFT        5
#define PORTSC_PLS_MASK     0xf
#define PORTSC_PP           (1<<9)
#define PORTSC_SPEED_SHIFT      10
#define PORTSC_SPEED_MASK   0xf
#define PORTSC_SPEED_FULL   (1<<10)
#define PORTSC_SPEED_LOW    (2<<10)
#define PORTSC_SPEED_HIGH   (3<<10)
#define PORTSC_SPEED_SUPER  (4<<10)
#define PORTSC_PIC_SHIFT        14
#define PORTSC_PIC_MASK     0x3
#define PORTSC_LWS          (1<<16)
#define PORTSC_CSC          (1<<17)
#define PORTSC_PEC          (1<<18)
#define PORTSC_WRC          (1<<19)
#define PORTSC_OCC          (1<<20)
#define PORTSC_PRC          (1<<21)
#define PORTSC_PLC          (1<<22)
#define PORTSC_CEC          (1<<23)
#define PORTSC_CAS          (1<<24)
#define PORTSC_WCE          (1<<25)
#define PORTSC_WDE          (1<<26)
#define PORTSC_WOE          (1<<27)
#define PORTSC_DR           (1<<30)
#define PORTSC_WPR          (1<<31)

#define CRCR_RCS        (1<<0)
#define CRCR_CS         (1<<1)
#define CRCR_CA         (1<<2)
#define CRCR_CRR        (1<<3)

#define IMAN_IP         (1<<0)
#define IMAN_IE         (1<<1)

#define ERDP_EHB        (1<<3)

#define TRB_SIZE 16
typedef struct XHCITRB {
    uint64_t parameter;
    uint32_t status;
    uint32_t control;
    dma_addr_t addr;
    bool ccs;
} XHCITRB;

enum {
    PLS_U0              =  0,
    PLS_U1              =  1,
    PLS_U2              =  2,
    PLS_U3              =  3,
    PLS_DISABLED        =  4,
    PLS_RX_DETECT       =  5,
    PLS_INACTIVE        =  6,
    PLS_POLLING         =  7,
    PLS_RECOVERY        =  8,
    PLS_HOT_RESET       =  9,
    PLS_COMPILANCE_MODE = 10,
    PLS_TEST_MODE       = 11,
    PLS_RESUME          = 15,
};

#define CR_LINK TR_LINK

#define TRB_C               (1<<0)
#define TRB_TYPE_SHIFT          10
#define TRB_TYPE_MASK       0x3f
#define TRB_TYPE(t)         (((t).control >> TRB_TYPE_SHIFT) & TRB_TYPE_MASK)

#define TRB_EV_ED           (1<<2)

#define TRB_TR_ENT          (1<<1)
#define TRB_TR_ISP          (1<<2)
#define TRB_TR_NS           (1<<3)
#define TRB_TR_CH           (1<<4)
#define TRB_TR_IOC          (1<<5)
#define TRB_TR_IDT          (1<<6)
#define TRB_TR_TBC_SHIFT        7
#define TRB_TR_TBC_MASK     0x3
#define TRB_TR_BEI          (1<<9)
#define TRB_TR_TLBPC_SHIFT      16
#define TRB_TR_TLBPC_MASK   0xf
#define TRB_TR_FRAMEID_SHIFT    20
#define TRB_TR_FRAMEID_MASK 0x7ff
#define TRB_TR_SIA          (1<<31)

#define TRB_TR_DIR          (1<<16)

#define TRB_CR_SLOTID_SHIFT     24
#define TRB_CR_SLOTID_MASK  0xff
#define TRB_CR_EPID_SHIFT       16
#define TRB_CR_EPID_MASK    0x1f

#define TRB_CR_BSR          (1<<9)
#define TRB_CR_DC           (1<<9)

#define TRB_LK_TC           (1<<1)

#define TRB_INTR_SHIFT          22
#define TRB_INTR_MASK       0x3ff
#define TRB_INTR(t)         (((t).status >> TRB_INTR_SHIFT) & TRB_INTR_MASK)

#define EP_TYPE_MASK        0x7
#define EP_TYPE_SHIFT           3

#define EP_STATE_MASK       0x7
#define EP_DISABLED         (0<<0)
#define EP_RUNNING          (1<<0)
#define EP_HALTED           (2<<0)
#define EP_STOPPED          (3<<0)
#define EP_ERROR            (4<<0)

#define SLOT_STATE_MASK     0x1f
#define SLOT_STATE_SHIFT        27
#define SLOT_STATE(s)       (((s)>>SLOT_STATE_SHIFT)&SLOT_STATE_MASK)
#define SLOT_ENABLED        0
#define SLOT_DEFAULT        1
#define SLOT_ADDRESSED      2
#define SLOT_CONFIGURED     3

#define SLOT_CONTEXT_ENTRIES_MASK 0x1f
#define SLOT_CONTEXT_ENTRIES_SHIFT 27

#define get_field(data, field)                  \
    (((data) >> field##_SHIFT) & field##_MASK)

#define set_field(data, newval, field) do {                     \
        uint32_t val = *data;                                   \
        val &= ~(field##_MASK << field##_SHIFT);                \
        val |= ((newval) & field##_MASK) << field##_SHIFT;      \
        *data = val;                                            \
    } while (0)

typedef enum EPType {
    ET_INVALID = 0,
    ET_ISO_OUT,
    ET_BULK_OUT,
    ET_INTR_OUT,
    ET_CONTROL,
    ET_ISO_IN,
    ET_BULK_IN,
    ET_INTR_IN,
} EPType;

typedef struct XHCITransfer {
    XHCIEPContext *epctx;
    USBPacket packet;
    QEMUSGList sgl;
    bool running_async;
    bool running_retry;
    bool complete;
    bool int_req;
    unsigned int iso_pkts;
    unsigned int streamid;
    bool in_xfer;
    bool iso_xfer;
    bool timed_xfer;

    unsigned int trb_count;
    XHCITRB *trbs;

    TRBCCode status;

    unsigned int pkts;
    unsigned int pktsize;
    unsigned int cur_pkt;

    uint64_t mfindex_kick;

    QTAILQ_ENTRY(XHCITransfer) next;
} XHCITransfer;

struct XHCIStreamContext {
    dma_addr_t pctx;
    unsigned int sct;
    XHCIRing ring;
};

struct XHCIEPContext {
    XHCIState *xhci;
    unsigned int slotid;
    unsigned int epid;

    XHCIRing ring;
    uint32_t xfer_count;
    QTAILQ_HEAD(, XHCITransfer) transfers;
    XHCITransfer *retry;
    EPType type;
    dma_addr_t pctx;
    unsigned int max_psize;
    uint32_t state;
    uint32_t kick_active;

    /* streams */
    unsigned int max_pstreams;
    bool         lsa;
    unsigned int nr_pstreams;
    XHCIStreamContext *pstreams;

    /* iso xfer scheduling */
    unsigned int interval;
    int64_t mfindex_last;
    QEMUTimer *kick_timer;
};

typedef struct XHCIEvRingSeg {
    uint32_t addr_low;
    uint32_t addr_high;
    uint32_t size;
    uint32_t rsvd;
} XHCIEvRingSeg;

static void xhci_kick_ep(XHCIState *xhci, unsigned int slotid,
                         unsigned int epid, unsigned int streamid);
static void xhci_kick_epctx(XHCIEPContext *epctx, unsigned int streamid);
static TRBCCode xhci_disable_ep(XHCIState *xhci, unsigned int slotid,
                                unsigned int epid);
static void xhci_xfer_report(XHCITransfer *xfer);
static void xhci_event(XHCIState *xhci, XHCIEvent *event, int v);
static void xhci_write_event(XHCIState *xhci, XHCIEvent *event, int v);
static USBEndpoint *xhci_epid_to_usbep(XHCIEPContext *epctx);

static const char *TRBType_names[] = {
    [TRB_RESERVED]                     = "TRB_RESERVED",
    [TR_NORMAL]                        = "TR_NORMAL",
    [TR_SETUP]                         = "TR_SETUP",
    [TR_DATA]                          = "TR_DATA",
    [TR_STATUS]                        = "TR_STATUS",
    [TR_ISOCH]                         = "TR_ISOCH",
    [TR_LINK]                          = "TR_LINK",
    [TR_EVDATA]                        = "TR_EVDATA",
    [TR_NOOP]                          = "TR_NOOP",
    [CR_ENABLE_SLOT]                   = "CR_ENABLE_SLOT",
    [CR_DISABLE_SLOT]                  = "CR_DISABLE_SLOT",
    [CR_ADDRESS_DEVICE]                = "CR_ADDRESS_DEVICE",
    [CR_CONFIGURE_ENDPOINT]            = "CR_CONFIGURE_ENDPOINT",
    [CR_EVALUATE_CONTEXT]              = "CR_EVALUATE_CONTEXT",
    [CR_RESET_ENDPOINT]                = "CR_RESET_ENDPOINT",
    [CR_STOP_ENDPOINT]                 = "CR_STOP_ENDPOINT",
    [CR_SET_TR_DEQUEUE]                = "CR_SET_TR_DEQUEUE",
    [CR_RESET_DEVICE]                  = "CR_RESET_DEVICE",
    [CR_FORCE_EVENT]                   = "CR_FORCE_EVENT",
    [CR_NEGOTIATE_BW]                  = "CR_NEGOTIATE_BW",
    [CR_SET_LATENCY_TOLERANCE]         = "CR_SET_LATENCY_TOLERANCE",
    [CR_GET_PORT_BANDWIDTH]            = "CR_GET_PORT_BANDWIDTH",
    [CR_FORCE_HEADER]                  = "CR_FORCE_HEADER",
    [CR_NOOP]                          = "CR_NOOP",
    [ER_TRANSFER]                      = "ER_TRANSFER",
    [ER_COMMAND_COMPLETE]              = "ER_COMMAND_COMPLETE",
    [ER_PORT_STATUS_CHANGE]            = "ER_PORT_STATUS_CHANGE",
    [ER_BANDWIDTH_REQUEST]             = "ER_BANDWIDTH_REQUEST",
    [ER_DOORBELL]                      = "ER_DOORBELL",
    [ER_HOST_CONTROLLER]               = "ER_HOST_CONTROLLER",
    [ER_DEVICE_NOTIFICATION]           = "ER_DEVICE_NOTIFICATION",
    [ER_MFINDEX_WRAP]                  = "ER_MFINDEX_WRAP",
    [CR_VENDOR_NEC_FIRMWARE_REVISION]  = "CR_VENDOR_NEC_FIRMWARE_REVISION",
    [CR_VENDOR_NEC_CHALLENGE_RESPONSE] = "CR_VENDOR_NEC_CHALLENGE_RESPONSE",
};

static const char *TRBCCode_names[] = {
    [CC_INVALID]                       = "CC_INVALID",
    [CC_SUCCESS]                       = "CC_SUCCESS",
    [CC_DATA_BUFFER_ERROR]             = "CC_DATA_BUFFER_ERROR",
    [CC_BABBLE_DETECTED]               = "CC_BABBLE_DETECTED",
    [CC_USB_TRANSACTION_ERROR]         = "CC_USB_TRANSACTION_ERROR",
    [CC_TRB_ERROR]                     = "CC_TRB_ERROR",
    [CC_STALL_ERROR]                   = "CC_STALL_ERROR",
    [CC_RESOURCE_ERROR]                = "CC_RESOURCE_ERROR",
    [CC_BANDWIDTH_ERROR]               = "CC_BANDWIDTH_ERROR",
    [CC_NO_SLOTS_ERROR]                = "CC_NO_SLOTS_ERROR",
    [CC_INVALID_STREAM_TYPE_ERROR]     = "CC_INVALID_STREAM_TYPE_ERROR",
    [CC_SLOT_NOT_ENABLED_ERROR]        = "CC_SLOT_NOT_ENABLED_ERROR",
    [CC_EP_NOT_ENABLED_ERROR]          = "CC_EP_NOT_ENABLED_ERROR",
    [CC_SHORT_PACKET]                  = "CC_SHORT_PACKET",
    [CC_RING_UNDERRUN]                 = "CC_RING_UNDERRUN",
    [CC_RING_OVERRUN]                  = "CC_RING_OVERRUN",
    [CC_VF_ER_FULL]                    = "CC_VF_ER_FULL",
    [CC_PARAMETER_ERROR]               = "CC_PARAMETER_ERROR",
    [CC_BANDWIDTH_OVERRUN]             = "CC_BANDWIDTH_OVERRUN",
    [CC_CONTEXT_STATE_ERROR]           = "CC_CONTEXT_STATE_ERROR",
    [CC_NO_PING_RESPONSE_ERROR]        = "CC_NO_PING_RESPONSE_ERROR",
    [CC_EVENT_RING_FULL_ERROR]         = "CC_EVENT_RING_FULL_ERROR",
    [CC_INCOMPATIBLE_DEVICE_ERROR]     = "CC_INCOMPATIBLE_DEVICE_ERROR",
    [CC_MISSED_SERVICE_ERROR]          = "CC_MISSED_SERVICE_ERROR",
    [CC_COMMAND_RING_STOPPED]          = "CC_COMMAND_RING_STOPPED",
    [CC_COMMAND_ABORTED]               = "CC_COMMAND_ABORTED",
    [CC_STOPPED]                       = "CC_STOPPED",
    [CC_STOPPED_LENGTH_INVALID]        = "CC_STOPPED_LENGTH_INVALID",
    [CC_MAX_EXIT_LATENCY_TOO_LARGE_ERROR]
    = "CC_MAX_EXIT_LATENCY_TOO_LARGE_ERROR",
    [CC_ISOCH_BUFFER_OVERRUN]          = "CC_ISOCH_BUFFER_OVERRUN",
    [CC_EVENT_LOST_ERROR]              = "CC_EVENT_LOST_ERROR",
    [CC_UNDEFINED_ERROR]               = "CC_UNDEFINED_ERROR",
    [CC_INVALID_STREAM_ID_ERROR]       = "CC_INVALID_STREAM_ID_ERROR",
    [CC_SECONDARY_BANDWIDTH_ERROR]     = "CC_SECONDARY_BANDWIDTH_ERROR",
    [CC_SPLIT_TRANSACTION_ERROR]       = "CC_SPLIT_TRANSACTION_ERROR",
};

static const char *ep_state_names[] = {
    [EP_DISABLED] = "disabled",
    [EP_RUNNING]  = "running",
    [EP_HALTED]   = "halted",
    [EP_STOPPED]  = "stopped",
    [EP_ERROR]    = "error",
};

static const char *lookup_name(uint32_t index, const char **list, uint32_t llen)
{
    if (index >= llen || list[index] == NULL) {
        return "???";
    }
    return list[index];
}

static const char *trb_name(XHCITRB *trb)
{
    return lookup_name(TRB_TYPE(*trb), TRBType_names,
                       ARRAY_SIZE(TRBType_names));
}

static const char *event_name(XHCIEvent *event)
{
    return lookup_name(event->ccode, TRBCCode_names,
                       ARRAY_SIZE(TRBCCode_names));
}

static const char *ep_state_name(uint32_t state)
{
    return lookup_name(state, ep_state_names,
                       ARRAY_SIZE(ep_state_names));
}

static bool xhci_get_flag(XHCIState *xhci, enum xhci_flags bit)
{
    return xhci->flags & (1 << bit);
}

static void xhci_set_flag(XHCIState *xhci, enum xhci_flags bit)
{
    xhci->flags |= (1 << bit);
}

static uint64_t xhci_mfindex_get(XHCIState *xhci)
{
    int64_t now = qemu_clock_get_ns(QEMU_CLOCK_VIRTUAL);
    return (now - xhci->mfindex_start) / 125000;
}

static void xhci_mfwrap_update(XHCIState *xhci)
{
    const uint32_t bits = USBCMD_RS | USBCMD_EWE;
    uint32_t mfindex, left;
    int64_t now;

    if ((xhci->usbcmd & bits) == bits) {
        now = qemu_clock_get_ns(QEMU_CLOCK_VIRTUAL);
        mfindex = ((now - xhci->mfindex_start) / 125000) & 0x3fff;
        left = 0x4000 - mfindex;
        timer_mod(xhci->mfwrap_timer, now + left * 125000);
    } else {
        timer_del(xhci->mfwrap_timer);
    }
}

static void xhci_mfwrap_timer(void *opaque)
{
    XHCIState *xhci = opaque;
    XHCIEvent wrap = { ER_MFINDEX_WRAP, CC_SUCCESS };

    xhci_event(xhci, &wrap, 0);
    xhci_mfwrap_update(xhci);
}

static inline dma_addr_t xhci_addr64(uint32_t low, uint32_t high)
{
    if (sizeof(dma_addr_t) == 4) {
        return low;
    } else {
        return low | (((dma_addr_t)high << 16) << 16);
    }
}

static inline dma_addr_t xhci_mask64(uint64_t addr)
{
    if (sizeof(dma_addr_t) == 4) {
        return addr & 0xffffffff;
    } else {
        return addr;
    }
}

static inline void xhci_dma_read_u32s(XHCIState *xhci, dma_addr_t addr,
                                      uint32_t *buf, size_t len)
{
    int i;

    assert((len % sizeof(uint32_t)) == 0);

    pci_dma_read(PCI_DEVICE(xhci), addr, buf, len);

    for (i = 0; i < (len / sizeof(uint32_t)); i++) {
        buf[i] = le32_to_cpu(buf[i]);
    }
}

static inline void xhci_dma_write_u32s(XHCIState *xhci, dma_addr_t addr,
                                       uint32_t *buf, size_t len)
{
    int i;
    uint32_t tmp[5];
    uint32_t n = len / sizeof(uint32_t);

    assert((len % sizeof(uint32_t)) == 0);
    assert(n <= ARRAY_SIZE(tmp));

    for (i = 0; i < n; i++) {
        tmp[i] = cpu_to_le32(buf[i]);
    }
    pci_dma_write(PCI_DEVICE(xhci), addr, tmp, len);
}

static XHCIPort *xhci_lookup_port(XHCIState *xhci, struct USBPort *uport)
{
    int index;

    if (!uport->dev) {
        return NULL;
    }
    switch (uport->dev->speed) {
    case USB_SPEED_LOW:
    case USB_SPEED_FULL:
    case USB_SPEED_HIGH:
        if (xhci_get_flag(xhci, XHCI_FLAG_SS_FIRST)) {
            index = uport->index + xhci->numports_3;
        } else {
            index = uport->index;
        }
        break;
    case USB_SPEED_SUPER:
        if (xhci_get_flag(xhci, XHCI_FLAG_SS_FIRST)) {
            index = uport->index;
        } else {
            index = uport->index + xhci->numports_2;
        }
        break;
    default:
        return NULL;
    }
    return &xhci->ports[index];
}

static void xhci_intx_update(XHCIState *xhci)
{
    PCIDevice *pci_dev = PCI_DEVICE(xhci);
    int level = 0;

    if (msix_enabled(pci_dev) ||
        msi_enabled(pci_dev)) {
        return;
    }

    if (xhci->intr[0].iman & IMAN_IP &&
        xhci->intr[0].iman & IMAN_IE &&
        xhci->usbcmd & USBCMD_INTE) {
        level = 1;
    }

    trace_usb_xhci_irq_intx(level);
    pci_set_irq(pci_dev, level);
}

static void xhci_msix_update(XHCIState *xhci, int v)
{
    PCIDevice *pci_dev = PCI_DEVICE(xhci);
    bool enabled;

    if (!msix_enabled(pci_dev)) {
        return;
    }

    enabled = xhci->intr[v].iman & IMAN_IE;
    if (enabled == xhci->intr[v].msix_used) {
        return;
    }

    if (enabled) {
        trace_usb_xhci_irq_msix_use(v);
        msix_vector_use(pci_dev, v);
        xhci->intr[v].msix_used = true;
    } else {
        trace_usb_xhci_irq_msix_unuse(v);
        msix_vector_unuse(pci_dev, v);
        xhci->intr[v].msix_used = false;
    }
}

static void xhci_intr_raise(XHCIState *xhci, int v)
{
    PCIDevice *pci_dev = PCI_DEVICE(xhci);
    bool pending = (xhci->intr[v].erdp_low & ERDP_EHB);

    xhci->intr[v].erdp_low |= ERDP_EHB;
    xhci->intr[v].iman |= IMAN_IP;
    xhci->usbsts |= USBSTS_EINT;

    if (pending) {
        return;
    }
    if (!(xhci->intr[v].iman & IMAN_IE)) {
        return;
    }

    if (!(xhci->usbcmd & USBCMD_INTE)) {
        return;
    }

    if (msix_enabled(pci_dev)) {
        trace_usb_xhci_irq_msix(v);
        msix_notify(pci_dev, v);
        return;
    }

    if (msi_enabled(pci_dev)) {
        trace_usb_xhci_irq_msi(v);
        msi_notify(pci_dev, v);
        return;
    }

    if (v == 0) {
        trace_usb_xhci_irq_intx(1);
        pci_irq_assert(pci_dev);
    }
}

static inline int xhci_running(XHCIState *xhci)
{
    return !(xhci->usbsts & USBSTS_HCH);
}

static void xhci_die(XHCIState *xhci)
{
    xhci->usbsts |= USBSTS_HCE;
    DPRINTF("xhci: asserted controller error\n");
}

static void xhci_write_event(XHCIState *xhci, XHCIEvent *event, int v)
{
    PCIDevice *pci_dev = PCI_DEVICE(xhci);
    XHCIInterrupter *intr = &xhci->intr[v];
    XHCITRB ev_trb;
    dma_addr_t addr;

    ev_trb.parameter = cpu_to_le64(event->ptr);
    ev_trb.status = cpu_to_le32(event->length | (event->ccode << 24));
    ev_trb.control = (event->slotid << 24) | (event->epid << 16) |
                     event->flags | (event->type << TRB_TYPE_SHIFT);
    if (intr->er_pcs) {
        ev_trb.control |= TRB_C;
    }
    ev_trb.control = cpu_to_le32(ev_trb.control);

    trace_usb_xhci_queue_event(v, intr->er_ep_idx, trb_name(&ev_trb),
                               event_name(event), ev_trb.parameter,
                               ev_trb.status, ev_trb.control);

    addr = intr->er_start + TRB_SIZE*intr->er_ep_idx;
    pci_dma_write(pci_dev, addr, &ev_trb, TRB_SIZE);

    intr->er_ep_idx++;
    if (intr->er_ep_idx >= intr->er_size) {
        intr->er_ep_idx = 0;
        intr->er_pcs = !intr->er_pcs;
    }
}

static void xhci_event(XHCIState *xhci, XHCIEvent *event, int v)
{
    XHCIInterrupter *intr;
    dma_addr_t erdp;
    unsigned int dp_idx;

    if (v >= xhci->numintrs) {
        DPRINTF("intr nr out of range (%d >= %d)\n", v, xhci->numintrs);
        return;
    }
    intr = &xhci->intr[v];

    erdp = xhci_addr64(intr->erdp_low, intr->erdp_high);
    if (erdp < intr->er_start ||
        erdp >= (intr->er_start + TRB_SIZE*intr->er_size)) {
        DPRINTF("xhci: ERDP out of bounds: "DMA_ADDR_FMT"\n", erdp);
        DPRINTF("xhci: ER[%d] at "DMA_ADDR_FMT" len %d\n",
                v, intr->er_start, intr->er_size);
        xhci_die(xhci);
        return;
    }

    dp_idx = (erdp - intr->er_start) / TRB_SIZE;
    assert(dp_idx < intr->er_size);

    if ((intr->er_ep_idx + 2) % intr->er_size == dp_idx) {
        DPRINTF("xhci: ER %d full, send ring full error\n", v);
        XHCIEvent full = {ER_HOST_CONTROLLER, CC_EVENT_RING_FULL_ERROR};
        xhci_write_event(xhci, &full, v);
    } else if ((intr->er_ep_idx + 1) % intr->er_size == dp_idx) {
        DPRINTF("xhci: ER %d full, drop event\n", v);
    } else {
        xhci_write_event(xhci, event, v);
    }

    xhci_intr_raise(xhci, v);
}

static void xhci_ring_init(XHCIState *xhci, XHCIRing *ring,
                           dma_addr_t base)
{
    ring->dequeue = base;
    ring->ccs = 1;
}

static TRBType xhci_ring_fetch(XHCIState *xhci, XHCIRing *ring, XHCITRB *trb,
                               dma_addr_t *addr)
{
    PCIDevice *pci_dev = PCI_DEVICE(xhci);
    uint32_t link_cnt = 0;

    while (1) {
        TRBType type;
        pci_dma_read(pci_dev, ring->dequeue, trb, TRB_SIZE);
        trb->addr = ring->dequeue;
        trb->ccs = ring->ccs;
        le64_to_cpus(&trb->parameter);
        le32_to_cpus(&trb->status);
        le32_to_cpus(&trb->control);

        trace_usb_xhci_fetch_trb(ring->dequeue, trb_name(trb),
                                 trb->parameter, trb->status, trb->control);

        if ((trb->control & TRB_C) != ring->ccs) {
            return 0;
        }

        type = TRB_TYPE(*trb);

        if (type != TR_LINK) {
            if (addr) {
                *addr = ring->dequeue;
            }
            ring->dequeue += TRB_SIZE;
            return type;
        } else {
            if (++link_cnt > TRB_LINK_LIMIT) {
                trace_usb_xhci_enforced_limit("trb-link");
                return 0;
            }
            ring->dequeue = xhci_mask64(trb->parameter);
            if (trb->control & TRB_LK_TC) {
                ring->ccs = !ring->ccs;
            }
        }
    }
}

static int xhci_ring_chain_length(XHCIState *xhci, const XHCIRing *ring)
{
    PCIDevice *pci_dev = PCI_DEVICE(xhci);
    XHCITRB trb;
    int length = 0;
    dma_addr_t dequeue = ring->dequeue;
    bool ccs = ring->ccs;
    /* hack to bundle together the two/three TDs that make a setup transfer */
    bool control_td_set = 0;
    uint32_t link_cnt = 0;

    while (1) {
        TRBType type;
        pci_dma_read(pci_dev, dequeue, &trb, TRB_SIZE);
        le64_to_cpus(&trb.parameter);
        le32_to_cpus(&trb.status);
        le32_to_cpus(&trb.control);

        if ((trb.control & TRB_C) != ccs) {
            return -length;
        }

        type = TRB_TYPE(trb);

        if (type == TR_LINK) {
            if (++link_cnt > TRB_LINK_LIMIT) {
                return -length;
            }
            dequeue = xhci_mask64(trb.parameter);
            if (trb.control & TRB_LK_TC) {
                ccs = !ccs;
            }
            continue;
        }

        length += 1;
        dequeue += TRB_SIZE;

        if (type == TR_SETUP) {
            control_td_set = 1;
        } else if (type == TR_STATUS) {
            control_td_set = 0;
        }

        if (!control_td_set && !(trb.control & TRB_TR_CH)) {
            return length;
        }
    }
}

static void xhci_er_reset(XHCIState *xhci, int v)
{
    XHCIInterrupter *intr = &xhci->intr[v];
    XHCIEvRingSeg seg;
    dma_addr_t erstba = xhci_addr64(intr->erstba_low, intr->erstba_high);

    if (intr->erstsz == 0 || erstba == 0) {
        /* disabled */
        intr->er_start = 0;
        intr->er_size = 0;
        return;
    }
    /* cache the (sole) event ring segment location */
    if (intr->erstsz != 1) {
        DPRINTF("xhci: invalid value for ERSTSZ: %d\n", intr->erstsz);
        xhci_die(xhci);
        return;
    }
    pci_dma_read(PCI_DEVICE(xhci), erstba, &seg, sizeof(seg));
    le32_to_cpus(&seg.addr_low);
    le32_to_cpus(&seg.addr_high);
    le32_to_cpus(&seg.size);
    if (seg.size < 16 || seg.size > 4096) {
        DPRINTF("xhci: invalid value for segment size: %d\n", seg.size);
        xhci_die(xhci);
        return;
    }
    intr->er_start = xhci_addr64(seg.addr_low, seg.addr_high);
    intr->er_size = seg.size;

    intr->er_ep_idx = 0;
    intr->er_pcs = 1;

    DPRINTF("xhci: event ring[%d]:" DMA_ADDR_FMT " [%d]\n",
            v, intr->er_start, intr->er_size);
}

static void xhci_run(XHCIState *xhci)
{
    trace_usb_xhci_run();
    xhci->usbsts &= ~USBSTS_HCH;
    xhci->mfindex_start = qemu_clock_get_ns(QEMU_CLOCK_VIRTUAL);
}

static void xhci_stop(XHCIState *xhci)
{
    trace_usb_xhci_stop();
    xhci->usbsts |= USBSTS_HCH;
    xhci->crcr_low &= ~CRCR_CRR;
}

static XHCIStreamContext *xhci_alloc_stream_contexts(unsigned count,
                                                     dma_addr_t base)
{
    XHCIStreamContext *stctx;
    unsigned int i;

    stctx = g_new0(XHCIStreamContext, count);
    for (i = 0; i < count; i++) {
        stctx[i].pctx = base + i * 16;
        stctx[i].sct = -1;
    }
    return stctx;
}

static void xhci_reset_streams(XHCIEPContext *epctx)
{
    unsigned int i;

    for (i = 0; i < epctx->nr_pstreams; i++) {
        epctx->pstreams[i].sct = -1;
    }
}

static void xhci_alloc_streams(XHCIEPContext *epctx, dma_addr_t base)
{
    assert(epctx->pstreams == NULL);
    epctx->nr_pstreams = 2 << epctx->max_pstreams;
    epctx->pstreams = xhci_alloc_stream_contexts(epctx->nr_pstreams, base);
}

static void xhci_free_streams(XHCIEPContext *epctx)
{
    assert(epctx->pstreams != NULL);

    g_free(epctx->pstreams);
    epctx->pstreams = NULL;
    epctx->nr_pstreams = 0;
}

static int xhci_epmask_to_eps_with_streams(XHCIState *xhci,
                                           unsigned int slotid,
                                           uint32_t epmask,
                                           XHCIEPContext **epctxs,
                                           USBEndpoint **eps)
{
    XHCISlot *slot;
    XHCIEPContext *epctx;
    USBEndpoint *ep;
    int i, j;

    assert(slotid >= 1 && slotid <= xhci->numslots);

    slot = &xhci->slots[slotid - 1];

    for (i = 2, j = 0; i <= 31; i++) {
        if (!(epmask & (1u << i))) {
            continue;
        }

        epctx = slot->eps[i - 1];
        ep = xhci_epid_to_usbep(epctx);
        if (!epctx || !epctx->nr_pstreams || !ep) {
            continue;
        }

        if (epctxs) {
            epctxs[j] = epctx;
        }
        eps[j++] = ep;
    }
    return j;
}

static void xhci_free_device_streams(XHCIState *xhci, unsigned int slotid,
                                     uint32_t epmask)
{
    USBEndpoint *eps[30];
    int nr_eps;

    nr_eps = xhci_epmask_to_eps_with_streams(xhci, slotid, epmask, NULL, eps);
    if (nr_eps) {
        usb_device_free_streams(eps[0]->dev, eps, nr_eps);
    }
}

static TRBCCode xhci_alloc_device_streams(XHCIState *xhci, unsigned int slotid,
                                          uint32_t epmask)
{
    XHCIEPContext *epctxs[30];
    USBEndpoint *eps[30];
    int i, r, nr_eps, req_nr_streams, dev_max_streams;

    nr_eps = xhci_epmask_to_eps_with_streams(xhci, slotid, epmask, epctxs,
                                             eps);
    if (nr_eps == 0) {
        return CC_SUCCESS;
    }

    req_nr_streams = epctxs[0]->nr_pstreams;
    dev_max_streams = eps[0]->max_streams;

    for (i = 1; i < nr_eps; i++) {
        /*
         * HdG: I don't expect these to ever trigger, but if they do we need
         * to come up with another solution, ie group identical endpoints
         * together and make an usb_device_alloc_streams call per group.
         */
        if (epctxs[i]->nr_pstreams != req_nr_streams) {
            FIXME("guest streams config not identical for all eps");
            return CC_RESOURCE_ERROR;
        }
        if (eps[i]->max_streams != dev_max_streams) {
            FIXME("device streams config not identical for all eps");
            return CC_RESOURCE_ERROR;
        }
    }

    /*
     * max-streams in both the device descriptor and in the controller is a
     * power of 2. But stream id 0 is reserved, so if a device can do up to 4
     * streams the guest will ask for 5 rounded up to the next power of 2 which
     * becomes 8. For emulated devices usb_device_alloc_streams is a nop.
     *
     * For redirected devices however this is an issue, as there we must ask
     * the real xhci controller to alloc streams, and the host driver for the
     * real xhci controller will likely disallow allocating more streams then
     * the device can handle.
     *
     * So we limit the requested nr_streams to the maximum number the device
     * can handle.
     */
    if (req_nr_streams > dev_max_streams) {
        req_nr_streams = dev_max_streams;
    }

    r = usb_device_alloc_streams(eps[0]->dev, eps, nr_eps, req_nr_streams);
    if (r != 0) {
        DPRINTF("xhci: alloc streams failed\n");
        return CC_RESOURCE_ERROR;
    }

    return CC_SUCCESS;
}

static XHCIStreamContext *xhci_find_stream(XHCIEPContext *epctx,
                                           unsigned int streamid,
                                           uint32_t *cc_error)
{
    XHCIStreamContext *sctx;
    dma_addr_t base;
    uint32_t ctx[2], sct;

    assert(streamid != 0);
    if (epctx->lsa) {
        if (streamid >= epctx->nr_pstreams) {
            *cc_error = CC_INVALID_STREAM_ID_ERROR;
            return NULL;
        }
        sctx = epctx->pstreams + streamid;
    } else {
        FIXME("secondary streams not implemented yet");
    }

    if (sctx->sct == -1) {
        xhci_dma_read_u32s(epctx->xhci, sctx->pctx, ctx, sizeof(ctx));
        sct = (ctx[0] >> 1) & 0x07;
        if (epctx->lsa && sct != 1) {
            *cc_error = CC_INVALID_STREAM_TYPE_ERROR;
            return NULL;
        }
        sctx->sct = sct;
        base = xhci_addr64(ctx[0] & ~0xf, ctx[1]);
        xhci_ring_init(epctx->xhci, &sctx->ring, base);
    }
    return sctx;
}

static void xhci_set_ep_state(XHCIState *xhci, XHCIEPContext *epctx,
                              XHCIStreamContext *sctx, uint32_t state)
{
    XHCIRing *ring = NULL;
    uint32_t ctx[5];
    uint32_t ctx2[2];

    xhci_dma_read_u32s(xhci, epctx->pctx, ctx, sizeof(ctx));
    ctx[0] &= ~EP_STATE_MASK;
    ctx[0] |= state;

    /* update ring dequeue ptr */
    if (epctx->nr_pstreams) {
        if (sctx != NULL) {
            ring = &sctx->ring;
            xhci_dma_read_u32s(xhci, sctx->pctx, ctx2, sizeof(ctx2));
            ctx2[0] &= 0xe;
            ctx2[0] |= sctx->ring.dequeue | sctx->ring.ccs;
            ctx2[1] = (sctx->ring.dequeue >> 16) >> 16;
            xhci_dma_write_u32s(xhci, sctx->pctx, ctx2, sizeof(ctx2));
        }
    } else {
        ring = &epctx->ring;
    }
    if (ring) {
        ctx[2] = ring->dequeue | ring->ccs;
        ctx[3] = (ring->dequeue >> 16) >> 16;

        DPRINTF("xhci: set epctx: " DMA_ADDR_FMT " state=%d dequeue=%08x%08x\n",
                epctx->pctx, state, ctx[3], ctx[2]);
    }

    xhci_dma_write_u32s(xhci, epctx->pctx, ctx, sizeof(ctx));
    if (epctx->state != state) {
        trace_usb_xhci_ep_state(epctx->slotid, epctx->epid,
                                ep_state_name(epctx->state),
                                ep_state_name(state));
    }
    epctx->state = state;
}

static void xhci_ep_kick_timer(void *opaque)
{
    XHCIEPContext *epctx = opaque;
    xhci_kick_epctx(epctx, 0);
}

static XHCIEPContext *xhci_alloc_epctx(XHCIState *xhci,
                                       unsigned int slotid,
                                       unsigned int epid)
{
    XHCIEPContext *epctx;

    epctx = g_new0(XHCIEPContext, 1);
    epctx->xhci = xhci;
    epctx->slotid = slotid;
    epctx->epid = epid;

    QTAILQ_INIT(&epctx->transfers);
    epctx->kick_timer = timer_new_ns(QEMU_CLOCK_VIRTUAL, xhci_ep_kick_timer, epctx);

    return epctx;
}

static void xhci_init_epctx(XHCIEPContext *epctx,
                            dma_addr_t pctx, uint32_t *ctx)
{
    dma_addr_t dequeue;

    dequeue = xhci_addr64(ctx[2] & ~0xf, ctx[3]);

    epctx->type = (ctx[1] >> EP_TYPE_SHIFT) & EP_TYPE_MASK;
    epctx->pctx = pctx;
    epctx->max_psize = ctx[1]>>16;
    epctx->max_psize *= 1+((ctx[1]>>8)&0xff);
    epctx->max_pstreams = (ctx[0] >> 10) & epctx->xhci->max_pstreams_mask;
    epctx->lsa = (ctx[0] >> 15) & 1;
    if (epctx->max_pstreams) {
        xhci_alloc_streams(epctx, dequeue);
    } else {
        xhci_ring_init(epctx->xhci, &epctx->ring, dequeue);
        epctx->ring.ccs = ctx[2] & 1;
    }

    epctx->interval = 1 << ((ctx[0] >> 16) & 0xff);
}

static TRBCCode xhci_enable_ep(XHCIState *xhci, unsigned int slotid,
                               unsigned int epid, dma_addr_t pctx,
                               uint32_t *ctx)
{
    XHCISlot *slot;
    XHCIEPContext *epctx;

    trace_usb_xhci_ep_enable(slotid, epid);
    assert(slotid >= 1 && slotid <= xhci->numslots);
    assert(epid >= 1 && epid <= 31);

    slot = &xhci->slots[slotid-1];
    if (slot->eps[epid-1]) {
        xhci_disable_ep(xhci, slotid, epid);
    }

    epctx = xhci_alloc_epctx(xhci, slotid, epid);
    slot->eps[epid-1] = epctx;
    xhci_init_epctx(epctx, pctx, ctx);

    DPRINTF("xhci: endpoint %d.%d type is %d, max transaction (burst) "
            "size is %d\n", epid/2, epid%2, epctx->type, epctx->max_psize);

    epctx->mfindex_last = 0;

    epctx->state = EP_RUNNING;
    ctx[0] &= ~EP_STATE_MASK;
    ctx[0] |= EP_RUNNING;

    return CC_SUCCESS;
}

static XHCITransfer *xhci_ep_alloc_xfer(XHCIEPContext *epctx,
                                        uint32_t length)
{
    uint32_t limit = epctx->nr_pstreams + 16;
    XHCITransfer *xfer;

    if (epctx->xfer_count >= limit) {
        return NULL;
    }

    xfer = g_new0(XHCITransfer, 1);
    xfer->epctx = epctx;
    xfer->trbs = g_new(XHCITRB, length);
    xfer->trb_count = length;
    usb_packet_init(&xfer->packet);

    QTAILQ_INSERT_TAIL(&epctx->transfers, xfer, next);
    epctx->xfer_count++;

    return xfer;
}

static void xhci_ep_free_xfer(XHCITransfer *xfer)
{
    QTAILQ_REMOVE(&xfer->epctx->transfers, xfer, next);
    xfer->epctx->xfer_count--;

    usb_packet_cleanup(&xfer->packet);
    g_free(xfer->trbs);
    g_free(xfer);
}

static int xhci_ep_nuke_one_xfer(XHCITransfer *t, TRBCCode report)
{
    int killed = 0;

    if (report && (t->running_async || t->running_retry)) {
        t->status = report;
        xhci_xfer_report(t);
    }

    if (t->running_async) {
        usb_cancel_packet(&t->packet);
        t->running_async = 0;
        killed = 1;
    }
    if (t->running_retry) {
        if (t->epctx) {
            t->epctx->retry = NULL;
            timer_del(t->epctx->kick_timer);
        }
        t->running_retry = 0;
        killed = 1;
    }
    g_free(t->trbs);

    t->trbs = NULL;
    t->trb_count = 0;

    return killed;
}

static int xhci_ep_nuke_xfers(XHCIState *xhci, unsigned int slotid,
                               unsigned int epid, TRBCCode report)
{
    XHCISlot *slot;
    XHCIEPContext *epctx;
    XHCITransfer *xfer;
    int killed = 0;
    USBEndpoint *ep = NULL;
    assert(slotid >= 1 && slotid <= xhci->numslots);
    assert(epid >= 1 && epid <= 31);

    DPRINTF("xhci_ep_nuke_xfers(%d, %d)\n", slotid, epid);

    slot = &xhci->slots[slotid-1];

    if (!slot->eps[epid-1]) {
        return 0;
    }

    epctx = slot->eps[epid-1];

    for (;;) {
        xfer = QTAILQ_FIRST(&epctx->transfers);
        if (xfer == NULL) {
            break;
        }
        killed += xhci_ep_nuke_one_xfer(xfer, report);
        if (killed) {
            report = 0; /* Only report once */
        }
        xhci_ep_free_xfer(xfer);
    }

    ep = xhci_epid_to_usbep(epctx);
    if (ep) {
        usb_device_ep_stopped(ep->dev, ep);
    }
    return killed;
}

static TRBCCode xhci_disable_ep(XHCIState *xhci, unsigned int slotid,
                               unsigned int epid)
{
    XHCISlot *slot;
    XHCIEPContext *epctx;

    trace_usb_xhci_ep_disable(slotid, epid);
    assert(slotid >= 1 && slotid <= xhci->numslots);
    assert(epid >= 1 && epid <= 31);

    slot = &xhci->slots[slotid-1];

    if (!slot->eps[epid-1]) {
        DPRINTF("xhci: slot %d ep %d already disabled\n", slotid, epid);
        return CC_SUCCESS;
    }

    xhci_ep_nuke_xfers(xhci, slotid, epid, 0);

    epctx = slot->eps[epid-1];

    if (epctx->nr_pstreams) {
        xhci_free_streams(epctx);
    }

    /* only touch guest RAM if we're not resetting the HC */
    if (xhci->dcbaap_low || xhci->dcbaap_high) {
        xhci_set_ep_state(xhci, epctx, NULL, EP_DISABLED);
    }

    timer_free(epctx->kick_timer);
    g_free(epctx);
    slot->eps[epid-1] = NULL;

    return CC_SUCCESS;
}

static TRBCCode xhci_stop_ep(XHCIState *xhci, unsigned int slotid,
                             unsigned int epid)
{
    XHCISlot *slot;
    XHCIEPContext *epctx;

    trace_usb_xhci_ep_stop(slotid, epid);
    assert(slotid >= 1 && slotid <= xhci->numslots);

    if (epid < 1 || epid > 31) {
        DPRINTF("xhci: bad ep %d\n", epid);
        return CC_TRB_ERROR;
    }

    slot = &xhci->slots[slotid-1];

    if (!slot->eps[epid-1]) {
        DPRINTF("xhci: slot %d ep %d not enabled\n", slotid, epid);
        return CC_EP_NOT_ENABLED_ERROR;
    }

    if (xhci_ep_nuke_xfers(xhci, slotid, epid, CC_STOPPED) > 0) {
        DPRINTF("xhci: FIXME: endpoint stopped w/ xfers running, "
                "data might be lost\n");
    }

    epctx = slot->eps[epid-1];

    xhci_set_ep_state(xhci, epctx, NULL, EP_STOPPED);

    if (epctx->nr_pstreams) {
        xhci_reset_streams(epctx);
    }

    return CC_SUCCESS;
}

static TRBCCode xhci_reset_ep(XHCIState *xhci, unsigned int slotid,
                              unsigned int epid)
{
    XHCISlot *slot;
    XHCIEPContext *epctx;

    trace_usb_xhci_ep_reset(slotid, epid);
    assert(slotid >= 1 && slotid <= xhci->numslots);

    if (epid < 1 || epid > 31) {
        DPRINTF("xhci: bad ep %d\n", epid);
        return CC_TRB_ERROR;
    }

    slot = &xhci->slots[slotid-1];

    if (!slot->eps[epid-1]) {
        DPRINTF("xhci: slot %d ep %d not enabled\n", slotid, epid);
        return CC_EP_NOT_ENABLED_ERROR;
    }

    epctx = slot->eps[epid-1];

    if (epctx->state != EP_HALTED) {
        DPRINTF("xhci: reset EP while EP %d not halted (%d)\n",
                epid, epctx->state);
        return CC_CONTEXT_STATE_ERROR;
    }

    if (xhci_ep_nuke_xfers(xhci, slotid, epid, 0) > 0) {
        DPRINTF("xhci: FIXME: endpoint reset w/ xfers running, "
                "data might be lost\n");
    }

    if (!xhci->slots[slotid-1].uport ||
        !xhci->slots[slotid-1].uport->dev ||
        !xhci->slots[slotid-1].uport->dev->attached) {
        return CC_USB_TRANSACTION_ERROR;
    }

    xhci_set_ep_state(xhci, epctx, NULL, EP_STOPPED);

    if (epctx->nr_pstreams) {
        xhci_reset_streams(epctx);
    }

    return CC_SUCCESS;
}

static TRBCCode xhci_set_ep_dequeue(XHCIState *xhci, unsigned int slotid,
                                    unsigned int epid, unsigned int streamid,
                                    uint64_t pdequeue)
{
    XHCISlot *slot;
    XHCIEPContext *epctx;
    XHCIStreamContext *sctx;
    dma_addr_t dequeue;

    assert(slotid >= 1 && slotid <= xhci->numslots);

    if (epid < 1 || epid > 31) {
        DPRINTF("xhci: bad ep %d\n", epid);
        return CC_TRB_ERROR;
    }

    trace_usb_xhci_ep_set_dequeue(slotid, epid, streamid, pdequeue);
    dequeue = xhci_mask64(pdequeue);

    slot = &xhci->slots[slotid-1];

    if (!slot->eps[epid-1]) {
        DPRINTF("xhci: slot %d ep %d not enabled\n", slotid, epid);
        return CC_EP_NOT_ENABLED_ERROR;
    }

    epctx = slot->eps[epid-1];

    if (epctx->state != EP_STOPPED) {
        DPRINTF("xhci: set EP dequeue pointer while EP %d not stopped\n", epid);
        return CC_CONTEXT_STATE_ERROR;
    }

    if (epctx->nr_pstreams) {
        uint32_t err;
        sctx = xhci_find_stream(epctx, streamid, &err);
        if (sctx == NULL) {
            return err;
        }
        xhci_ring_init(xhci, &sctx->ring, dequeue & ~0xf);
        sctx->ring.ccs = dequeue & 1;
    } else {
        sctx = NULL;
        xhci_ring_init(xhci, &epctx->ring, dequeue & ~0xF);
        epctx->ring.ccs = dequeue & 1;
    }

    xhci_set_ep_state(xhci, epctx, sctx, EP_STOPPED);

    return CC_SUCCESS;
}

static int xhci_xfer_create_sgl(XHCITransfer *xfer, int in_xfer)
{
    XHCIState *xhci = xfer->epctx->xhci;
    int i;

    xfer->int_req = false;
    pci_dma_sglist_init(&xfer->sgl, PCI_DEVICE(xhci), xfer->trb_count);
    for (i = 0; i < xfer->trb_count; i++) {
        XHCITRB *trb = &xfer->trbs[i];
        dma_addr_t addr;
        unsigned int chunk = 0;

        if (trb->control & TRB_TR_IOC) {
            xfer->int_req = true;
        }

        switch (TRB_TYPE(*trb)) {
        case TR_DATA:
            if ((!(trb->control & TRB_TR_DIR)) != (!in_xfer)) {
                DPRINTF("xhci: data direction mismatch for TR_DATA\n");
                goto err;
            }
            /* fallthrough */
        case TR_NORMAL:
        case TR_ISOCH:
            addr = xhci_mask64(trb->parameter);
            chunk = trb->status & 0x1ffff;
            if (trb->control & TRB_TR_IDT) {
                if (chunk > 8 || in_xfer) {
                    DPRINTF("xhci: invalid immediate data TRB\n");
                    goto err;
                }
                qemu_sglist_add(&xfer->sgl, trb->addr, chunk);
            } else {
                qemu_sglist_add(&xfer->sgl, addr, chunk);
            }
            break;
        }
    }

    return 0;

err:
    qemu_sglist_destroy(&xfer->sgl);
    xhci_die(xhci);
    return -1;
}

static void xhci_xfer_unmap(XHCITransfer *xfer)
{
    usb_packet_unmap(&xfer->packet, &xfer->sgl);
    qemu_sglist_destroy(&xfer->sgl);
}

static void xhci_xfer_report(XHCITransfer *xfer)
{
    uint32_t edtla = 0;
    unsigned int left;
    bool reported = 0;
    bool shortpkt = 0;
    XHCIEvent event = {ER_TRANSFER, CC_SUCCESS};
    XHCIState *xhci = xfer->epctx->xhci;
    int i;

    left = xfer->packet.actual_length;

    for (i = 0; i < xfer->trb_count; i++) {
        XHCITRB *trb = &xfer->trbs[i];
        unsigned int chunk = 0;

        switch (TRB_TYPE(*trb)) {
        case TR_SETUP:
            chunk = trb->status & 0x1ffff;
            if (chunk > 8) {
                chunk = 8;
            }
            break;
        case TR_DATA:
        case TR_NORMAL:
        case TR_ISOCH:
            chunk = trb->status & 0x1ffff;
            if (chunk > left) {
                chunk = left;
                if (xfer->status == CC_SUCCESS) {
                    shortpkt = 1;
                }
            }
            left -= chunk;
            edtla += chunk;
            break;
        case TR_STATUS:
            reported = 0;
            shortpkt = 0;
            break;
        }

        if (!reported && ((trb->control & TRB_TR_IOC) ||
                          (shortpkt && (trb->control & TRB_TR_ISP)) ||
                          (xfer->status != CC_SUCCESS && left == 0))) {
            event.slotid = xfer->epctx->slotid;
            event.epid = xfer->epctx->epid;
            event.length = (trb->status & 0x1ffff) - chunk;
            event.flags = 0;
            event.ptr = trb->addr;
            if (xfer->status == CC_SUCCESS) {
                event.ccode = shortpkt ? CC_SHORT_PACKET : CC_SUCCESS;
            } else {
                event.ccode = xfer->status;
            }
            if (TRB_TYPE(*trb) == TR_EVDATA) {
                event.ptr = trb->parameter;
                event.flags |= TRB_EV_ED;
                event.length = edtla & 0xffffff;
                DPRINTF("xhci_xfer_data: EDTLA=%d\n", event.length);
                edtla = 0;
            }
            xhci_event(xhci, &event, TRB_INTR(*trb));
            reported = 1;
            if (xfer->status != CC_SUCCESS) {
                return;
            }
        }

        switch (TRB_TYPE(*trb)) {
        case TR_SETUP:
            reported = 0;
            shortpkt = 0;
            break;
        }

    }
}

static void xhci_stall_ep(XHCITransfer *xfer)
{
    XHCIEPContext *epctx = xfer->epctx;
    XHCIState *xhci = epctx->xhci;
    uint32_t err;
    XHCIStreamContext *sctx;

    if (epctx->nr_pstreams) {
        sctx = xhci_find_stream(epctx, xfer->streamid, &err);
        if (sctx == NULL) {
            return;
        }
        sctx->ring.dequeue = xfer->trbs[0].addr;
        sctx->ring.ccs = xfer->trbs[0].ccs;
        xhci_set_ep_state(xhci, epctx, sctx, EP_HALTED);
    } else {
        epctx->ring.dequeue = xfer->trbs[0].addr;
        epctx->ring.ccs = xfer->trbs[0].ccs;
        xhci_set_ep_state(xhci, epctx, NULL, EP_HALTED);
    }
}

static int xhci_setup_packet(XHCITransfer *xfer)
{
    USBEndpoint *ep;
    int dir;

    dir = xfer->in_xfer ? USB_TOKEN_IN : USB_TOKEN_OUT;

    if (xfer->packet.ep) {
        ep = xfer->packet.ep;
    } else {
        ep = xhci_epid_to_usbep(xfer->epctx);
        if (!ep) {
            DPRINTF("xhci: slot %d has no device\n",
                    xfer->epctx->slotid);
            return -1;
        }
    }

    xhci_xfer_create_sgl(xfer, dir == USB_TOKEN_IN); /* Also sets int_req */
    usb_packet_setup(&xfer->packet, dir, ep, xfer->streamid,
                     xfer->trbs[0].addr, false, xfer->int_req);
    usb_packet_map(&xfer->packet, &xfer->sgl);
    DPRINTF("xhci: setup packet pid 0x%x addr %d ep %d\n",
            xfer->packet.pid, ep->dev->addr, ep->nr);
    return 0;
}

static int xhci_try_complete_packet(XHCITransfer *xfer)
{
    if (xfer->packet.status == USB_RET_ASYNC) {
        trace_usb_xhci_xfer_async(xfer);
        xfer->running_async = 1;
        xfer->running_retry = 0;
        xfer->complete = 0;
        return 0;
    } else if (xfer->packet.status == USB_RET_NAK) {
        trace_usb_xhci_xfer_nak(xfer);
        xfer->running_async = 0;
        xfer->running_retry = 1;
        xfer->complete = 0;
        return 0;
    } else {
        xfer->running_async = 0;
        xfer->running_retry = 0;
        xfer->complete = 1;
        xhci_xfer_unmap(xfer);
    }

    if (xfer->packet.status == USB_RET_SUCCESS) {
        trace_usb_xhci_xfer_success(xfer, xfer->packet.actual_length);
        xfer->status = CC_SUCCESS;
        xhci_xfer_report(xfer);
        return 0;
    }

    /* error */
    trace_usb_xhci_xfer_error(xfer, xfer->packet.status);
    switch (xfer->packet.status) {
    case USB_RET_NODEV:
    case USB_RET_IOERROR:
        xfer->status = CC_USB_TRANSACTION_ERROR;
        xhci_xfer_report(xfer);
        xhci_stall_ep(xfer);
        break;
    case USB_RET_STALL:
        xfer->status = CC_STALL_ERROR;
        xhci_xfer_report(xfer);
        xhci_stall_ep(xfer);
        break;
    case USB_RET_BABBLE:
        xfer->status = CC_BABBLE_DETECTED;
        xhci_xfer_report(xfer);
        xhci_stall_ep(xfer);
        break;
    default:
        DPRINTF("%s: FIXME: status = %d\n", __func__,
                xfer->packet.status);
        FIXME("unhandled USB_RET_*");
    }
    return 0;
}

static int xhci_fire_ctl_transfer(XHCIState *xhci, XHCITransfer *xfer)
{
    XHCITRB *trb_setup, *trb_status;
    uint8_t bmRequestType;

    trb_setup = &xfer->trbs[0];
    trb_status = &xfer->trbs[xfer->trb_count-1];

    trace_usb_xhci_xfer_start(xfer, xfer->epctx->slotid,
                              xfer->epctx->epid, xfer->streamid);

    /* at most one Event Data TRB allowed after STATUS */
    if (TRB_TYPE(*trb_status) == TR_EVDATA && xfer->trb_count > 2) {
        trb_status--;
    }

    /* do some sanity checks */
    if (TRB_TYPE(*trb_setup) != TR_SETUP) {
        DPRINTF("xhci: ep0 first TD not SETUP: %d\n",
                TRB_TYPE(*trb_setup));
        return -1;
    }
    if (TRB_TYPE(*trb_status) != TR_STATUS) {
        DPRINTF("xhci: ep0 last TD not STATUS: %d\n",
                TRB_TYPE(*trb_status));
        return -1;
    }
    if (!(trb_setup->control & TRB_TR_IDT)) {
        DPRINTF("xhci: Setup TRB doesn't have IDT set\n");
        return -1;
    }
    if ((trb_setup->status & 0x1ffff) != 8) {
        DPRINTF("xhci: Setup TRB has bad length (%d)\n",
                (trb_setup->status & 0x1ffff));
        return -1;
    }

    bmRequestType = trb_setup->parameter;

    xfer->in_xfer = bmRequestType & USB_DIR_IN;
    xfer->iso_xfer = false;
    xfer->timed_xfer = false;

    if (xhci_setup_packet(xfer) < 0) {
        return -1;
    }
    xfer->packet.parameter = trb_setup->parameter;

    usb_handle_packet(xfer->packet.ep->dev, &xfer->packet);
    xhci_try_complete_packet(xfer);
    return 0;
}

static void xhci_calc_intr_kick(XHCIState *xhci, XHCITransfer *xfer,
                                XHCIEPContext *epctx, uint64_t mfindex)
{
    uint64_t asap = ((mfindex + epctx->interval - 1) &
                     ~(epctx->interval-1));
    uint64_t kick = epctx->mfindex_last + epctx->interval;

    assert(epctx->interval != 0);
    xfer->mfindex_kick = MAX(asap, kick);
}

static void xhci_calc_iso_kick(XHCIState *xhci, XHCITransfer *xfer,
                               XHCIEPContext *epctx, uint64_t mfindex)
{
    if (xfer->trbs[0].control & TRB_TR_SIA) {
        uint64_t asap = ((mfindex + epctx->interval - 1) &
                         ~(epctx->interval-1));
        if (asap >= epctx->mfindex_last &&
            asap <= epctx->mfindex_last + epctx->interval * 4) {
            xfer->mfindex_kick = epctx->mfindex_last + epctx->interval;
        } else {
            xfer->mfindex_kick = asap;
        }
    } else {
        xfer->mfindex_kick = ((xfer->trbs[0].control >> TRB_TR_FRAMEID_SHIFT)
                              & TRB_TR_FRAMEID_MASK) << 3;
        xfer->mfindex_kick |= mfindex & ~0x3fff;
        if (xfer->mfindex_kick + 0x100 < mfindex) {
            xfer->mfindex_kick += 0x4000;
        }
    }
}

static void xhci_check_intr_iso_kick(XHCIState *xhci, XHCITransfer *xfer,
                                     XHCIEPContext *epctx, uint64_t mfindex)
{
    if (xfer->mfindex_kick > mfindex) {
        timer_mod(epctx->kick_timer, qemu_clock_get_ns(QEMU_CLOCK_VIRTUAL) +
                       (xfer->mfindex_kick - mfindex) * 125000);
        xfer->running_retry = 1;
    } else {
        epctx->mfindex_last = xfer->mfindex_kick;
        timer_del(epctx->kick_timer);
        xfer->running_retry = 0;
    }
}


static int xhci_submit(XHCIState *xhci, XHCITransfer *xfer, XHCIEPContext *epctx)
{
    uint64_t mfindex;

    DPRINTF("xhci_submit(slotid=%d,epid=%d)\n", epctx->slotid, epctx->epid);

    xfer->in_xfer = epctx->type>>2;

    switch(epctx->type) {
    case ET_INTR_OUT:
    case ET_INTR_IN:
        xfer->pkts = 0;
        xfer->iso_xfer = false;
        xfer->timed_xfer = true;
        mfindex = xhci_mfindex_get(xhci);
        xhci_calc_intr_kick(xhci, xfer, epctx, mfindex);
        xhci_check_intr_iso_kick(xhci, xfer, epctx, mfindex);
        if (xfer->running_retry) {
            return -1;
        }
        break;
    case ET_BULK_OUT:
    case ET_BULK_IN:
        xfer->pkts = 0;
        xfer->iso_xfer = false;
        xfer->timed_xfer = false;
        break;
    case ET_ISO_OUT:
    case ET_ISO_IN:
        xfer->pkts = 1;
        xfer->iso_xfer = true;
        xfer->timed_xfer = true;
        mfindex = xhci_mfindex_get(xhci);
        xhci_calc_iso_kick(xhci, xfer, epctx, mfindex);
        xhci_check_intr_iso_kick(xhci, xfer, epctx, mfindex);
        if (xfer->running_retry) {
            return -1;
        }
        break;
    default:
        trace_usb_xhci_unimplemented("endpoint type", epctx->type);
        return -1;
    }

    if (xhci_setup_packet(xfer) < 0) {
        return -1;
    }
    usb_handle_packet(xfer->packet.ep->dev, &xfer->packet);
    xhci_try_complete_packet(xfer);
    return 0;
}

static int xhci_fire_transfer(XHCIState *xhci, XHCITransfer *xfer, XHCIEPContext *epctx)
{
    trace_usb_xhci_xfer_start(xfer, xfer->epctx->slotid,
                              xfer->epctx->epid, xfer->streamid);
    return xhci_submit(xhci, xfer, epctx);
}

static void xhci_kick_ep(XHCIState *xhci, unsigned int slotid,
                         unsigned int epid, unsigned int streamid)
{
    XHCIEPContext *epctx;

    assert(slotid >= 1 && slotid <= xhci->numslots);
    assert(epid >= 1 && epid <= 31);

    if (!xhci->slots[slotid-1].enabled) {
        DPRINTF("xhci: xhci_kick_ep for disabled slot %d\n", slotid);
        return;
    }
    epctx = xhci->slots[slotid-1].eps[epid-1];
    if (!epctx) {
        DPRINTF("xhci: xhci_kick_ep for disabled endpoint %d,%d\n",
                epid, slotid);
        return;
    }

    if (epctx->kick_active) {
        return;
    }
    xhci_kick_epctx(epctx, streamid);
}

static void xhci_kick_epctx(XHCIEPContext *epctx, unsigned int streamid)
{
    XHCIState *xhci = epctx->xhci;
    XHCIStreamContext *stctx = NULL;
    XHCITransfer *xfer;
    XHCIRing *ring;
    USBEndpoint *ep = NULL;
    uint64_t mfindex;
    unsigned int count = 0;
    int length;
    int i;

    trace_usb_xhci_ep_kick(epctx->slotid, epctx->epid, streamid);
    assert(!epctx->kick_active);

    /* If the device has been detached, but the guest has not noticed this
       yet the 2 above checks will succeed, but we must NOT continue */
    if (!xhci->slots[epctx->slotid - 1].uport ||
        !xhci->slots[epctx->slotid - 1].uport->dev ||
        !xhci->slots[epctx->slotid - 1].uport->dev->attached) {
        return;
    }

    if (epctx->retry) {
        XHCITransfer *xfer = epctx->retry;

        trace_usb_xhci_xfer_retry(xfer);
        assert(xfer->running_retry);
        if (xfer->timed_xfer) {
            /* time to kick the transfer? */
            mfindex = xhci_mfindex_get(xhci);
            xhci_check_intr_iso_kick(xhci, xfer, epctx, mfindex);
            if (xfer->running_retry) {
                return;
            }
            xfer->timed_xfer = 0;
            xfer->running_retry = 1;
        }
        if (xfer->iso_xfer) {
            /* retry iso transfer */
            if (xhci_setup_packet(xfer) < 0) {
                return;
            }
            usb_handle_packet(xfer->packet.ep->dev, &xfer->packet);
            assert(xfer->packet.status != USB_RET_NAK);
            xhci_try_complete_packet(xfer);
        } else {
            /* retry nak'ed transfer */
            if (xhci_setup_packet(xfer) < 0) {
                return;
            }
            usb_handle_packet(xfer->packet.ep->dev, &xfer->packet);
            if (xfer->packet.status == USB_RET_NAK) {
                return;
            }
            xhci_try_complete_packet(xfer);
        }
        assert(!xfer->running_retry);
        if (xfer->complete) {
            /* update ring dequeue ptr */
            xhci_set_ep_state(xhci, epctx, stctx, epctx->state);
            xhci_ep_free_xfer(epctx->retry);
        }
        epctx->retry = NULL;
    }

    if (epctx->state == EP_HALTED) {
        DPRINTF("xhci: ep halted, not running schedule\n");
        return;
    }


    if (epctx->nr_pstreams) {
        uint32_t err;
        stctx = xhci_find_stream(epctx, streamid, &err);
        if (stctx == NULL) {
            return;
        }
        ring = &stctx->ring;
        xhci_set_ep_state(xhci, epctx, stctx, EP_RUNNING);
    } else {
        ring = &epctx->ring;
        streamid = 0;
        xhci_set_ep_state(xhci, epctx, NULL, EP_RUNNING);
    }
    assert(ring->dequeue != 0);

    epctx->kick_active++;
    while (1) {
        length = xhci_ring_chain_length(xhci, ring);
        if (length <= 0) {
            break;
        }
        xfer = xhci_ep_alloc_xfer(epctx, length);
        if (xfer == NULL) {
            break;
        }

        for (i = 0; i < length; i++) {
            TRBType type;
            type = xhci_ring_fetch(xhci, ring, &xfer->trbs[i], NULL);
            assert(type);
        }
        xfer->streamid = streamid;

        if (epctx->epid == 1) {
            xhci_fire_ctl_transfer(xhci, xfer);
        } else {
            xhci_fire_transfer(xhci, xfer, epctx);
        }
        if (xfer->complete) {
            /* update ring dequeue ptr */
            xhci_set_ep_state(xhci, epctx, stctx, epctx->state);
            xhci_ep_free_xfer(xfer);
            xfer = NULL;
        }

        if (epctx->state == EP_HALTED) {
            break;
        }
        if (xfer != NULL && xfer->running_retry) {
            DPRINTF("xhci: xfer nacked, stopping schedule\n");
            epctx->retry = xfer;
            break;
        }
        if (count++ > TRANSFER_LIMIT) {
            trace_usb_xhci_enforced_limit("transfers");
            break;
        }
    }
    epctx->kick_active--;

    ep = xhci_epid_to_usbep(epctx);
    if (ep) {
        usb_device_flush_ep_queue(ep->dev, ep);
    }
}

static TRBCCode xhci_enable_slot(XHCIState *xhci, unsigned int slotid)
{
    trace_usb_xhci_slot_enable(slotid);
    assert(slotid >= 1 && slotid <= xhci->numslots);
    xhci->slots[slotid-1].enabled = 1;
    xhci->slots[slotid-1].uport = NULL;
    memset(xhci->slots[slotid-1].eps, 0, sizeof(XHCIEPContext*)*31);

    return CC_SUCCESS;
}

static TRBCCode xhci_disable_slot(XHCIState *xhci, unsigned int slotid)
{
    int i;

    trace_usb_xhci_slot_disable(slotid);
    assert(slotid >= 1 && slotid <= xhci->numslots);

    for (i = 1; i <= 31; i++) {
        if (xhci->slots[slotid-1].eps[i-1]) {
            xhci_disable_ep(xhci, slotid, i);
        }
    }

    xhci->slots[slotid-1].enabled = 0;
    xhci->slots[slotid-1].addressed = 0;
    xhci->slots[slotid-1].uport = NULL;
    return CC_SUCCESS;
}

static USBPort *xhci_lookup_uport(XHCIState *xhci, uint32_t *slot_ctx)
{
    USBPort *uport;
    char path[32];
    int i, pos, port;

    port = (slot_ctx[1]>>16) & 0xFF;
    if (port < 1 || port > xhci->numports) {
        return NULL;
    }
    port = xhci->ports[port-1].uport->index+1;
    pos = snprintf(path, sizeof(path), "%d", port);
    for (i = 0; i < 5; i++) {
        port = (slot_ctx[0] >> 4*i) & 0x0f;
        if (!port) {
            break;
        }
        pos += snprintf(path + pos, sizeof(path) - pos, ".%d", port);
    }

    QTAILQ_FOREACH(uport, &xhci->bus.used, next) {
        if (strcmp(uport->path, path) == 0) {
            return uport;
        }
    }
    return NULL;
}

static TRBCCode xhci_address_slot(XHCIState *xhci, unsigned int slotid,
                                  uint64_t pictx, bool bsr)
{
    XHCISlot *slot;
    USBPort *uport;
    USBDevice *dev;
    dma_addr_t ictx, octx, dcbaap;
    uint64_t poctx;
    uint32_t ictl_ctx[2];
    uint32_t slot_ctx[4];
    uint32_t ep0_ctx[5];
    int i;
    TRBCCode res;

    assert(slotid >= 1 && slotid <= xhci->numslots);

    dcbaap = xhci_addr64(xhci->dcbaap_low, xhci->dcbaap_high);
    poctx = ldq_le_pci_dma(PCI_DEVICE(xhci), dcbaap + 8 * slotid);
    ictx = xhci_mask64(pictx);
    octx = xhci_mask64(poctx);

    DPRINTF("xhci: input context at "DMA_ADDR_FMT"\n", ictx);
    DPRINTF("xhci: output context at "DMA_ADDR_FMT"\n", octx);

    xhci_dma_read_u32s(xhci, ictx, ictl_ctx, sizeof(ictl_ctx));

    if (ictl_ctx[0] != 0x0 || ictl_ctx[1] != 0x3) {
        DPRINTF("xhci: invalid input context control %08x %08x\n",
                ictl_ctx[0], ictl_ctx[1]);
        return CC_TRB_ERROR;
    }

    xhci_dma_read_u32s(xhci, ictx+32, slot_ctx, sizeof(slot_ctx));
    xhci_dma_read_u32s(xhci, ictx+64, ep0_ctx, sizeof(ep0_ctx));

    DPRINTF("xhci: input slot context: %08x %08x %08x %08x\n",
            slot_ctx[0], slot_ctx[1], slot_ctx[2], slot_ctx[3]);

    DPRINTF("xhci: input ep0 context: %08x %08x %08x %08x %08x\n",
            ep0_ctx[0], ep0_ctx[1], ep0_ctx[2], ep0_ctx[3], ep0_ctx[4]);

    uport = xhci_lookup_uport(xhci, slot_ctx);
    if (uport == NULL) {
        DPRINTF("xhci: port not found\n");
        return CC_TRB_ERROR;
    }
    trace_usb_xhci_slot_address(slotid, uport->path);

    dev = uport->dev;
    if (!dev || !dev->attached) {
        DPRINTF("xhci: port %s not connected\n", uport->path);
        return CC_USB_TRANSACTION_ERROR;
    }

    for (i = 0; i < xhci->numslots; i++) {
        if (i == slotid-1) {
            continue;
        }
        if (xhci->slots[i].uport == uport) {
            DPRINTF("xhci: port %s already assigned to slot %d\n",
                    uport->path, i+1);
            return CC_TRB_ERROR;
        }
    }

    slot = &xhci->slots[slotid-1];
    slot->uport = uport;
    slot->ctx = octx;

    /* Make sure device is in USB_STATE_DEFAULT state */
    usb_device_reset(dev);
    if (bsr) {
        slot_ctx[3] = SLOT_DEFAULT << SLOT_STATE_SHIFT;
    } else {
        USBPacket p;
        uint8_t buf[1];

        slot_ctx[3] = (SLOT_ADDRESSED << SLOT_STATE_SHIFT) | slotid;
        memset(&p, 0, sizeof(p));
        usb_packet_addbuf(&p, buf, sizeof(buf));
        usb_packet_setup(&p, USB_TOKEN_OUT,
                         usb_ep_get(dev, USB_TOKEN_OUT, 0), 0,
                         0, false, false);
        usb_device_handle_control(dev, &p,
                                  DeviceOutRequest | USB_REQ_SET_ADDRESS,
                                  slotid, 0, 0, NULL);
        assert(p.status != USB_RET_ASYNC);
    }

    res = xhci_enable_ep(xhci, slotid, 1, octx+32, ep0_ctx);

    DPRINTF("xhci: output slot context: %08x %08x %08x %08x\n",
            slot_ctx[0], slot_ctx[1], slot_ctx[2], slot_ctx[3]);
    DPRINTF("xhci: output ep0 context: %08x %08x %08x %08x %08x\n",
            ep0_ctx[0], ep0_ctx[1], ep0_ctx[2], ep0_ctx[3], ep0_ctx[4]);

    xhci_dma_write_u32s(xhci, octx, slot_ctx, sizeof(slot_ctx));
    xhci_dma_write_u32s(xhci, octx+32, ep0_ctx, sizeof(ep0_ctx));

    xhci->slots[slotid-1].addressed = 1;
    return res;
}


static TRBCCode xhci_configure_slot(XHCIState *xhci, unsigned int slotid,
                                  uint64_t pictx, bool dc)
{
    dma_addr_t ictx, octx;
    uint32_t ictl_ctx[2];
    uint32_t slot_ctx[4];
    uint32_t islot_ctx[4];
    uint32_t ep_ctx[5];
    int i;
    TRBCCode res;

    trace_usb_xhci_slot_configure(slotid);
    assert(slotid >= 1 && slotid <= xhci->numslots);

    ictx = xhci_mask64(pictx);
    octx = xhci->slots[slotid-1].ctx;

    DPRINTF("xhci: input context at "DMA_ADDR_FMT"\n", ictx);
    DPRINTF("xhci: output context at "DMA_ADDR_FMT"\n", octx);

    if (dc) {
        for (i = 2; i <= 31; i++) {
            if (xhci->slots[slotid-1].eps[i-1]) {
                xhci_disable_ep(xhci, slotid, i);
            }
        }

        xhci_dma_read_u32s(xhci, octx, slot_ctx, sizeof(slot_ctx));
        slot_ctx[3] &= ~(SLOT_STATE_MASK << SLOT_STATE_SHIFT);
        slot_ctx[3] |= SLOT_ADDRESSED << SLOT_STATE_SHIFT;
        DPRINTF("xhci: output slot context: %08x %08x %08x %08x\n",
                slot_ctx[0], slot_ctx[1], slot_ctx[2], slot_ctx[3]);
        xhci_dma_write_u32s(xhci, octx, slot_ctx, sizeof(slot_ctx));

        return CC_SUCCESS;
    }

    xhci_dma_read_u32s(xhci, ictx, ictl_ctx, sizeof(ictl_ctx));

    if ((ictl_ctx[0] & 0x3) != 0x0 || (ictl_ctx[1] & 0x3) != 0x1) {
        DPRINTF("xhci: invalid input context control %08x %08x\n",
                ictl_ctx[0], ictl_ctx[1]);
        return CC_TRB_ERROR;
    }

    xhci_dma_read_u32s(xhci, ictx+32, islot_ctx, sizeof(islot_ctx));
    xhci_dma_read_u32s(xhci, octx, slot_ctx, sizeof(slot_ctx));

    if (SLOT_STATE(slot_ctx[3]) < SLOT_ADDRESSED) {
        DPRINTF("xhci: invalid slot state %08x\n", slot_ctx[3]);
        return CC_CONTEXT_STATE_ERROR;
    }

    xhci_free_device_streams(xhci, slotid, ictl_ctx[0] | ictl_ctx[1]);

    for (i = 2; i <= 31; i++) {
        if (ictl_ctx[0] & (1<<i)) {
            xhci_disable_ep(xhci, slotid, i);
        }
        if (ictl_ctx[1] & (1<<i)) {
            xhci_dma_read_u32s(xhci, ictx+32+(32*i), ep_ctx, sizeof(ep_ctx));
            DPRINTF("xhci: input ep%d.%d context: %08x %08x %08x %08x %08x\n",
                    i/2, i%2, ep_ctx[0], ep_ctx[1], ep_ctx[2],
                    ep_ctx[3], ep_ctx[4]);
            xhci_disable_ep(xhci, slotid, i);
            res = xhci_enable_ep(xhci, slotid, i, octx+(32*i), ep_ctx);
            if (res != CC_SUCCESS) {
                return res;
            }
            DPRINTF("xhci: output ep%d.%d context: %08x %08x %08x %08x %08x\n",
                    i/2, i%2, ep_ctx[0], ep_ctx[1], ep_ctx[2],
                    ep_ctx[3], ep_ctx[4]);
            xhci_dma_write_u32s(xhci, octx+(32*i), ep_ctx, sizeof(ep_ctx));
        }
    }

    res = xhci_alloc_device_streams(xhci, slotid, ictl_ctx[1]);
    if (res != CC_SUCCESS) {
        for (i = 2; i <= 31; i++) {
            if (ictl_ctx[1] & (1u << i)) {
                xhci_disable_ep(xhci, slotid, i);
            }
        }
        return res;
    }

    slot_ctx[3] &= ~(SLOT_STATE_MASK << SLOT_STATE_SHIFT);
    slot_ctx[3] |= SLOT_CONFIGURED << SLOT_STATE_SHIFT;
    slot_ctx[0] &= ~(SLOT_CONTEXT_ENTRIES_MASK << SLOT_CONTEXT_ENTRIES_SHIFT);
    slot_ctx[0] |= islot_ctx[0] & (SLOT_CONTEXT_ENTRIES_MASK <<
                                   SLOT_CONTEXT_ENTRIES_SHIFT);
    DPRINTF("xhci: output slot context: %08x %08x %08x %08x\n",
            slot_ctx[0], slot_ctx[1], slot_ctx[2], slot_ctx[3]);

    xhci_dma_write_u32s(xhci, octx, slot_ctx, sizeof(slot_ctx));

    return CC_SUCCESS;
}


static TRBCCode xhci_evaluate_slot(XHCIState *xhci, unsigned int slotid,
                                   uint64_t pictx)
{
    dma_addr_t ictx, octx;
    uint32_t ictl_ctx[2];
    uint32_t iep0_ctx[5];
    uint32_t ep0_ctx[5];
    uint32_t islot_ctx[4];
    uint32_t slot_ctx[4];

    trace_usb_xhci_slot_evaluate(slotid);
    assert(slotid >= 1 && slotid <= xhci->numslots);

    ictx = xhci_mask64(pictx);
    octx = xhci->slots[slotid-1].ctx;

    DPRINTF("xhci: input context at "DMA_ADDR_FMT"\n", ictx);
    DPRINTF("xhci: output context at "DMA_ADDR_FMT"\n", octx);

    xhci_dma_read_u32s(xhci, ictx, ictl_ctx, sizeof(ictl_ctx));

    if (ictl_ctx[0] != 0x0 || ictl_ctx[1] & ~0x3) {
        DPRINTF("xhci: invalid input context control %08x %08x\n",
                ictl_ctx[0], ictl_ctx[1]);
        return CC_TRB_ERROR;
    }

    if (ictl_ctx[1] & 0x1) {
        xhci_dma_read_u32s(xhci, ictx+32, islot_ctx, sizeof(islot_ctx));

        DPRINTF("xhci: input slot context: %08x %08x %08x %08x\n",
                islot_ctx[0], islot_ctx[1], islot_ctx[2], islot_ctx[3]);

        xhci_dma_read_u32s(xhci, octx, slot_ctx, sizeof(slot_ctx));

        slot_ctx[1] &= ~0xFFFF; /* max exit latency */
        slot_ctx[1] |= islot_ctx[1] & 0xFFFF;
        slot_ctx[2] &= ~0xFF00000; /* interrupter target */
        slot_ctx[2] |= islot_ctx[2] & 0xFF000000;

        DPRINTF("xhci: output slot context: %08x %08x %08x %08x\n",
                slot_ctx[0], slot_ctx[1], slot_ctx[2], slot_ctx[3]);

        xhci_dma_write_u32s(xhci, octx, slot_ctx, sizeof(slot_ctx));
    }

    if (ictl_ctx[1] & 0x2) {
        xhci_dma_read_u32s(xhci, ictx+64, iep0_ctx, sizeof(iep0_ctx));

        DPRINTF("xhci: input ep0 context: %08x %08x %08x %08x %08x\n",
                iep0_ctx[0], iep0_ctx[1], iep0_ctx[2],
                iep0_ctx[3], iep0_ctx[4]);

        xhci_dma_read_u32s(xhci, octx+32, ep0_ctx, sizeof(ep0_ctx));

        ep0_ctx[1] &= ~0xFFFF0000; /* max packet size*/
        ep0_ctx[1] |= iep0_ctx[1] & 0xFFFF0000;

        DPRINTF("xhci: output ep0 context: %08x %08x %08x %08x %08x\n",
                ep0_ctx[0], ep0_ctx[1], ep0_ctx[2], ep0_ctx[3], ep0_ctx[4]);

        xhci_dma_write_u32s(xhci, octx+32, ep0_ctx, sizeof(ep0_ctx));
    }

    return CC_SUCCESS;
}

static TRBCCode xhci_reset_slot(XHCIState *xhci, unsigned int slotid)
{
    uint32_t slot_ctx[4];
    dma_addr_t octx;
    int i;

    trace_usb_xhci_slot_reset(slotid);
    assert(slotid >= 1 && slotid <= xhci->numslots);

    octx = xhci->slots[slotid-1].ctx;

    DPRINTF("xhci: output context at "DMA_ADDR_FMT"\n", octx);

    for (i = 2; i <= 31; i++) {
        if (xhci->slots[slotid-1].eps[i-1]) {
            xhci_disable_ep(xhci, slotid, i);
        }
    }

    xhci_dma_read_u32s(xhci, octx, slot_ctx, sizeof(slot_ctx));
    slot_ctx[3] &= ~(SLOT_STATE_MASK << SLOT_STATE_SHIFT);
    slot_ctx[3] |= SLOT_DEFAULT << SLOT_STATE_SHIFT;
    DPRINTF("xhci: output slot context: %08x %08x %08x %08x\n",
            slot_ctx[0], slot_ctx[1], slot_ctx[2], slot_ctx[3]);
    xhci_dma_write_u32s(xhci, octx, slot_ctx, sizeof(slot_ctx));

    return CC_SUCCESS;
}

static unsigned int xhci_get_slot(XHCIState *xhci, XHCIEvent *event, XHCITRB *trb)
{
    unsigned int slotid;
    slotid = (trb->control >> TRB_CR_SLOTID_SHIFT) & TRB_CR_SLOTID_MASK;
    if (slotid < 1 || slotid > xhci->numslots) {
        DPRINTF("xhci: bad slot id %d\n", slotid);
        event->ccode = CC_TRB_ERROR;
        return 0;
    } else if (!xhci->slots[slotid-1].enabled) {
        DPRINTF("xhci: slot id %d not enabled\n", slotid);
        event->ccode = CC_SLOT_NOT_ENABLED_ERROR;
        return 0;
    }
    return slotid;
}

/* cleanup slot state on usb device detach */
static void xhci_detach_slot(XHCIState *xhci, USBPort *uport)
{
    int slot, ep;

    for (slot = 0; slot < xhci->numslots; slot++) {
        if (xhci->slots[slot].uport == uport) {
            break;
        }
    }
    if (slot == xhci->numslots) {
        return;
    }

    for (ep = 0; ep < 31; ep++) {
        if (xhci->slots[slot].eps[ep]) {
            xhci_ep_nuke_xfers(xhci, slot + 1, ep + 1, 0);
        }
    }
    xhci->slots[slot].uport = NULL;
}

static TRBCCode xhci_get_port_bandwidth(XHCIState *xhci, uint64_t pctx)
{
    dma_addr_t ctx;
    uint8_t bw_ctx[xhci->numports+1];

    DPRINTF("xhci_get_port_bandwidth()\n");

    ctx = xhci_mask64(pctx);

    DPRINTF("xhci: bandwidth context at "DMA_ADDR_FMT"\n", ctx);

    /* TODO: actually implement real values here */
    bw_ctx[0] = 0;
    memset(&bw_ctx[1], 80, xhci->numports); /* 80% */
    pci_dma_write(PCI_DEVICE(xhci), ctx, bw_ctx, sizeof(bw_ctx));

    return CC_SUCCESS;
}

static uint32_t rotl(uint32_t v, unsigned count)
{
    count &= 31;
    return (v << count) | (v >> (32 - count));
}


static uint32_t xhci_nec_challenge(uint32_t hi, uint32_t lo)
{
    uint32_t val;
    val = rotl(lo - 0x49434878, 32 - ((hi>>8) & 0x1F));
    val += rotl(lo + 0x49434878, hi & 0x1F);
    val -= rotl(hi ^ 0x49434878, (lo >> 16) & 0x1F);
    return ~val;
}

static void xhci_process_commands(XHCIState *xhci)
{
    XHCITRB trb;
    TRBType type;
    XHCIEvent event = {ER_COMMAND_COMPLETE, CC_SUCCESS};
    dma_addr_t addr;
    unsigned int i, slotid = 0, count = 0;

    DPRINTF("xhci_process_commands()\n");
    if (!xhci_running(xhci)) {
        DPRINTF("xhci_process_commands() called while xHC stopped or paused\n");
        return;
    }

    xhci->crcr_low |= CRCR_CRR;

    while ((type = xhci_ring_fetch(xhci, &xhci->cmd_ring, &trb, &addr))) {
        event.ptr = addr;
        switch (type) {
        case CR_ENABLE_SLOT:
            for (i = 0; i < xhci->numslots; i++) {
                if (!xhci->slots[i].enabled) {
                    break;
                }
            }
            if (i >= xhci->numslots) {
                DPRINTF("xhci: no device slots available\n");
                event.ccode = CC_NO_SLOTS_ERROR;
            } else {
                slotid = i+1;
                event.ccode = xhci_enable_slot(xhci, slotid);
            }
            break;
        case CR_DISABLE_SLOT:
            slotid = xhci_get_slot(xhci, &event, &trb);
            if (slotid) {
                event.ccode = xhci_disable_slot(xhci, slotid);
            }
            break;
        case CR_ADDRESS_DEVICE:
            slotid = xhci_get_slot(xhci, &event, &trb);
            if (slotid) {
                event.ccode = xhci_address_slot(xhci, slotid, trb.parameter,
                                                trb.control & TRB_CR_BSR);
            }
            break;
        case CR_CONFIGURE_ENDPOINT:
            slotid = xhci_get_slot(xhci, &event, &trb);
            if (slotid) {
                event.ccode = xhci_configure_slot(xhci, slotid, trb.parameter,
                                                  trb.control & TRB_CR_DC);
            }
            break;
        case CR_EVALUATE_CONTEXT:
            slotid = xhci_get_slot(xhci, &event, &trb);
            if (slotid) {
                event.ccode = xhci_evaluate_slot(xhci, slotid, trb.parameter);
            }
            break;
        case CR_STOP_ENDPOINT:
            slotid = xhci_get_slot(xhci, &event, &trb);
            if (slotid) {
                unsigned int epid = (trb.control >> TRB_CR_EPID_SHIFT)
                    & TRB_CR_EPID_MASK;
                event.ccode = xhci_stop_ep(xhci, slotid, epid);
            }
            break;
        case CR_RESET_ENDPOINT:
            slotid = xhci_get_slot(xhci, &event, &trb);
            if (slotid) {
                unsigned int epid = (trb.control >> TRB_CR_EPID_SHIFT)
                    & TRB_CR_EPID_MASK;
                event.ccode = xhci_reset_ep(xhci, slotid, epid);
            }
            break;
        case CR_SET_TR_DEQUEUE:
            slotid = xhci_get_slot(xhci, &event, &trb);
            if (slotid) {
                unsigned int epid = (trb.control >> TRB_CR_EPID_SHIFT)
                    & TRB_CR_EPID_MASK;
                unsigned int streamid = (trb.status >> 16) & 0xffff;
                event.ccode = xhci_set_ep_dequeue(xhci, slotid,
                                                  epid, streamid,
                                                  trb.parameter);
            }
            break;
        case CR_RESET_DEVICE:
            slotid = xhci_get_slot(xhci, &event, &trb);
            if (slotid) {
                event.ccode = xhci_reset_slot(xhci, slotid);
            }
            break;
        case CR_GET_PORT_BANDWIDTH:
            event.ccode = xhci_get_port_bandwidth(xhci, trb.parameter);
            break;
        case CR_VENDOR_NEC_FIRMWARE_REVISION:
            if (xhci->nec_quirks) {
                event.type = 48; /* NEC reply */
                event.length = 0x3025;
            } else {
                event.ccode = CC_TRB_ERROR;
            }
            break;
        case CR_VENDOR_NEC_CHALLENGE_RESPONSE:
            if (xhci->nec_quirks) {
                uint32_t chi = trb.parameter >> 32;
                uint32_t clo = trb.parameter;
                uint32_t val = xhci_nec_challenge(chi, clo);
                event.length = val & 0xFFFF;
                event.epid = val >> 16;
                slotid = val >> 24;
                event.type = 48; /* NEC reply */
            } else {
                event.ccode = CC_TRB_ERROR;
            }
            break;
        default:
            trace_usb_xhci_unimplemented("command", type);
            event.ccode = CC_TRB_ERROR;
            break;
        }
        event.slotid = slotid;
        xhci_event(xhci, &event, 0);

        if (count++ > COMMAND_LIMIT) {
            trace_usb_xhci_enforced_limit("commands");
            return;
        }
    }
}

static bool xhci_port_have_device(XHCIPort *port)
{
    if (!port->uport->dev || !port->uport->dev->attached) {
        return false; /* no device present */
    }
    if (!((1 << port->uport->dev->speed) & port->speedmask)) {
        return false; /* speed mismatch */
    }
    return true;
}

static void xhci_port_notify(XHCIPort *port, uint32_t bits)
{
    XHCIEvent ev = { ER_PORT_STATUS_CHANGE, CC_SUCCESS,
                     port->portnr << 24 };

    if ((port->portsc & bits) == bits) {
        return;
    }
    trace_usb_xhci_port_notify(port->portnr, bits);
    port->portsc |= bits;
    if (!xhci_running(port->xhci)) {
        return;
    }
    xhci_event(port->xhci, &ev, 0);
}

static void xhci_port_update(XHCIPort *port, int is_detach)
{
    uint32_t pls = PLS_RX_DETECT;

    port->portsc = PORTSC_PP;
    if (!is_detach && xhci_port_have_device(port)) {
        port->portsc |= PORTSC_CCS;
        switch (port->uport->dev->speed) {
        case USB_SPEED_LOW:
            port->portsc |= PORTSC_SPEED_LOW;
            pls = PLS_POLLING;
            break;
        case USB_SPEED_FULL:
            port->portsc |= PORTSC_SPEED_FULL;
            pls = PLS_POLLING;
            break;
        case USB_SPEED_HIGH:
            port->portsc |= PORTSC_SPEED_HIGH;
            pls = PLS_POLLING;
            break;
        case USB_SPEED_SUPER:
            port->portsc |= PORTSC_SPEED_SUPER;
            port->portsc |= PORTSC_PED;
            pls = PLS_U0;
            break;
        }
    }
    set_field(&port->portsc, pls, PORTSC_PLS);
    trace_usb_xhci_port_link(port->portnr, pls);
    xhci_port_notify(port, PORTSC_CSC);
}

static void xhci_port_reset(XHCIPort *port, bool warm_reset)
{
    trace_usb_xhci_port_reset(port->portnr, warm_reset);

    if (!xhci_port_have_device(port)) {
        return;
    }

    usb_device_reset(port->uport->dev);

    switch (port->uport->dev->speed) {
    case USB_SPEED_SUPER:
        if (warm_reset) {
            port->portsc |= PORTSC_WRC;
        }
        /* fall through */
    case USB_SPEED_LOW:
    case USB_SPEED_FULL:
    case USB_SPEED_HIGH:
        set_field(&port->portsc, PLS_U0, PORTSC_PLS);
        trace_usb_xhci_port_link(port->portnr, PLS_U0);
        port->portsc |= PORTSC_PED;
        break;
    }

    port->portsc &= ~PORTSC_PR;
    xhci_port_notify(port, PORTSC_PRC);
}

static void xhci_reset(DeviceState *dev)
{
    XHCIState *xhci = XHCI(dev);
    int i;

    trace_usb_xhci_reset();
    if (!(xhci->usbsts & USBSTS_HCH)) {
        DPRINTF("xhci: reset while running!\n");
    }

    xhci->usbcmd = 0;
    xhci->usbsts = USBSTS_HCH;
    xhci->dnctrl = 0;
    xhci->crcr_low = 0;
    xhci->crcr_high = 0;
    xhci->dcbaap_low = 0;
    xhci->dcbaap_high = 0;
    xhci->config = 0;

    for (i = 0; i < xhci->numslots; i++) {
        xhci_disable_slot(xhci, i+1);
    }

    for (i = 0; i < xhci->numports; i++) {
        xhci_port_update(xhci->ports + i, 0);
    }

    for (i = 0; i < xhci->numintrs; i++) {
        xhci->intr[i].iman = 0;
        xhci->intr[i].imod = 0;
        xhci->intr[i].erstsz = 0;
        xhci->intr[i].erstba_low = 0;
        xhci->intr[i].erstba_high = 0;
        xhci->intr[i].erdp_low = 0;
        xhci->intr[i].erdp_high = 0;
        xhci->intr[i].msix_used = 0;

        xhci->intr[i].er_ep_idx = 0;
        xhci->intr[i].er_pcs = 1;
        xhci->intr[i].ev_buffer_put = 0;
        xhci->intr[i].ev_buffer_get = 0;
    }

    xhci->mfindex_start = qemu_clock_get_ns(QEMU_CLOCK_VIRTUAL);
    xhci_mfwrap_update(xhci);
}

static uint64_t xhci_cap_read(void *ptr, hwaddr reg, unsigned size)
{
    XHCIState *xhci = ptr;
    uint32_t ret;

    switch (reg) {
    case 0x00: /* HCIVERSION, CAPLENGTH */
        ret = 0x01000000 | LEN_CAP;
        break;
    case 0x04: /* HCSPARAMS 1 */
        ret = ((xhci->numports_2+xhci->numports_3)<<24)
            | (xhci->numintrs<<8) | xhci->numslots;
        break;
    case 0x08: /* HCSPARAMS 2 */
        ret = 0x0000000f;
        break;
    case 0x0c: /* HCSPARAMS 3 */
        ret = 0x00000000;
        break;
    case 0x10: /* HCCPARAMS */
        if (sizeof(dma_addr_t) == 4) {
            ret = 0x00080000 | (xhci->max_pstreams_mask << 12);
        } else {
            ret = 0x00080001 | (xhci->max_pstreams_mask << 12);
        }
        break;
    case 0x14: /* DBOFF */
        ret = OFF_DOORBELL;
        break;
    case 0x18: /* RTSOFF */
        ret = OFF_RUNTIME;
        break;

    /* extended capabilities */
    case 0x20: /* Supported Protocol:00 */
        ret = 0x02000402; /* USB 2.0 */
        break;
    case 0x24: /* Supported Protocol:04 */
        ret = 0x20425355; /* "USB " */
        break;
    case 0x28: /* Supported Protocol:08 */
        if (xhci_get_flag(xhci, XHCI_FLAG_SS_FIRST)) {
            ret = (xhci->numports_2<<8) | (xhci->numports_3+1);
        } else {
            ret = (xhci->numports_2<<8) | 1;
        }
        break;
    case 0x2c: /* Supported Protocol:0c */
        ret = 0x00000000; /* reserved */
        break;
    case 0x30: /* Supported Protocol:00 */
        ret = 0x03000002; /* USB 3.0 */
        break;
    case 0x34: /* Supported Protocol:04 */
        ret = 0x20425355; /* "USB " */
        break;
    case 0x38: /* Supported Protocol:08 */
        if (xhci_get_flag(xhci, XHCI_FLAG_SS_FIRST)) {
            ret = (xhci->numports_3<<8) | 1;
        } else {
            ret = (xhci->numports_3<<8) | (xhci->numports_2+1);
        }
        break;
    case 0x3c: /* Supported Protocol:0c */
        ret = 0x00000000; /* reserved */
        break;
    default:
        trace_usb_xhci_unimplemented("cap read", reg);
        ret = 0;
    }

    trace_usb_xhci_cap_read(reg, ret);
    return ret;
}

static uint64_t xhci_port_read(void *ptr, hwaddr reg, unsigned size)
{
    XHCIPort *port = ptr;
    uint32_t ret;

    switch (reg) {
    case 0x00: /* PORTSC */
        ret = port->portsc;
        break;
    case 0x04: /* PORTPMSC */
    case 0x08: /* PORTLI */
        ret = 0;
        break;
    case 0x0c: /* reserved */
    default:
        trace_usb_xhci_unimplemented("port read", reg);
        ret = 0;
    }

    trace_usb_xhci_port_read(port->portnr, reg, ret);
    return ret;
}

static void xhci_port_write(void *ptr, hwaddr reg,
                            uint64_t val, unsigned size)
{
    XHCIPort *port = ptr;
    uint32_t portsc, notify;

    trace_usb_xhci_port_write(port->portnr, reg, val);

    switch (reg) {
    case 0x00: /* PORTSC */
        /* write-1-to-start bits */
        if (val & PORTSC_WPR) {
            xhci_port_reset(port, true);
            break;
        }
        if (val & PORTSC_PR) {
            xhci_port_reset(port, false);
            break;
        }

        portsc = port->portsc;
        notify = 0;
        /* write-1-to-clear bits*/
        portsc &= ~(val & (PORTSC_CSC|PORTSC_PEC|PORTSC_WRC|PORTSC_OCC|
                           PORTSC_PRC|PORTSC_PLC|PORTSC_CEC));
        if (val & PORTSC_LWS) {
            /* overwrite PLS only when LWS=1 */
            uint32_t old_pls = get_field(port->portsc, PORTSC_PLS);
            uint32_t new_pls = get_field(val, PORTSC_PLS);
            switch (new_pls) {
            case PLS_U0:
                if (old_pls != PLS_U0) {
                    set_field(&portsc, new_pls, PORTSC_PLS);
                    trace_usb_xhci_port_link(port->portnr, new_pls);
                    notify = PORTSC_PLC;
                }
                break;
            case PLS_U3:
                if (old_pls < PLS_U3) {
                    set_field(&portsc, new_pls, PORTSC_PLS);
                    trace_usb_xhci_port_link(port->portnr, new_pls);
                }
                break;
            case PLS_RESUME:
                /* windows does this for some reason, don't spam stderr */
                break;
            default:
                DPRINTF("%s: ignore pls write (old %d, new %d)\n",
                        __func__, old_pls, new_pls);
                break;
            }
        }
        /* read/write bits */
        portsc &= ~(PORTSC_PP|PORTSC_WCE|PORTSC_WDE|PORTSC_WOE);
        portsc |= (val & (PORTSC_PP|PORTSC_WCE|PORTSC_WDE|PORTSC_WOE));
        port->portsc = portsc;
        if (notify) {
            xhci_port_notify(port, notify);
        }
        break;
    case 0x04: /* PORTPMSC */
    case 0x08: /* PORTLI */
    default:
        trace_usb_xhci_unimplemented("port write", reg);
    }
}

static uint64_t xhci_oper_read(void *ptr, hwaddr reg, unsigned size)
{
    XHCIState *xhci = ptr;
    uint32_t ret;

    switch (reg) {
    case 0x00: /* USBCMD */
        ret = xhci->usbcmd;
        break;
    case 0x04: /* USBSTS */
        ret = xhci->usbsts;
        break;
    case 0x08: /* PAGESIZE */
        ret = 1; /* 4KiB */
        break;
    case 0x14: /* DNCTRL */
        ret = xhci->dnctrl;
        break;
    case 0x18: /* CRCR low */
        ret = xhci->crcr_low & ~0xe;
        break;
    case 0x1c: /* CRCR high */
        ret = xhci->crcr_high;
        break;
    case 0x30: /* DCBAAP low */
        ret = xhci->dcbaap_low;
        break;
    case 0x34: /* DCBAAP high */
        ret = xhci->dcbaap_high;
        break;
    case 0x38: /* CONFIG */
        ret = xhci->config;
        break;
    default:
        trace_usb_xhci_unimplemented("oper read", reg);
        ret = 0;
    }

    trace_usb_xhci_oper_read(reg, ret);
    return ret;
}

static void xhci_oper_write(void *ptr, hwaddr reg,
                            uint64_t val, unsigned size)
{
    XHCIState *xhci = ptr;
    DeviceState *d = DEVICE(ptr);

    trace_usb_xhci_oper_write(reg, val);

    switch (reg) {
    case 0x00: /* USBCMD */
        if ((val & USBCMD_RS) && !(xhci->usbcmd & USBCMD_RS)) {
            xhci_run(xhci);
        } else if (!(val & USBCMD_RS) && (xhci->usbcmd & USBCMD_RS)) {
            xhci_stop(xhci);
        }
        if (val & USBCMD_CSS) {
            /* save state */
            xhci->usbsts &= ~USBSTS_SRE;
        }
        if (val & USBCMD_CRS) {
            /* restore state */
            xhci->usbsts |= USBSTS_SRE;
        }
        xhci->usbcmd = val & 0xc0f;
        xhci_mfwrap_update(xhci);
        if (val & USBCMD_HCRST) {
            xhci_reset(d);
        }
        xhci_intx_update(xhci);
        break;

    case 0x04: /* USBSTS */
        /* these bits are write-1-to-clear */
        xhci->usbsts &= ~(val & (USBSTS_HSE|USBSTS_EINT|USBSTS_PCD|USBSTS_SRE));
        xhci_intx_update(xhci);
        break;

    case 0x14: /* DNCTRL */
        xhci->dnctrl = val & 0xffff;
        break;
    case 0x18: /* CRCR low */
        xhci->crcr_low = (val & 0xffffffcf) | (xhci->crcr_low & CRCR_CRR);
        break;
    case 0x1c: /* CRCR high */
        xhci->crcr_high = val;
        if (xhci->crcr_low & (CRCR_CA|CRCR_CS) && (xhci->crcr_low & CRCR_CRR)) {
            XHCIEvent event = {ER_COMMAND_COMPLETE, CC_COMMAND_RING_STOPPED};
            xhci->crcr_low &= ~CRCR_CRR;
            xhci_event(xhci, &event, 0);
            DPRINTF("xhci: command ring stopped (CRCR=%08x)\n", xhci->crcr_low);
        } else {
            dma_addr_t base = xhci_addr64(xhci->crcr_low & ~0x3f, val);
            xhci_ring_init(xhci, &xhci->cmd_ring, base);
        }
        xhci->crcr_low &= ~(CRCR_CA | CRCR_CS);
        break;
    case 0x30: /* DCBAAP low */
        xhci->dcbaap_low = val & 0xffffffc0;
        break;
    case 0x34: /* DCBAAP high */
        xhci->dcbaap_high = val;
        break;
    case 0x38: /* CONFIG */
        xhci->config = val & 0xff;
        break;
    default:
        trace_usb_xhci_unimplemented("oper write", reg);
    }
}

static uint64_t xhci_runtime_read(void *ptr, hwaddr reg,
                                  unsigned size)
{
    XHCIState *xhci = ptr;
    uint32_t ret = 0;

    if (reg < 0x20) {
        switch (reg) {
        case 0x00: /* MFINDEX */
            ret = xhci_mfindex_get(xhci) & 0x3fff;
            break;
        default:
            trace_usb_xhci_unimplemented("runtime read", reg);
            break;
        }
    } else {
        int v = (reg - 0x20) / 0x20;
        XHCIInterrupter *intr = &xhci->intr[v];
        switch (reg & 0x1f) {
        case 0x00: /* IMAN */
            ret = intr->iman;
            break;
        case 0x04: /* IMOD */
            ret = intr->imod;
            break;
        case 0x08: /* ERSTSZ */
            ret = intr->erstsz;
            break;
        case 0x10: /* ERSTBA low */
            ret = intr->erstba_low;
            break;
        case 0x14: /* ERSTBA high */
            ret = intr->erstba_high;
            break;
        case 0x18: /* ERDP low */
            ret = intr->erdp_low;
            break;
        case 0x1c: /* ERDP high */
            ret = intr->erdp_high;
            break;
        }
    }

    trace_usb_xhci_runtime_read(reg, ret);
    return ret;
}

static void xhci_runtime_write(void *ptr, hwaddr reg,
                               uint64_t val, unsigned size)
{
    XHCIState *xhci = ptr;
    int v = (reg - 0x20) / 0x20;
    XHCIInterrupter *intr = &xhci->intr[v];
    trace_usb_xhci_runtime_write(reg, val);

    if (reg < 0x20) {
        trace_usb_xhci_unimplemented("runtime write", reg);
        return;
    }

    switch (reg & 0x1f) {
    case 0x00: /* IMAN */
        if (val & IMAN_IP) {
            intr->iman &= ~IMAN_IP;
        }
        intr->iman &= ~IMAN_IE;
        intr->iman |= val & IMAN_IE;
        if (v == 0) {
            xhci_intx_update(xhci);
        }
        xhci_msix_update(xhci, v);
        break;
    case 0x04: /* IMOD */
        intr->imod = val;
        break;
    case 0x08: /* ERSTSZ */
        intr->erstsz = val & 0xffff;
        break;
    case 0x10: /* ERSTBA low */
        if (xhci->nec_quirks) {
            /* NEC driver bug: it doesn't align this to 64 bytes */
            intr->erstba_low = val & 0xfffffff0;
        } else {
            intr->erstba_low = val & 0xffffffc0;
        }
        break;
    case 0x14: /* ERSTBA high */
        intr->erstba_high = val;
        xhci_er_reset(xhci, v);
        break;
    case 0x18: /* ERDP low */
        if (val & ERDP_EHB) {
            intr->erdp_low &= ~ERDP_EHB;
        }
        intr->erdp_low = (val & ~ERDP_EHB) | (intr->erdp_low & ERDP_EHB);
        if (val & ERDP_EHB) {
            dma_addr_t erdp = xhci_addr64(intr->erdp_low, intr->erdp_high);
            unsigned int dp_idx = (erdp - intr->er_start) / TRB_SIZE;
            if (erdp >= intr->er_start &&
                erdp < (intr->er_start + TRB_SIZE * intr->er_size) &&
                dp_idx != intr->er_ep_idx) {
                xhci_intr_raise(xhci, v);
            }
        }
        break;
    case 0x1c: /* ERDP high */
        intr->erdp_high = val;
        break;
    default:
        trace_usb_xhci_unimplemented("oper write", reg);
    }
}

static uint64_t xhci_doorbell_read(void *ptr, hwaddr reg,
                                   unsigned size)
{
    /* doorbells always read as 0 */
    trace_usb_xhci_doorbell_read(reg, 0);
    return 0;
}

static void xhci_doorbell_write(void *ptr, hwaddr reg,
                                uint64_t val, unsigned size)
{
    XHCIState *xhci = ptr;
    unsigned int epid, streamid;

    trace_usb_xhci_doorbell_write(reg, val);

    if (!xhci_running(xhci)) {
        DPRINTF("xhci: wrote doorbell while xHC stopped or paused\n");
        return;
    }

    reg >>= 2;

    if (reg == 0) {
        if (val == 0) {
            xhci_process_commands(xhci);
        } else {
            DPRINTF("xhci: bad doorbell 0 write: 0x%x\n",
                    (uint32_t)val);
        }
    } else {
        epid = val & 0xff;
        streamid = (val >> 16) & 0xffff;
        if (reg > xhci->numslots) {
            DPRINTF("xhci: bad doorbell %d\n", (int)reg);
        } else if (epid > 31) {
            DPRINTF("xhci: bad doorbell %d write: 0x%x\n",
                    (int)reg, (uint32_t)val);
        } else {
            xhci_kick_ep(xhci, reg, epid, streamid);
        }
    }
}

static void xhci_cap_write(void *opaque, hwaddr addr, uint64_t val,
                           unsigned width)
{
    /* nothing */
}

static const MemoryRegionOps xhci_cap_ops = {
    .read = xhci_cap_read,
    .write = xhci_cap_write,
    .valid.min_access_size = 1,
    .valid.max_access_size = 4,
    .impl.min_access_size = 4,
    .impl.max_access_size = 4,
    .endianness = DEVICE_LITTLE_ENDIAN,
};

static const MemoryRegionOps xhci_oper_ops = {
    .read = xhci_oper_read,
    .write = xhci_oper_write,
    .valid.min_access_size = 4,
    .valid.max_access_size = 4,
    .endianness = DEVICE_LITTLE_ENDIAN,
};

static const MemoryRegionOps xhci_port_ops = {
    .read = xhci_port_read,
    .write = xhci_port_write,
    .valid.min_access_size = 4,
    .valid.max_access_size = 4,
    .endianness = DEVICE_LITTLE_ENDIAN,
};

static const MemoryRegionOps xhci_runtime_ops = {
    .read = xhci_runtime_read,
    .write = xhci_runtime_write,
    .valid.min_access_size = 4,
    .valid.max_access_size = 4,
    .endianness = DEVICE_LITTLE_ENDIAN,
};

static const MemoryRegionOps xhci_doorbell_ops = {
    .read = xhci_doorbell_read,
    .write = xhci_doorbell_write,
    .valid.min_access_size = 4,
    .valid.max_access_size = 4,
    .endianness = DEVICE_LITTLE_ENDIAN,
};

static void xhci_attach(USBPort *usbport)
{
    XHCIState *xhci = usbport->opaque;
    XHCIPort *port = xhci_lookup_port(xhci, usbport);

    xhci_port_update(port, 0);
}

static void xhci_detach(USBPort *usbport)
{
    XHCIState *xhci = usbport->opaque;
    XHCIPort *port = xhci_lookup_port(xhci, usbport);

    xhci_detach_slot(xhci, usbport);
    xhci_port_update(port, 1);
}

static void xhci_wakeup(USBPort *usbport)
{
    XHCIState *xhci = usbport->opaque;
    XHCIPort *port = xhci_lookup_port(xhci, usbport);

    if (get_field(port->portsc, PORTSC_PLS) != PLS_U3) {
        return;
    }
    set_field(&port->portsc, PLS_RESUME, PORTSC_PLS);
    xhci_port_notify(port, PORTSC_PLC);
}

static void xhci_complete(USBPort *port, USBPacket *packet)
{
    XHCITransfer *xfer = container_of(packet, XHCITransfer, packet);

    if (packet->status == USB_RET_REMOVE_FROM_QUEUE) {
        xhci_ep_nuke_one_xfer(xfer, 0);
        return;
    }
    xhci_try_complete_packet(xfer);
    xhci_kick_epctx(xfer->epctx, xfer->streamid);
    if (xfer->complete) {
        xhci_ep_free_xfer(xfer);
    }
}

static void xhci_child_detach(USBPort *uport, USBDevice *child)
{
    USBBus *bus = usb_bus_from_device(child);
    XHCIState *xhci = container_of(bus, XHCIState, bus);

    xhci_detach_slot(xhci, child->port);
}

static USBPortOps xhci_uport_ops = {
    .attach   = xhci_attach,
    .detach   = xhci_detach,
    .wakeup   = xhci_wakeup,
    .complete = xhci_complete,
    .child_detach = xhci_child_detach,
};

static int xhci_find_epid(USBEndpoint *ep)
{
    if (ep->nr == 0) {
        return 1;
    }
    if (ep->pid == USB_TOKEN_IN) {
        return ep->nr * 2 + 1;
    } else {
        return ep->nr * 2;
    }
}

static USBEndpoint *xhci_epid_to_usbep(XHCIEPContext *epctx)
{
    USBPort *uport;
    uint32_t token;

    if (!epctx) {
        return NULL;
    }
    uport = epctx->xhci->slots[epctx->slotid - 1].uport;
    token = (epctx->epid & 1) ? USB_TOKEN_IN : USB_TOKEN_OUT;
    if (!uport) {
        return NULL;
    }
    return usb_ep_get(uport->dev, token, epctx->epid >> 1);
}

static void xhci_wakeup_endpoint(USBBus *bus, USBEndpoint *ep,
                                 unsigned int stream)
{
    XHCIState *xhci = container_of(bus, XHCIState, bus);
    int slotid;

    DPRINTF("%s\n", __func__);
    slotid = ep->dev->addr;
    if (slotid == 0 || !xhci->slots[slotid-1].enabled) {
        DPRINTF("%s: oops, no slot for dev %d\n", __func__, ep->dev->addr);
        return;
    }
    xhci_kick_ep(xhci, slotid, xhci_find_epid(ep), stream);
}

static USBBusOps xhci_bus_ops = {
    .wakeup_endpoint = xhci_wakeup_endpoint,
};

static void usb_xhci_init(XHCIState *xhci)
{
    DeviceState *dev = DEVICE(xhci);
    XHCIPort *port;
    int i, usbports, speedmask;

    xhci->usbsts = USBSTS_HCH;

    if (xhci->numports_2 > MAXPORTS_2) {
        xhci->numports_2 = MAXPORTS_2;
    }
    if (xhci->numports_3 > MAXPORTS_3) {
        xhci->numports_3 = MAXPORTS_3;
    }
    usbports = MAX(xhci->numports_2, xhci->numports_3);
    xhci->numports = xhci->numports_2 + xhci->numports_3;

    usb_bus_new(&xhci->bus, sizeof(xhci->bus), &xhci_bus_ops, dev);

    for (i = 0; i < usbports; i++) {
        speedmask = 0;
        if (i < xhci->numports_2) {
            if (xhci_get_flag(xhci, XHCI_FLAG_SS_FIRST)) {
                port = &xhci->ports[i + xhci->numports_3];
                port->portnr = i + 1 + xhci->numports_3;
            } else {
                port = &xhci->ports[i];
                port->portnr = i + 1;
            }
            port->uport = &xhci->uports[i];
            port->speedmask =
                USB_SPEED_MASK_LOW  |
                USB_SPEED_MASK_FULL |
                USB_SPEED_MASK_HIGH;
            snprintf(port->name, sizeof(port->name), "usb2 port #%d", i+1);
            speedmask |= port->speedmask;
        }
        if (i < xhci->numports_3) {
            if (xhci_get_flag(xhci, XHCI_FLAG_SS_FIRST)) {
                port = &xhci->ports[i];
                port->portnr = i + 1;
            } else {
                port = &xhci->ports[i + xhci->numports_2];
                port->portnr = i + 1 + xhci->numports_2;
            }
            port->uport = &xhci->uports[i];
            port->speedmask = USB_SPEED_MASK_SUPER;
            snprintf(port->name, sizeof(port->name), "usb3 port #%d", i+1);
            speedmask |= port->speedmask;
        }
        usb_register_port(&xhci->bus, &xhci->uports[i], xhci, i,
                          &xhci_uport_ops, speedmask);
    }
}

static void usb_xhci_realize(struct PCIDevice *dev, Error **errp)
{
    int i, ret;
    Error *err = NULL;

    XHCIState *xhci = XHCI(dev);

    dev->config[PCI_CLASS_PROG] = 0x30;    /* xHCI */
    dev->config[PCI_INTERRUPT_PIN] = 0x01; /* interrupt pin 1 */
    dev->config[PCI_CACHE_LINE_SIZE] = 0x10;
    dev->config[0x60] = 0x30; /* release number */

    if (strcmp(object_get_typename(OBJECT(dev)), TYPE_NEC_XHCI) == 0) {
        xhci->nec_quirks = true;
    }
    if (xhci->numintrs > MAXINTRS) {
        xhci->numintrs = MAXINTRS;
    }
    while (xhci->numintrs & (xhci->numintrs - 1)) {   /* ! power of 2 */
        xhci->numintrs++;
    }
    if (xhci->numintrs < 1) {
        xhci->numintrs = 1;
    }
    if (xhci->numslots > MAXSLOTS) {
        xhci->numslots = MAXSLOTS;
    }
    if (xhci->numslots < 1) {
        xhci->numslots = 1;
    }
    if (xhci_get_flag(xhci, XHCI_FLAG_ENABLE_STREAMS)) {
        xhci->max_pstreams_mask = 7; /* == 256 primary streams */
    } else {
        xhci->max_pstreams_mask = 0;
    }

    if (xhci->msi != ON_OFF_AUTO_OFF) {
        ret = msi_init(dev, 0x70, xhci->numintrs, true, false, &err);
        /* Any error other than -ENOTSUP(board's MSI support is broken)
         * is a programming error */
        assert(!ret || ret == -ENOTSUP);
        if (ret && xhci->msi == ON_OFF_AUTO_ON) {
            /* Can't satisfy user's explicit msi=on request, fail */
            error_append_hint(&err, "You have to use msi=auto (default) or "
                    "msi=off with this machine type.\n");
            error_propagate(errp, err);
            return;
        }
        assert(!err || xhci->msi == ON_OFF_AUTO_AUTO);
        /* With msi=auto, we fall back to MSI off silently */
        error_free(err);
    }

    usb_xhci_init(xhci);
    xhci->mfwrap_timer = timer_new_ns(QEMU_CLOCK_VIRTUAL, xhci_mfwrap_timer, xhci);

    memory_region_init(&xhci->mem, OBJECT(xhci), "xhci", LEN_REGS);
    memory_region_init_io(&xhci->mem_cap, OBJECT(xhci), &xhci_cap_ops, xhci,
                          "capabilities", LEN_CAP);
    memory_region_init_io(&xhci->mem_oper, OBJECT(xhci), &xhci_oper_ops, xhci,
                          "operational", 0x400);
    memory_region_init_io(&xhci->mem_runtime, OBJECT(xhci), &xhci_runtime_ops, xhci,
                          "runtime", LEN_RUNTIME);
    memory_region_init_io(&xhci->mem_doorbell, OBJECT(xhci), &xhci_doorbell_ops, xhci,
                          "doorbell", LEN_DOORBELL);

    memory_region_add_subregion(&xhci->mem, 0,            &xhci->mem_cap);
    memory_region_add_subregion(&xhci->mem, OFF_OPER,     &xhci->mem_oper);
    memory_region_add_subregion(&xhci->mem, OFF_RUNTIME,  &xhci->mem_runtime);
    memory_region_add_subregion(&xhci->mem, OFF_DOORBELL, &xhci->mem_doorbell);

    for (i = 0; i < xhci->numports; i++) {
        XHCIPort *port = &xhci->ports[i];
        uint32_t offset = OFF_OPER + 0x400 + 0x10 * i;
        port->xhci = xhci;
        memory_region_init_io(&port->mem, OBJECT(xhci), &xhci_port_ops, port,
                              port->name, 0x10);
        memory_region_add_subregion(&xhci->mem, offset, &port->mem);
    }

    pci_register_bar(dev, 0,
                     PCI_BASE_ADDRESS_SPACE_MEMORY|PCI_BASE_ADDRESS_MEM_TYPE_64,
                     &xhci->mem);

    if (pci_bus_is_express(pci_get_bus(dev)) ||
        xhci_get_flag(xhci, XHCI_FLAG_FORCE_PCIE_ENDCAP)) {
        ret = pcie_endpoint_cap_init(dev, 0xa0);
<<<<<<< HEAD
        assert(ret >= 0);
        (void)ret;
=======
        assert(ret > 0);
>>>>>>> 4743c235
    }

    if (xhci->msix != ON_OFF_AUTO_OFF) {
        /* TODO check for errors, and should fail when msix=on */
        msix_init(dev, xhci->numintrs,
                  &xhci->mem, 0, OFF_MSIX_TABLE,
                  &xhci->mem, 0, OFF_MSIX_PBA,
                  0x90, NULL);
    }
}

static void usb_xhci_exit(PCIDevice *dev)
{
    int i;
    XHCIState *xhci = XHCI(dev);

    trace_usb_xhci_exit();

    for (i = 0; i < xhci->numslots; i++) {
        xhci_disable_slot(xhci, i + 1);
    }

    if (xhci->mfwrap_timer) {
        timer_del(xhci->mfwrap_timer);
        timer_free(xhci->mfwrap_timer);
        xhci->mfwrap_timer = NULL;
    }

    memory_region_del_subregion(&xhci->mem, &xhci->mem_cap);
    memory_region_del_subregion(&xhci->mem, &xhci->mem_oper);
    memory_region_del_subregion(&xhci->mem, &xhci->mem_runtime);
    memory_region_del_subregion(&xhci->mem, &xhci->mem_doorbell);

    for (i = 0; i < xhci->numports; i++) {
        XHCIPort *port = &xhci->ports[i];
        memory_region_del_subregion(&xhci->mem, &port->mem);
    }

    /* destroy msix memory region */
    if (dev->msix_table && dev->msix_pba
        && dev->msix_entry_used) {
        msix_uninit(dev, &xhci->mem, &xhci->mem);
    }

    usb_bus_release(&xhci->bus);
}

static int usb_xhci_post_load(void *opaque, int version_id)
{
    XHCIState *xhci = opaque;
    PCIDevice *pci_dev = PCI_DEVICE(xhci);
    XHCISlot *slot;
    XHCIEPContext *epctx;
    dma_addr_t dcbaap, pctx;
    uint32_t slot_ctx[4];
    uint32_t ep_ctx[5];
    int slotid, epid, state, intr;

    dcbaap = xhci_addr64(xhci->dcbaap_low, xhci->dcbaap_high);

    for (slotid = 1; slotid <= xhci->numslots; slotid++) {
        slot = &xhci->slots[slotid-1];
        if (!slot->addressed) {
            continue;
        }
        slot->ctx =
            xhci_mask64(ldq_le_pci_dma(pci_dev, dcbaap + 8 * slotid));
        xhci_dma_read_u32s(xhci, slot->ctx, slot_ctx, sizeof(slot_ctx));
        slot->uport = xhci_lookup_uport(xhci, slot_ctx);
        if (!slot->uport) {
            /* should not happen, but may trigger on guest bugs */
            slot->enabled = 0;
            slot->addressed = 0;
            continue;
        }
        assert(slot->uport && slot->uport->dev);

        for (epid = 1; epid <= 31; epid++) {
            pctx = slot->ctx + 32 * epid;
            xhci_dma_read_u32s(xhci, pctx, ep_ctx, sizeof(ep_ctx));
            state = ep_ctx[0] & EP_STATE_MASK;
            if (state == EP_DISABLED) {
                continue;
            }
            epctx = xhci_alloc_epctx(xhci, slotid, epid);
            slot->eps[epid-1] = epctx;
            xhci_init_epctx(epctx, pctx, ep_ctx);
            epctx->state = state;
            if (state == EP_RUNNING) {
                /* kick endpoint after vmload is finished */
                timer_mod(epctx->kick_timer, qemu_clock_get_ns(QEMU_CLOCK_VIRTUAL));
            }
        }
    }

    for (intr = 0; intr < xhci->numintrs; intr++) {
        if (xhci->intr[intr].msix_used) {
            msix_vector_use(pci_dev, intr);
        } else {
            msix_vector_unuse(pci_dev, intr);
        }
    }

    return 0;
}

static const VMStateDescription vmstate_xhci_ring = {
    .name = "xhci-ring",
    .version_id = 1,
    .fields = (VMStateField[]) {
        VMSTATE_UINT64(dequeue, XHCIRing),
        VMSTATE_BOOL(ccs, XHCIRing),
        VMSTATE_END_OF_LIST()
    }
};

static const VMStateDescription vmstate_xhci_port = {
    .name = "xhci-port",
    .version_id = 1,
    .fields = (VMStateField[]) {
        VMSTATE_UINT32(portsc, XHCIPort),
        VMSTATE_END_OF_LIST()
    }
};

static const VMStateDescription vmstate_xhci_slot = {
    .name = "xhci-slot",
    .version_id = 1,
    .fields = (VMStateField[]) {
        VMSTATE_BOOL(enabled,   XHCISlot),
        VMSTATE_BOOL(addressed, XHCISlot),
        VMSTATE_END_OF_LIST()
    }
};

static const VMStateDescription vmstate_xhci_event = {
    .name = "xhci-event",
    .version_id = 1,
    .fields = (VMStateField[]) {
        VMSTATE_UINT32(type,   XHCIEvent),
        VMSTATE_UINT32(ccode,  XHCIEvent),
        VMSTATE_UINT64(ptr,    XHCIEvent),
        VMSTATE_UINT32(length, XHCIEvent),
        VMSTATE_UINT32(flags,  XHCIEvent),
        VMSTATE_UINT8(slotid,  XHCIEvent),
        VMSTATE_UINT8(epid,    XHCIEvent),
        VMSTATE_END_OF_LIST()
    }
};

static bool xhci_er_full(void *opaque, int version_id)
{
    return false;
}

static const VMStateDescription vmstate_xhci_intr = {
    .name = "xhci-intr",
    .version_id = 1,
    .fields = (VMStateField[]) {
        /* registers */
        VMSTATE_UINT32(iman,          XHCIInterrupter),
        VMSTATE_UINT32(imod,          XHCIInterrupter),
        VMSTATE_UINT32(erstsz,        XHCIInterrupter),
        VMSTATE_UINT32(erstba_low,    XHCIInterrupter),
        VMSTATE_UINT32(erstba_high,   XHCIInterrupter),
        VMSTATE_UINT32(erdp_low,      XHCIInterrupter),
        VMSTATE_UINT32(erdp_high,     XHCIInterrupter),

        /* state */
        VMSTATE_BOOL(msix_used,       XHCIInterrupter),
        VMSTATE_BOOL(er_pcs,          XHCIInterrupter),
        VMSTATE_UINT64(er_start,      XHCIInterrupter),
        VMSTATE_UINT32(er_size,       XHCIInterrupter),
        VMSTATE_UINT32(er_ep_idx,     XHCIInterrupter),

        /* event queue (used if ring is full) */
        VMSTATE_BOOL(er_full_unused,  XHCIInterrupter),
        VMSTATE_UINT32_TEST(ev_buffer_put, XHCIInterrupter, xhci_er_full),
        VMSTATE_UINT32_TEST(ev_buffer_get, XHCIInterrupter, xhci_er_full),
        VMSTATE_STRUCT_ARRAY_TEST(ev_buffer, XHCIInterrupter, EV_QUEUE,
                                  xhci_er_full, 1,
                                  vmstate_xhci_event, XHCIEvent),

        VMSTATE_END_OF_LIST()
    }
};

static const VMStateDescription vmstate_xhci = {
    .name = "xhci",
    .version_id = 1,
    .post_load = usb_xhci_post_load,
    .fields = (VMStateField[]) {
        VMSTATE_PCI_DEVICE(parent_obj, XHCIState),
        VMSTATE_MSIX(parent_obj, XHCIState),

        VMSTATE_STRUCT_VARRAY_UINT32(ports, XHCIState, numports, 1,
                                     vmstate_xhci_port, XHCIPort),
        VMSTATE_STRUCT_VARRAY_UINT32(slots, XHCIState, numslots, 1,
                                     vmstate_xhci_slot, XHCISlot),
        VMSTATE_STRUCT_VARRAY_UINT32(intr, XHCIState, numintrs, 1,
                                     vmstate_xhci_intr, XHCIInterrupter),

        /* Operational Registers */
        VMSTATE_UINT32(usbcmd,        XHCIState),
        VMSTATE_UINT32(usbsts,        XHCIState),
        VMSTATE_UINT32(dnctrl,        XHCIState),
        VMSTATE_UINT32(crcr_low,      XHCIState),
        VMSTATE_UINT32(crcr_high,     XHCIState),
        VMSTATE_UINT32(dcbaap_low,    XHCIState),
        VMSTATE_UINT32(dcbaap_high,   XHCIState),
        VMSTATE_UINT32(config,        XHCIState),

        /* Runtime Registers & state */
        VMSTATE_INT64(mfindex_start,  XHCIState),
        VMSTATE_TIMER_PTR(mfwrap_timer,   XHCIState),
        VMSTATE_STRUCT(cmd_ring, XHCIState, 1, vmstate_xhci_ring, XHCIRing),

        VMSTATE_END_OF_LIST()
    }
};

static Property xhci_properties[] = {
    DEFINE_PROP_BIT("streams", XHCIState, flags,
                    XHCI_FLAG_ENABLE_STREAMS, true),
    DEFINE_PROP_UINT32("p2",    XHCIState, numports_2, 4),
    DEFINE_PROP_UINT32("p3",    XHCIState, numports_3, 4),
    DEFINE_PROP_END_OF_LIST(),
};

static void xhci_instance_init(Object *obj)
{
    /* QEMU_PCI_CAP_EXPRESS initialization does not depend on QEMU command
     * line, therefore, no need to wait to realize like other devices */
    PCI_DEVICE(obj)->cap_present |= QEMU_PCI_CAP_EXPRESS;
}

static void xhci_class_init(ObjectClass *klass, void *data)
{
    PCIDeviceClass *k = PCI_DEVICE_CLASS(klass);
    DeviceClass *dc = DEVICE_CLASS(klass);

    dc->vmsd    = &vmstate_xhci;
    dc->props   = xhci_properties;
    dc->reset   = xhci_reset;
    set_bit(DEVICE_CATEGORY_USB, dc->categories);
    k->realize      = usb_xhci_realize;
    k->exit         = usb_xhci_exit;
    k->class_id     = PCI_CLASS_SERIAL_USB;
}

static const TypeInfo xhci_info = {
    .name          = TYPE_XHCI,
    .parent        = TYPE_PCI_DEVICE,
    .instance_size = sizeof(XHCIState),
    .class_init    = xhci_class_init,
    .instance_init = xhci_instance_init,
    .abstract      = true,
    .interfaces = (InterfaceInfo[]) {
        { INTERFACE_PCIE_DEVICE },
        { INTERFACE_CONVENTIONAL_PCI_DEVICE },
        { }
    },
};

static void qemu_xhci_class_init(ObjectClass *klass, void *data)
{
    PCIDeviceClass *k = PCI_DEVICE_CLASS(klass);

    k->vendor_id    = PCI_VENDOR_ID_REDHAT;
    k->device_id    = PCI_DEVICE_ID_REDHAT_XHCI;
    k->revision     = 0x01;
}

static void qemu_xhci_instance_init(Object *obj)
{
    XHCIState *xhci = XHCI(obj);

    xhci->msi      = ON_OFF_AUTO_OFF;
    xhci->msix     = ON_OFF_AUTO_AUTO;
    xhci->numintrs = MAXINTRS;
    xhci->numslots = MAXSLOTS;
    xhci_set_flag(xhci, XHCI_FLAG_SS_FIRST);
}

static const TypeInfo qemu_xhci_info = {
    .name          = TYPE_QEMU_XHCI,
    .parent        = TYPE_XHCI,
    .class_init    = qemu_xhci_class_init,
    .instance_init = qemu_xhci_instance_init,
};

static void xhci_register_types(void)
{
    type_register_static(&xhci_info);
    type_register_static(&qemu_xhci_info);
}

type_init(xhci_register_types)<|MERGE_RESOLUTION|>--- conflicted
+++ resolved
@@ -26,7 +26,7 @@
 #include "hw/pci/pci.h"
 #include "hw/pci/msi.h"
 #include "hw/pci/msix.h"
-#include "hw/usb/trace.h"
+#include "trace.h"
 #include "qapi/error.h"
 
 #include "hcd-xhci.h"
@@ -3419,12 +3419,8 @@
     if (pci_bus_is_express(pci_get_bus(dev)) ||
         xhci_get_flag(xhci, XHCI_FLAG_FORCE_PCIE_ENDCAP)) {
         ret = pcie_endpoint_cap_init(dev, 0xa0);
-<<<<<<< HEAD
-        assert(ret >= 0);
+        assert(ret > 0);
         (void)ret;
-=======
-        assert(ret > 0);
->>>>>>> 4743c235
     }
 
     if (xhci->msix != ON_OFF_AUTO_OFF) {
