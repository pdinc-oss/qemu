/*
 * Framebuffer device helper routines
 *
 * Copyright (c) 2009 CodeSourcery
 * Written by Paul Brook <paul@codesourcery.com>
 *
 * This code is licensed under the GNU GPLv2.
 *
 * Contributions after 2012-01-13 are licensed under the terms of the
 * GNU GPL, version 2 or (at your option) any later version.
 */

/* TODO:
   - Do something similar for framebuffers with local ram
   - Handle rotation here instead of hacking dest_pitch
   - Use common pixel conversion routines instead of per-device drawfn
   - Remove all DisplayState knowledge from devices.
 */

#include "qemu/osdep.h"
#include "hw/hw.h"
#include "ui/console.h"
#include "framebuffer.h"

void framebuffer_update_memory_section(
    MemoryRegionSection *mem_section,
    MemoryRegion *root,
    hwaddr base,
    unsigned rows,
    unsigned src_width)
{
    hwaddr src_len = (hwaddr)rows * src_width;

    if (mem_section->mr) {
        memory_region_set_log(mem_section->mr, false, DIRTY_MEMORY_VGA);
        memory_region_unref(mem_section->mr);
        mem_section->mr = NULL;
    }

    *mem_section = memory_region_find(root, base, src_len);
    if (!mem_section->mr) {
        return;
    }

    if (int128_get64(mem_section->size) < src_len ||
            !memory_region_is_ram(mem_section->mr)) {
        memory_region_unref(mem_section->mr);
        mem_section->mr = NULL;
        return;
    }

    memory_region_set_log(mem_section->mr, true, DIRTY_MEMORY_VGA);
}

/* Render an image from a shared memory framebuffer.  */
void framebuffer_update_display(
    DisplaySurface *ds,
    MemoryRegionSection *mem_section,
    int cols, /* Width in pixels.  */
    int rows, /* Height in pixels.  */
    int src_width, /* Length of source line, in bytes.  */
    int dest_row_pitch, /* Bytes between adjacent horizontal output pixels.  */
    int dest_col_pitch, /* Bytes between adjacent vertical output pixels.  */
    int invalidate, /* nonzero to redraw the whole image.  */
    drawfn fn,
    void *opaque,
    int *first_row, /* Input and output.  */
    int *last_row /* Output only */)
{
    hwaddr src_len;
    uint8_t *dest;
    uint8_t *src;
    int first, last = 0;
    int dirty;
    int i;
    ram_addr_t addr;
    MemoryRegion *mem;

    i = *first_row;
    *first_row = -1;
    src_len = src_width * rows;

    mem = mem_section->mr;
    if (!mem) {
        return;
    }
    memory_region_sync_dirty_bitmap(mem);

    addr = mem_section->offset_within_region;
    src = memory_region_get_ram_ptr(mem) + addr;

    dest = surface_data(ds);
<<<<<<< HEAD

    /* Make sure we start in the right place if we are striding
       backwards */
=======
>>>>>>> b01ff82c
    if (dest_col_pitch < 0) {
        dest -= dest_col_pitch * (cols - 1);
    }
    if (dest_row_pitch < 0) {
        dest -= dest_row_pitch * (rows - 1);
    }

    first = -1;

    addr += i * src_width;
    src += i * src_width;
    dest += i * dest_row_pitch;

    for (; i < rows; i++) {
        dirty = memory_region_get_dirty(mem, addr, src_width,
                                             DIRTY_MEMORY_VGA);
        if (dirty || invalidate) {
            fn(opaque, dest, src, cols, dest_col_pitch);
            if (first == -1)
                first = i;
            last = i;
        }
        addr += src_width;
        src += src_width;
        dest += dest_row_pitch;
    }
    if (first < 0) {
        return;
    }
    memory_region_reset_dirty(mem, mem_section->offset_within_region, src_len,
                              DIRTY_MEMORY_VGA);
    *first_row = first;
    *last_row = last;
}<|MERGE_RESOLUTION|>--- conflicted
+++ resolved
@@ -90,12 +90,6 @@
     src = memory_region_get_ram_ptr(mem) + addr;
 
     dest = surface_data(ds);
-<<<<<<< HEAD
-
-    /* Make sure we start in the right place if we are striding
-       backwards */
-=======
->>>>>>> b01ff82c
     if (dest_col_pitch < 0) {
         dest -= dest_col_pitch * (cols - 1);
     }
