--- conflicted
+++ resolved
@@ -548,18 +548,12 @@
         /* Power Management Capabilities */
         int cfg_offset = 0xdc;
         int r = pci_add_capability(&s->dev, PCI_CAP_ID_PM,
-<<<<<<< HEAD
-                                   cfg_offset, PCI_PM_SIZEOF);
-        assert(r >= 0);
-        (void)r;
-=======
                                    cfg_offset, PCI_PM_SIZEOF,
                                    errp);
         if (r < 0) {
             return;
         }
 
->>>>>>> 4743c235
         pci_set_word(pci_conf + cfg_offset + PCI_PM_PMC, 0x7e21);
 #if 0 /* TODO: replace dummy code for power management emulation. */
         /* TODO: Power Management Control / Status. */
