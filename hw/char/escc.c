/*
 * QEMU ESCC (Z8030/Z8530/Z85C30/SCC/ESCC) serial port emulation
 *
 * Copyright (c) 2003-2005 Fabrice Bellard
 *
 * Permission is hereby granted, free of charge, to any person obtaining a copy
 * of this software and associated documentation files (the "Software"), to deal
 * in the Software without restriction, including without limitation the rights
 * to use, copy, modify, merge, publish, distribute, sublicense, and/or sell
 * copies of the Software, and to permit persons to whom the Software is
 * furnished to do so, subject to the following conditions:
 *
 * The above copyright notice and this permission notice shall be included in
 * all copies or substantial portions of the Software.
 *
 * THE SOFTWARE IS PROVIDED "AS IS", WITHOUT WARRANTY OF ANY KIND, EXPRESS OR
 * IMPLIED, INCLUDING BUT NOT LIMITED TO THE WARRANTIES OF MERCHANTABILITY,
 * FITNESS FOR A PARTICULAR PURPOSE AND NONINFRINGEMENT. IN NO EVENT SHALL
 * THE AUTHORS OR COPYRIGHT HOLDERS BE LIABLE FOR ANY CLAIM, DAMAGES OR OTHER
 * LIABILITY, WHETHER IN AN ACTION OF CONTRACT, TORT OR OTHERWISE, ARISING FROM,
 * OUT OF OR IN CONNECTION WITH THE SOFTWARE OR THE USE OR OTHER DEALINGS IN
 * THE SOFTWARE.
 */

#include "qemu/osdep.h"
#include "hw/hw.h"
#include "hw/sysbus.h"
#include "hw/char/escc.h"
#include "ui/console.h"
<<<<<<< HEAD
#include "ui/input.h"
#include "hw/char/trace.h"
=======
#include "trace.h"
>>>>>>> 4743c235

/*
 * Chipset docs:
 * "Z80C30/Z85C30/Z80230/Z85230/Z85233 SCC/ESCC User Manual",
 * http://www.zilog.com/docs/serial/scc_escc_um.pdf
 *
 * On Sparc32 this is the serial port, mouse and keyboard part of chip STP2001
 * (Slave I/O), also produced as NCR89C105. See
 * http://www.ibiblio.org/pub/historic-linux/early-ports/Sparc/NCR/NCR89C105.txt
 *
 * The serial ports implement full AMD AM8530 or Zilog Z8530 chips,
 * mouse and keyboard ports don't implement all functions and they are
 * only asynchronous. There is no DMA.
 *
 * Z85C30 is also used on PowerMacs. There are some small differences
 * between Sparc version (sunzilog) and PowerMac (pmac):
 *  Offset between control and data registers
 *  There is some kind of lockup bug, but we can ignore it
 *  CTS is inverted
 *  DMA on pmac using DBDMA chip
 *  pmac can do IRDA and faster rates, sunzilog can only do 38400
 *  pmac baud rate generator clock is 3.6864 MHz, sunzilog 4.9152 MHz
 */

/*
 * Modifications:
 *  2006-Aug-10  Igor Kovalenko :   Renamed KBDQueue to SERIOQueue, implemented
 *                                  serial mouse queue.
 *                                  Implemented serial mouse protocol.
 *
 *  2010-May-23  Artyom Tarasenko:  Reworked IUS logic
 */

#define CHN_C(s) ((s)->chn == escc_chn_b ? 'b' : 'a')

#define SERIAL_CTRL 0
#define SERIAL_DATA 1

#define W_CMD     0
#define CMD_PTR_MASK   0x07
#define CMD_CMD_MASK   0x38
#define CMD_HI         0x08
#define CMD_CLR_TXINT  0x28
#define CMD_CLR_IUS    0x38
#define W_INTR    1
#define INTR_INTALL    0x01
#define INTR_TXINT     0x02
#define INTR_RXMODEMSK 0x18
#define INTR_RXINT1ST  0x08
#define INTR_RXINTALL  0x10
#define W_IVEC    2
#define W_RXCTRL  3
#define RXCTRL_RXEN    0x01
#define W_TXCTRL1 4
#define TXCTRL1_PAREN  0x01
#define TXCTRL1_PAREV  0x02
#define TXCTRL1_1STOP  0x04
#define TXCTRL1_1HSTOP 0x08
#define TXCTRL1_2STOP  0x0c
#define TXCTRL1_STPMSK 0x0c
#define TXCTRL1_CLK1X  0x00
#define TXCTRL1_CLK16X 0x40
#define TXCTRL1_CLK32X 0x80
#define TXCTRL1_CLK64X 0xc0
#define TXCTRL1_CLKMSK 0xc0
#define W_TXCTRL2 5
#define TXCTRL2_TXEN   0x08
#define TXCTRL2_BITMSK 0x60
#define TXCTRL2_5BITS  0x00
#define TXCTRL2_7BITS  0x20
#define TXCTRL2_6BITS  0x40
#define TXCTRL2_8BITS  0x60
#define W_SYNC1   6
#define W_SYNC2   7
#define W_TXBUF   8
#define W_MINTR   9
#define MINTR_STATUSHI 0x10
#define MINTR_RST_MASK 0xc0
#define MINTR_RST_B    0x40
#define MINTR_RST_A    0x80
#define MINTR_RST_ALL  0xc0
#define W_MISC1  10
#define W_CLOCK  11
#define CLOCK_TRXC     0x08
#define W_BRGLO  12
#define W_BRGHI  13
#define W_MISC2  14
#define MISC2_PLLDIS   0x30
#define W_EXTINT 15
#define EXTINT_DCD     0x08
#define EXTINT_SYNCINT 0x10
#define EXTINT_CTSINT  0x20
#define EXTINT_TXUNDRN 0x40
#define EXTINT_BRKINT  0x80

#define R_STATUS  0
#define STATUS_RXAV    0x01
#define STATUS_ZERO    0x02
#define STATUS_TXEMPTY 0x04
#define STATUS_DCD     0x08
#define STATUS_SYNC    0x10
#define STATUS_CTS     0x20
#define STATUS_TXUNDRN 0x40
#define STATUS_BRK     0x80
#define R_SPEC    1
#define SPEC_ALLSENT   0x01
#define SPEC_BITS8     0x06
#define R_IVEC    2
#define IVEC_TXINTB    0x00
#define IVEC_LONOINT   0x06
#define IVEC_LORXINTA  0x0c
#define IVEC_LORXINTB  0x04
#define IVEC_LOTXINTA  0x08
#define IVEC_HINOINT   0x60
#define IVEC_HIRXINTA  0x30
#define IVEC_HIRXINTB  0x20
#define IVEC_HITXINTA  0x10
#define R_INTR    3
#define INTR_EXTINTB   0x01
#define INTR_TXINTB    0x02
#define INTR_RXINTB    0x04
#define INTR_EXTINTA   0x08
#define INTR_TXINTA    0x10
#define INTR_RXINTA    0x20
#define R_IPEN    4
#define R_TXCTRL1 5
#define R_TXCTRL2 6
#define R_BC      7
#define R_RXBUF   8
#define R_RXCTRL  9
#define R_MISC   10
#define R_MISC1  11
#define R_BRGLO  12
#define R_BRGHI  13
#define R_MISC1I 14
#define R_EXTINT 15

static void handle_kbd_command(ESCCChannelState *s, int val);
static int serial_can_receive(void *opaque);
static void serial_receive_byte(ESCCChannelState *s, int ch);

static void clear_queue(void *opaque)
{
    ESCCChannelState *s = opaque;
    ESCCSERIOQueue *q = &s->queue;
    q->rptr = q->wptr = q->count = 0;
}

static void put_queue(void *opaque, int b)
{
    ESCCChannelState *s = opaque;
    ESCCSERIOQueue *q = &s->queue;

    trace_escc_put_queue(CHN_C(s), b);
    if (q->count >= ESCC_SERIO_QUEUE_SIZE) {
        return;
    }
    q->data[q->wptr] = b;
    if (++q->wptr == ESCC_SERIO_QUEUE_SIZE) {
        q->wptr = 0;
    }
    q->count++;
    serial_receive_byte(s, 0);
}

static uint32_t get_queue(void *opaque)
{
    ESCCChannelState *s = opaque;
    ESCCSERIOQueue *q = &s->queue;
    int val;

    if (q->count == 0) {
        return 0;
    } else {
        val = q->data[q->rptr];
        if (++q->rptr == ESCC_SERIO_QUEUE_SIZE) {
            q->rptr = 0;
        }
        q->count--;
    }
    trace_escc_get_queue(CHN_C(s), val);
    if (q->count > 0)
        serial_receive_byte(s, 0);
    return val;
}

static int escc_update_irq_chn(ESCCChannelState *s)
{
    if ((((s->wregs[W_INTR] & INTR_TXINT) && (s->txint == 1)) ||
         // tx ints enabled, pending
         ((((s->wregs[W_INTR] & INTR_RXMODEMSK) == INTR_RXINT1ST) ||
           ((s->wregs[W_INTR] & INTR_RXMODEMSK) == INTR_RXINTALL)) &&
          s->rxint == 1) || // rx ints enabled, pending
         ((s->wregs[W_EXTINT] & EXTINT_BRKINT) &&
          (s->rregs[R_STATUS] & STATUS_BRK)))) { // break int e&p
        return 1;
    }
    return 0;
}

static void escc_update_irq(ESCCChannelState *s)
{
    int irq;

    irq = escc_update_irq_chn(s);
    irq |= escc_update_irq_chn(s->otherchn);

    trace_escc_update_irq(irq);
    qemu_set_irq(s->irq, irq);
}

static void escc_reset_chn(ESCCChannelState *s)
{
    int i;

    s->reg = 0;
    for (i = 0; i < ESCC_SERIAL_REGS; i++) {
        s->rregs[i] = 0;
        s->wregs[i] = 0;
    }
    s->wregs[W_TXCTRL1] = TXCTRL1_1STOP; // 1X divisor, 1 stop bit, no parity
    s->wregs[W_MINTR] = MINTR_RST_ALL;
    s->wregs[W_CLOCK] = CLOCK_TRXC; // Synch mode tx clock = TRxC
    s->wregs[W_MISC2] = MISC2_PLLDIS; // PLL disabled
    s->wregs[W_EXTINT] = EXTINT_DCD | EXTINT_SYNCINT | EXTINT_CTSINT |
        EXTINT_TXUNDRN | EXTINT_BRKINT; // Enable most interrupts
    if (s->disabled)
        s->rregs[R_STATUS] = STATUS_TXEMPTY | STATUS_DCD | STATUS_SYNC |
            STATUS_CTS | STATUS_TXUNDRN;
    else
        s->rregs[R_STATUS] = STATUS_TXEMPTY | STATUS_TXUNDRN;
    s->rregs[R_SPEC] = SPEC_BITS8 | SPEC_ALLSENT;

    s->rx = s->tx = 0;
    s->rxint = s->txint = 0;
    s->rxint_under_svc = s->txint_under_svc = 0;
    s->e0_mode = s->led_mode = s->caps_lock_mode = s->num_lock_mode = 0;
    clear_queue(s);
}

static void escc_reset(DeviceState *d)
{
    ESCCState *s = ESCC(d);

    escc_reset_chn(&s->chn[0]);
    escc_reset_chn(&s->chn[1]);
}

static inline void set_rxint(ESCCChannelState *s)
{
    s->rxint = 1;
    /* XXX: missing daisy chainnig: escc_chn_b rx should have a lower priority
       than chn_a rx/tx/special_condition service*/
    s->rxint_under_svc = 1;
    if (s->chn == escc_chn_a) {
        s->rregs[R_INTR] |= INTR_RXINTA;
        if (s->wregs[W_MINTR] & MINTR_STATUSHI)
            s->otherchn->rregs[R_IVEC] = IVEC_HIRXINTA;
        else
            s->otherchn->rregs[R_IVEC] = IVEC_LORXINTA;
    } else {
        s->otherchn->rregs[R_INTR] |= INTR_RXINTB;
        if (s->wregs[W_MINTR] & MINTR_STATUSHI)
            s->rregs[R_IVEC] = IVEC_HIRXINTB;
        else
            s->rregs[R_IVEC] = IVEC_LORXINTB;
    }
    escc_update_irq(s);
}

static inline void set_txint(ESCCChannelState *s)
{
    s->txint = 1;
    if (!s->rxint_under_svc) {
        s->txint_under_svc = 1;
        if (s->chn == escc_chn_a) {
            if (s->wregs[W_INTR] & INTR_TXINT) {
                s->rregs[R_INTR] |= INTR_TXINTA;
            }
            if (s->wregs[W_MINTR] & MINTR_STATUSHI)
                s->otherchn->rregs[R_IVEC] = IVEC_HITXINTA;
            else
                s->otherchn->rregs[R_IVEC] = IVEC_LOTXINTA;
        } else {
            s->rregs[R_IVEC] = IVEC_TXINTB;
            if (s->wregs[W_INTR] & INTR_TXINT) {
                s->otherchn->rregs[R_INTR] |= INTR_TXINTB;
            }
        }
    escc_update_irq(s);
    }
}

static inline void clr_rxint(ESCCChannelState *s)
{
    s->rxint = 0;
    s->rxint_under_svc = 0;
    if (s->chn == escc_chn_a) {
        if (s->wregs[W_MINTR] & MINTR_STATUSHI)
            s->otherchn->rregs[R_IVEC] = IVEC_HINOINT;
        else
            s->otherchn->rregs[R_IVEC] = IVEC_LONOINT;
        s->rregs[R_INTR] &= ~INTR_RXINTA;
    } else {
        if (s->wregs[W_MINTR] & MINTR_STATUSHI)
            s->rregs[R_IVEC] = IVEC_HINOINT;
        else
            s->rregs[R_IVEC] = IVEC_LONOINT;
        s->otherchn->rregs[R_INTR] &= ~INTR_RXINTB;
    }
    if (s->txint)
        set_txint(s);
    escc_update_irq(s);
}

static inline void clr_txint(ESCCChannelState *s)
{
    s->txint = 0;
    s->txint_under_svc = 0;
    if (s->chn == escc_chn_a) {
        if (s->wregs[W_MINTR] & MINTR_STATUSHI)
            s->otherchn->rregs[R_IVEC] = IVEC_HINOINT;
        else
            s->otherchn->rregs[R_IVEC] = IVEC_LONOINT;
        s->rregs[R_INTR] &= ~INTR_TXINTA;
    } else {
        s->otherchn->rregs[R_INTR] &= ~INTR_TXINTB;
        if (s->wregs[W_MINTR] & MINTR_STATUSHI)
            s->rregs[R_IVEC] = IVEC_HINOINT;
        else
            s->rregs[R_IVEC] = IVEC_LONOINT;
        s->otherchn->rregs[R_INTR] &= ~INTR_TXINTB;
    }
    if (s->rxint)
        set_rxint(s);
    escc_update_irq(s);
}

static void escc_update_parameters(ESCCChannelState *s)
{
    int speed, parity, data_bits, stop_bits;
    QEMUSerialSetParams ssp;

    if (!qemu_chr_fe_backend_connected(&s->chr) || s->type != escc_serial)
        return;

    if (s->wregs[W_TXCTRL1] & TXCTRL1_PAREN) {
        if (s->wregs[W_TXCTRL1] & TXCTRL1_PAREV)
            parity = 'E';
        else
            parity = 'O';
    } else {
        parity = 'N';
    }
    if ((s->wregs[W_TXCTRL1] & TXCTRL1_STPMSK) == TXCTRL1_2STOP)
        stop_bits = 2;
    else
        stop_bits = 1;
    switch (s->wregs[W_TXCTRL2] & TXCTRL2_BITMSK) {
    case TXCTRL2_5BITS:
        data_bits = 5;
        break;
    case TXCTRL2_7BITS:
        data_bits = 7;
        break;
    case TXCTRL2_6BITS:
        data_bits = 6;
        break;
    default:
    case TXCTRL2_8BITS:
        data_bits = 8;
        break;
    }
    speed = s->clock / ((s->wregs[W_BRGLO] | (s->wregs[W_BRGHI] << 8)) + 2);
    switch (s->wregs[W_TXCTRL1] & TXCTRL1_CLKMSK) {
    case TXCTRL1_CLK1X:
        break;
    case TXCTRL1_CLK16X:
        speed /= 16;
        break;
    case TXCTRL1_CLK32X:
        speed /= 32;
        break;
    default:
    case TXCTRL1_CLK64X:
        speed /= 64;
        break;
    }
    ssp.speed = speed;
    ssp.parity = parity;
    ssp.data_bits = data_bits;
    ssp.stop_bits = stop_bits;
    trace_escc_update_parameters(CHN_C(s), speed, parity, data_bits, stop_bits);
    qemu_chr_fe_ioctl(&s->chr, CHR_IOCTL_SERIAL_SET_PARAMS, &ssp);
}

static void escc_mem_write(void *opaque, hwaddr addr,
                           uint64_t val, unsigned size)
{
    ESCCState *serial = opaque;
    ESCCChannelState *s;
    uint32_t saddr;
    int newreg, channel;

    val &= 0xff;
    saddr = (addr >> serial->it_shift) & 1;
    channel = (addr >> (serial->it_shift + 1)) & 1;
    s = &serial->chn[channel];
    switch (saddr) {
    case SERIAL_CTRL:
        trace_escc_mem_writeb_ctrl(CHN_C(s), s->reg, val & 0xff);
        newreg = 0;
        switch (s->reg) {
        case W_CMD:
            newreg = val & CMD_PTR_MASK;
            val &= CMD_CMD_MASK;
            switch (val) {
            case CMD_HI:
                newreg |= CMD_HI;
                break;
            case CMD_CLR_TXINT:
                clr_txint(s);
                break;
            case CMD_CLR_IUS:
                if (s->rxint_under_svc) {
                    s->rxint_under_svc = 0;
                    if (s->txint) {
                        set_txint(s);
                    }
                } else if (s->txint_under_svc) {
                    s->txint_under_svc = 0;
                }
                escc_update_irq(s);
                break;
            default:
                break;
            }
            break;
        case W_INTR ... W_RXCTRL:
        case W_SYNC1 ... W_TXBUF:
        case W_MISC1 ... W_CLOCK:
        case W_MISC2 ... W_EXTINT:
            s->wregs[s->reg] = val;
            break;
        case W_TXCTRL1:
        case W_TXCTRL2:
            s->wregs[s->reg] = val;
            escc_update_parameters(s);
            break;
        case W_BRGLO:
        case W_BRGHI:
            s->wregs[s->reg] = val;
            s->rregs[s->reg] = val;
            escc_update_parameters(s);
            break;
        case W_MINTR:
            switch (val & MINTR_RST_MASK) {
            case 0:
            default:
                break;
            case MINTR_RST_B:
                escc_reset_chn(&serial->chn[0]);
                return;
            case MINTR_RST_A:
                escc_reset_chn(&serial->chn[1]);
                return;
            case MINTR_RST_ALL:
                escc_reset(DEVICE(serial));
                return;
            }
            break;
        default:
            break;
        }
        if (s->reg == 0)
            s->reg = newreg;
        else
            s->reg = 0;
        break;
    case SERIAL_DATA:
        trace_escc_mem_writeb_data(CHN_C(s), val);
        s->tx = val;
        if (s->wregs[W_TXCTRL2] & TXCTRL2_TXEN) { // tx enabled
            if (qemu_chr_fe_backend_connected(&s->chr)) {
                /* XXX this blocks entire thread. Rewrite to use
                 * qemu_chr_fe_write and background I/O callbacks */
                qemu_chr_fe_write_all(&s->chr, &s->tx, 1);
            } else if (s->type == escc_kbd && !s->disabled) {
                handle_kbd_command(s, val);
            }
        }
        s->rregs[R_STATUS] |= STATUS_TXEMPTY; // Tx buffer empty
        s->rregs[R_SPEC] |= SPEC_ALLSENT; // All sent
        set_txint(s);
        break;
    default:
        break;
    }
}

static uint64_t escc_mem_read(void *opaque, hwaddr addr,
                              unsigned size)
{
    ESCCState *serial = opaque;
    ESCCChannelState *s;
    uint32_t saddr;
    uint32_t ret;
    int channel;

    saddr = (addr >> serial->it_shift) & 1;
    channel = (addr >> (serial->it_shift + 1)) & 1;
    s = &serial->chn[channel];
    switch (saddr) {
    case SERIAL_CTRL:
        trace_escc_mem_readb_ctrl(CHN_C(s), s->reg, s->rregs[s->reg]);
        ret = s->rregs[s->reg];
        s->reg = 0;
        return ret;
    case SERIAL_DATA:
        s->rregs[R_STATUS] &= ~STATUS_RXAV;
        clr_rxint(s);
        if (s->type == escc_kbd || s->type == escc_mouse) {
            ret = get_queue(s);
        } else {
            ret = s->rx;
        }
        trace_escc_mem_readb_data(CHN_C(s), ret);
        qemu_chr_fe_accept_input(&s->chr);
        return ret;
    default:
        break;
    }
    return 0;
}

static const MemoryRegionOps escc_mem_ops = {
    .read = escc_mem_read,
    .write = escc_mem_write,
    .endianness = DEVICE_NATIVE_ENDIAN,
    .valid = {
        .min_access_size = 1,
        .max_access_size = 1,
    },
};

static int serial_can_receive(void *opaque)
{
    ESCCChannelState *s = opaque;
    int ret;

    if (((s->wregs[W_RXCTRL] & RXCTRL_RXEN) == 0) // Rx not enabled
        || ((s->rregs[R_STATUS] & STATUS_RXAV) == STATUS_RXAV))
        // char already available
        ret = 0;
    else
        ret = 1;
    return ret;
}

static void serial_receive_byte(ESCCChannelState *s, int ch)
{
    trace_escc_serial_receive_byte(CHN_C(s), ch);
    s->rregs[R_STATUS] |= STATUS_RXAV;
    s->rx = ch;
    set_rxint(s);
}

static void serial_receive_break(ESCCChannelState *s)
{
    s->rregs[R_STATUS] |= STATUS_BRK;
    escc_update_irq(s);
}

static void serial_receive1(void *opaque, const uint8_t *buf, int size)
{
    ESCCChannelState *s = opaque;
    serial_receive_byte(s, buf[0]);
}

static void serial_event(void *opaque, int event)
{
    ESCCChannelState *s = opaque;
    if (event == CHR_EVENT_BREAK)
        serial_receive_break(s);
}

static const VMStateDescription vmstate_escc_chn = {
    .name ="escc_chn",
    .version_id = 2,
    .minimum_version_id = 1,
    .fields = (VMStateField[]) {
        VMSTATE_UINT32(vmstate_dummy, ESCCChannelState),
        VMSTATE_UINT32(reg, ESCCChannelState),
        VMSTATE_UINT32(rxint, ESCCChannelState),
        VMSTATE_UINT32(txint, ESCCChannelState),
        VMSTATE_UINT32(rxint_under_svc, ESCCChannelState),
        VMSTATE_UINT32(txint_under_svc, ESCCChannelState),
        VMSTATE_UINT8(rx, ESCCChannelState),
        VMSTATE_UINT8(tx, ESCCChannelState),
        VMSTATE_BUFFER(wregs, ESCCChannelState),
        VMSTATE_BUFFER(rregs, ESCCChannelState),
        VMSTATE_END_OF_LIST()
    }
};

static const VMStateDescription vmstate_escc = {
    .name ="escc",
    .version_id = 2,
    .minimum_version_id = 1,
    .fields = (VMStateField[]) {
        VMSTATE_STRUCT_ARRAY(chn, ESCCState, 2, 2, vmstate_escc_chn,
                             ESCCChannelState),
        VMSTATE_END_OF_LIST()
    }
};

static void sunkbd_handle_event(DeviceState *dev, QemuConsole *src,
                                InputEvent *evt)
{
    ESCCChannelState *s = (ESCCChannelState *)dev;
    int qcode, keycode;
    InputKeyEvent *key;

    assert(evt->type == INPUT_EVENT_KIND_KEY);
    key = evt->u.key.data;
    qcode = qemu_input_key_value_to_qcode(key->key);
    trace_escc_sunkbd_event_in(qcode, QKeyCode_str(qcode),
                               key->down);

    if (qcode == Q_KEY_CODE_CAPS_LOCK) {
        if (key->down) {
            s->caps_lock_mode ^= 1;
            if (s->caps_lock_mode == 2) {
                return; /* Drop second press */
            }
        } else {
            s->caps_lock_mode ^= 2;
            if (s->caps_lock_mode == 3) {
                return; /* Drop first release */
            }
        }
    }

    if (qcode == Q_KEY_CODE_NUM_LOCK) {
        if (key->down) {
            s->num_lock_mode ^= 1;
            if (s->num_lock_mode == 2) {
                return; /* Drop second press */
            }
        } else {
            s->num_lock_mode ^= 2;
            if (s->num_lock_mode == 3) {
                return; /* Drop first release */
            }
        }
    }

    if (qcode > qemu_input_map_qcode_to_sun_len) {
        return;
    }

    keycode = qemu_input_map_qcode_to_sun[qcode];
    if (!key->down) {
        keycode |= 0x80;
    }
    trace_escc_sunkbd_event_out(keycode);
    put_queue(s, keycode);
}

static QemuInputHandler sunkbd_handler = {
    .name  = "sun keyboard",
    .mask  = INPUT_EVENT_MASK_KEY,
    .event = sunkbd_handle_event,
};

static void handle_kbd_command(ESCCChannelState *s, int val)
{
    trace_escc_kbd_command(val);
    if (s->led_mode) { // Ignore led byte
        s->led_mode = 0;
        return;
    }
    switch (val) {
    case 1: // Reset, return type code
        clear_queue(s);
        put_queue(s, 0xff);
        put_queue(s, 4); // Type 4
        put_queue(s, 0x7f);
        break;
    case 0xe: // Set leds
        s->led_mode = 1;
        break;
    case 7: // Query layout
    case 0xf:
        clear_queue(s);
        put_queue(s, 0xfe);
        put_queue(s, 0x21); /*  en-us layout */
        break;
    default:
        break;
    }
}

static void sunmouse_event(void *opaque,
                               int dx, int dy, int dz, int buttons_state)
{
    ESCCChannelState *s = opaque;
    int ch;

    trace_escc_sunmouse_event(dx, dy, buttons_state);
    ch = 0x80 | 0x7; /* protocol start byte, no buttons pressed */

    if (buttons_state & MOUSE_EVENT_LBUTTON)
        ch ^= 0x4;
    if (buttons_state & MOUSE_EVENT_MBUTTON)
        ch ^= 0x2;
    if (buttons_state & MOUSE_EVENT_RBUTTON)
        ch ^= 0x1;

    put_queue(s, ch);

    ch = dx;

    if (ch > 127)
        ch = 127;
    else if (ch < -127)
        ch = -127;

    put_queue(s, ch & 0xff);

    ch = -dy;

    if (ch > 127)
        ch = 127;
    else if (ch < -127)
        ch = -127;

    put_queue(s, ch & 0xff);

    // MSC protocol specify two extra motion bytes

    put_queue(s, 0);
    put_queue(s, 0);
}

static void escc_init1(Object *obj)
{
    ESCCState *s = ESCC(obj);
    SysBusDevice *dev = SYS_BUS_DEVICE(obj);
    unsigned int i;

    for (i = 0; i < 2; i++) {
        sysbus_init_irq(dev, &s->chn[i].irq);
        s->chn[i].chn = 1 - i;
    }
    s->chn[0].otherchn = &s->chn[1];
    s->chn[1].otherchn = &s->chn[0];

    sysbus_init_mmio(dev, &s->mmio);
}

static void escc_realize(DeviceState *dev, Error **errp)
{
    ESCCState *s = ESCC(dev);
    unsigned int i;

    s->chn[0].disabled = s->disabled;
    s->chn[1].disabled = s->disabled;

    memory_region_init_io(&s->mmio, OBJECT(dev), &escc_mem_ops, s, "escc",
                          ESCC_SIZE << s->it_shift);

    for (i = 0; i < 2; i++) {
        if (qemu_chr_fe_backend_connected(&s->chn[i].chr)) {
            s->chn[i].clock = s->frequency / 2;
            qemu_chr_fe_set_handlers(&s->chn[i].chr, serial_can_receive,
                                     serial_receive1, serial_event, NULL,
                                     &s->chn[i], NULL, true);
        }
    }

    if (s->chn[0].type == escc_mouse) {
        qemu_add_mouse_event_handler(sunmouse_event, &s->chn[0], 0,
                                     "QEMU Sun Mouse");
    }
    if (s->chn[1].type == escc_kbd) {
        s->chn[1].hs = qemu_input_handler_register((DeviceState *)(&s->chn[1]),
                                                   &sunkbd_handler);
    }
}

static Property escc_properties[] = {
    DEFINE_PROP_UINT32("frequency", ESCCState, frequency,   0),
    DEFINE_PROP_UINT32("it_shift",  ESCCState, it_shift,    0),
    DEFINE_PROP_UINT32("disabled",  ESCCState, disabled,    0),
    DEFINE_PROP_UINT32("chnBtype",  ESCCState, chn[0].type, 0),
    DEFINE_PROP_UINT32("chnAtype",  ESCCState, chn[1].type, 0),
    DEFINE_PROP_CHR("chrB", ESCCState, chn[0].chr),
    DEFINE_PROP_CHR("chrA", ESCCState, chn[1].chr),
    DEFINE_PROP_END_OF_LIST(),
};

static void escc_class_init(ObjectClass *klass, void *data)
{
    DeviceClass *dc = DEVICE_CLASS(klass);

    dc->reset = escc_reset;
    dc->realize = escc_realize;
    dc->vmsd = &vmstate_escc;
    dc->props = escc_properties;
    set_bit(DEVICE_CATEGORY_INPUT, dc->categories);
}

static const TypeInfo escc_info = {
    .name          = TYPE_ESCC,
    .parent        = TYPE_SYS_BUS_DEVICE,
    .instance_size = sizeof(ESCCState),
    .instance_init = escc_init1,
    .class_init    = escc_class_init,
};

static void escc_register_types(void)
{
    type_register_static(&escc_info);
}

type_init(escc_register_types)<|MERGE_RESOLUTION|>--- conflicted
+++ resolved
@@ -27,12 +27,7 @@
 #include "hw/sysbus.h"
 #include "hw/char/escc.h"
 #include "ui/console.h"
-<<<<<<< HEAD
-#include "ui/input.h"
-#include "hw/char/trace.h"
-=======
 #include "trace.h"
->>>>>>> 4743c235
 
 /*
  * Chipset docs:
