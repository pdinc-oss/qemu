/*
 * ACPI implementation
 *
 * Copyright (c) 2006 Fabrice Bellard
 *
 * This library is free software; you can redistribute it and/or
 * modify it under the terms of the GNU Lesser General Public
 * License version 2 as published by the Free Software Foundation.
 *
 * This library is distributed in the hope that it will be useful,
 * but WITHOUT ANY WARRANTY; without even the implied warranty of
 * MERCHANTABILITY or FITNESS FOR A PARTICULAR PURPOSE.  See the GNU
 * Lesser General Public License for more details.
 *
 * You should have received a copy of the GNU Lesser General Public
 * License along with this library; if not, see <http://www.gnu.org/licenses/>
 *
 * Contributions after 2012-01-13 are licensed under the terms of the
 * GNU GPL, version 2 or (at your option) any later version.
 */

#include "qemu/osdep.h"
#include "sysemu/sysemu.h"
#include "hw/hw.h"
#include "hw/acpi/acpi.h"
#include "hw/nvram/fw_cfg.h"
#include "qemu/config-file.h"
#include "qapi/error.h"
#include "qapi/opts-visitor.h"
#include "qapi/qapi-events-run-state.h"
#include "qapi/qapi-visit-misc.h"
#include "qemu/error-report.h"
#include "qemu/option.h"

struct acpi_table_header {
    uint16_t _length;         /* our length, not actual part of the hdr */
                              /* allows easier parsing for fw_cfg clients */
    char sig[4];              /* ACPI signature (4 ASCII characters) */
    uint32_t length;          /* Length of table, in bytes, including header */
    uint8_t revision;         /* ACPI Specification minor version # */
    uint8_t checksum;         /* To make sum of entire table == 0 */
    char oem_id[6];           /* OEM identification */
    char oem_table_id[8];     /* OEM table identification */
    uint32_t oem_revision;    /* OEM revision number */
    char asl_compiler_id[4];  /* ASL compiler vendor ID */
    uint32_t asl_compiler_revision; /* ASL compiler revision number */
} QEMU_PACKED;

#define ACPI_TABLE_HDR_SIZE sizeof(struct acpi_table_header)
#define ACPI_TABLE_PFX_SIZE sizeof(uint16_t)  /* size of the extra prefix */

static const char unsigned dfl_hdr[ACPI_TABLE_HDR_SIZE - ACPI_TABLE_PFX_SIZE] =
    "QEMU\0\0\0\0\1\0"       /* sig (4), len(4), revno (1), csum (1) */
    "QEMUQEQEMUQEMU\1\0\0\0" /* OEM id (6), table (8), revno (4) */
    "QEMU\1\0\0\0"           /* ASL compiler ID (4), version (4) */
    ;

char unsigned *acpi_tables;
size_t acpi_tables_len;

static QemuOptsList qemu_acpi_opts = {
    .name = "acpi",
    .implied_opt_name = "data",
    .head = QTAILQ_HEAD_INITIALIZER(qemu_acpi_opts.head),
    .desc = { { 0 } } /* validated with OptsVisitor */
};

static void acpi_register_config(void)
{
    qemu_add_opts(&qemu_acpi_opts);
}

opts_init(acpi_register_config);

static int acpi_checksum(const uint8_t *data, int len)
{
    int sum, i;
    sum = 0;
    for (i = 0; i < len; i++) {
        sum += data[i];
    }
    return (-sum) & 0xff;
}


/* Install a copy of the ACPI table specified in @blob.
 *
 * If @has_header is set, @blob starts with the System Description Table Header
 * structure. Otherwise, "dfl_hdr" is prepended. In any case, each header field
 * is optionally overwritten from @hdrs.
 *
 * It is valid to call this function with
 * (@blob == NULL && bloblen == 0 && !has_header).
 *
 * @hdrs->file and @hdrs->data are ignored.
 *
 * SIZE_MAX is considered "infinity" in this function.
 *
 * The number of tables that can be installed is not limited, but the 16-bit
 * counter at the beginning of "acpi_tables" wraps around after UINT16_MAX.
 */
static void acpi_table_install(const char unsigned *blob, size_t bloblen,
                               bool has_header,
                               const struct AcpiTableOptions *hdrs,
                               Error **errp)
{
    size_t body_start;
    const char unsigned *hdr_src;
    size_t body_size, acpi_payload_size;
    struct acpi_table_header *ext_hdr;
    unsigned changed_fields;

    /* Calculate where the ACPI table body starts within the blob, plus where
     * to copy the ACPI table header from.
     */
    if (has_header) {
        /*   _length             | ACPI header in blob | blob body
         *   ^^^^^^^^^^^^^^^^^^^   ^^^^^^^^^^^^^^^^^^^   ^^^^^^^^^
         *   ACPI_TABLE_PFX_SIZE     sizeof dfl_hdr      body_size
         *                           == body_start
         *
         *                         ^^^^^^^^^^^^^^^^^^^^^^^^^^^^^^^
         *                           acpi_payload_size == bloblen
         */
        body_start = sizeof dfl_hdr;

        if (bloblen < body_start) {
            error_setg(errp, "ACPI table claiming to have header is too "
                       "short, available: %zu, expected: %zu", bloblen,
                       body_start);
            return;
        }
        hdr_src = blob;
    } else {
        /*   _length             | ACPI header in template | blob body
         *   ^^^^^^^^^^^^^^^^^^^   ^^^^^^^^^^^^^^^^^^^^^^^   ^^^^^^^^^^
         *   ACPI_TABLE_PFX_SIZE       sizeof dfl_hdr        body_size
         *                                                   == bloblen
         *
         *                         ^^^^^^^^^^^^^^^^^^^^^^^^^^^^^^^^^^^^
         *                                  acpi_payload_size
         */
        body_start = 0;
        hdr_src = dfl_hdr;
    }
    body_size = bloblen - body_start;
    acpi_payload_size = sizeof dfl_hdr + body_size;

    if (acpi_payload_size > UINT16_MAX) {
        error_setg(errp, "ACPI table too big, requested: %zu, max: %u",
                   acpi_payload_size, (unsigned)UINT16_MAX);
        return;
    }

    /* We won't fail from here on. Initialize / extend the globals. */
    if (acpi_tables == NULL) {
        acpi_tables_len = sizeof(uint16_t);
        acpi_tables = g_malloc0(acpi_tables_len);
    }

    acpi_tables = g_realloc(acpi_tables, acpi_tables_len +
                                         ACPI_TABLE_PFX_SIZE +
                                         sizeof dfl_hdr + body_size);

    ext_hdr = (struct acpi_table_header *)(acpi_tables + acpi_tables_len);
    acpi_tables_len += ACPI_TABLE_PFX_SIZE;

    memcpy(acpi_tables + acpi_tables_len, hdr_src, sizeof dfl_hdr);
    acpi_tables_len += sizeof dfl_hdr;

    if (blob != NULL) {
        memcpy(acpi_tables + acpi_tables_len, blob + body_start, body_size);
        acpi_tables_len += body_size;
    }

    /* increase number of tables */
    stw_le_p(acpi_tables, lduw_le_p(acpi_tables) + 1u);

    /* Update the header fields. The strings need not be NUL-terminated. */
    changed_fields = 0;
    ext_hdr->_length = cpu_to_le16(acpi_payload_size);

    if (hdrs->has_sig) {
        strncpy(ext_hdr->sig, hdrs->sig, sizeof ext_hdr->sig);
        ++changed_fields;
    }

    if (has_header && le32_to_cpu(ext_hdr->length) != acpi_payload_size) {
        warn_report("ACPI table has wrong length, header says "
                    "%" PRIu32 ", actual size %zu bytes",
                    le32_to_cpu(ext_hdr->length), acpi_payload_size);
    }
    ext_hdr->length = cpu_to_le32(acpi_payload_size);

    if (hdrs->has_rev) {
        ext_hdr->revision = hdrs->rev;
        ++changed_fields;
    }

    ext_hdr->checksum = 0;

    if (hdrs->has_oem_id) {
        strncpy(ext_hdr->oem_id, hdrs->oem_id, sizeof ext_hdr->oem_id);
        ++changed_fields;
    }
    if (hdrs->has_oem_table_id) {
        strncpy(ext_hdr->oem_table_id, hdrs->oem_table_id,
                sizeof ext_hdr->oem_table_id);
        ++changed_fields;
    }
    if (hdrs->has_oem_rev) {
        ext_hdr->oem_revision = cpu_to_le32(hdrs->oem_rev);
        ++changed_fields;
    }
    if (hdrs->has_asl_compiler_id) {
        strncpy(ext_hdr->asl_compiler_id, hdrs->asl_compiler_id,
                sizeof ext_hdr->asl_compiler_id);
        ++changed_fields;
    }
    if (hdrs->has_asl_compiler_rev) {
        ext_hdr->asl_compiler_revision = cpu_to_le32(hdrs->asl_compiler_rev);
        ++changed_fields;
    }

    if (!has_header && changed_fields == 0) {
        warn_report("ACPI table: no headers are specified");
    }

    /* recalculate checksum */
    ext_hdr->checksum = acpi_checksum((const char unsigned *)ext_hdr +
                                      ACPI_TABLE_PFX_SIZE, acpi_payload_size);
}

void acpi_table_add(const QemuOpts *opts, Error **errp)
{
    AcpiTableOptions *hdrs = NULL;
    Error *err = NULL;
    char **pathnames = NULL;
    char **cur;
    size_t bloblen = 0;
    char unsigned *blob = NULL;

    {
        Visitor *v;

        v = opts_visitor_new(opts);
        visit_type_AcpiTableOptions(v, NULL, &hdrs, &err);
        visit_free(v);
    }

    if (err) {
        goto out;
    }
    if (hdrs->has_file == hdrs->has_data) {
        error_setg(&err, "'-acpitable' requires one of 'data' or 'file'");
        goto out;
    }

    pathnames = g_strsplit(hdrs->has_file ? hdrs->file : hdrs->data, ":", 0);
    if (pathnames == NULL || pathnames[0] == NULL) {
        error_setg(&err, "'-acpitable' requires at least one pathname");
        goto out;
    }

    /* now read in the data files, reallocating buffer as needed */
    for (cur = pathnames; *cur; ++cur) {
        int fd = open(*cur, O_RDONLY | O_BINARY);

        if (fd < 0) {
            error_setg(&err, "can't open file %s: %s", *cur, strerror(errno));
            goto out;
        }

        for (;;) {
            char unsigned data[8192];
            ssize_t r;

            r = read(fd, data, sizeof data);
            if (r == 0) {
                break;
            } else if (r > 0) {
                blob = g_realloc(blob, bloblen + r);
                memcpy(blob + bloblen, data, r);
                bloblen += r;
            } else if (errno != EINTR) {
                error_setg(&err, "can't read file %s: %s",
                           *cur, strerror(errno));
                close(fd);
                goto out;
            }
        }

        close(fd);
    }

    acpi_table_install(blob, bloblen, hdrs->has_file, hdrs, &err);

out:
    g_free(blob);
    g_strfreev(pathnames);
    qapi_free_AcpiTableOptions(hdrs);

    error_propagate(errp, err);
}

static bool acpi_table_builtin = false;

void acpi_table_add_builtin(const QemuOpts *opts, Error **errp)
{
    acpi_table_builtin = true;
    acpi_table_add(opts, errp);
}

unsigned acpi_table_len(void *current)
{
    struct acpi_table_header *hdr = current - sizeof(hdr->_length);
    return hdr->_length;
}

static
void *acpi_table_hdr(void *h)
{
    struct acpi_table_header *hdr = h;
    return &hdr->sig;
}

uint8_t *acpi_table_first(void)
{
    if (acpi_table_builtin || !acpi_tables) {
        return NULL;
    }
    return acpi_table_hdr(acpi_tables + ACPI_TABLE_PFX_SIZE);
}

uint8_t *acpi_table_next(uint8_t *current)
{
    uint8_t *next = current + acpi_table_len(current);

    if (next - acpi_tables >= acpi_tables_len) {
        return NULL;
    } else {
        return acpi_table_hdr(next);
    }
}

int acpi_get_slic_oem(AcpiSlicOem *oem)
{
    uint8_t *u;

    for (u = acpi_table_first(); u; u = acpi_table_next(u)) {
        struct acpi_table_header *hdr = (void *)(u - sizeof(hdr->_length));

        if (memcmp(hdr->sig, "SLIC", 4) == 0) {
            oem->id = hdr->oem_id;
            oem->table_id = hdr->oem_table_id;
            return 0;
        }
    }
    return -1;
}

static void acpi_notify_wakeup(Notifier *notifier, void *data)
{
    ACPIREGS *ar = container_of(notifier, ACPIREGS, wakeup);
    WakeupReason *reason = data;

    switch (*reason) {
    case QEMU_WAKEUP_REASON_RTC:
        ar->pm1.evt.sts |=
            (ACPI_BITMASK_WAKE_STATUS | ACPI_BITMASK_RT_CLOCK_STATUS);
        break;
    case QEMU_WAKEUP_REASON_PMTIMER:
        ar->pm1.evt.sts |=
            (ACPI_BITMASK_WAKE_STATUS | ACPI_BITMASK_TIMER_STATUS);
        break;
    case QEMU_WAKEUP_REASON_OTHER:
        /* ACPI_BITMASK_WAKE_STATUS should be set on resume.
           Pretend that resume was caused by power button */
        ar->pm1.evt.sts |=
            (ACPI_BITMASK_WAKE_STATUS | ACPI_BITMASK_POWER_BUTTON_STATUS);
        break;
    default:
        break;
    }
}

/* ACPI PM1a EVT */
uint16_t acpi_pm1_evt_get_sts(ACPIREGS *ar)
{
    /* Compare ns-clock, not PM timer ticks, because
       acpi_pm_tmr_update function uses ns for setting the timer. */
    int64_t d = qemu_clock_get_ns(QEMU_CLOCK_VIRTUAL);
    if (d >= muldiv64(ar->tmr.overflow_time,
                      NANOSECONDS_PER_SECOND, PM_TIMER_FREQUENCY)) {
        ar->pm1.evt.sts |= ACPI_BITMASK_TIMER_STATUS;
    }
    return ar->pm1.evt.sts;
}

static void acpi_pm1_evt_write_sts(ACPIREGS *ar, uint16_t val)
{
    uint16_t pm1_sts = acpi_pm1_evt_get_sts(ar);
    if (pm1_sts & val & ACPI_BITMASK_TIMER_STATUS) {
        /* if TMRSTS is reset, then compute the new overflow time */
        acpi_pm_tmr_calc_overflow_time(ar);
    }
    ar->pm1.evt.sts &= ~val;
}

static void acpi_pm1_evt_write_en(ACPIREGS *ar, uint16_t val)
{
    ar->pm1.evt.en = val;
    qemu_system_wakeup_enable(QEMU_WAKEUP_REASON_RTC,
                              val & ACPI_BITMASK_RT_CLOCK_ENABLE);
    qemu_system_wakeup_enable(QEMU_WAKEUP_REASON_PMTIMER,
                              val & ACPI_BITMASK_TIMER_ENABLE);
}

void acpi_pm1_evt_power_down(ACPIREGS *ar)
{
    if (ar->pm1.evt.en & ACPI_BITMASK_POWER_BUTTON_ENABLE) {
        ar->pm1.evt.sts |= ACPI_BITMASK_POWER_BUTTON_STATUS;
        ar->tmr.update_sci(ar);
    }
}

void acpi_pm1_evt_reset(ACPIREGS *ar)
{
    ar->pm1.evt.sts = 0;
    ar->pm1.evt.en = 0;
    qemu_system_wakeup_enable(QEMU_WAKEUP_REASON_RTC, 0);
    qemu_system_wakeup_enable(QEMU_WAKEUP_REASON_PMTIMER, 0);
}

static uint64_t acpi_pm_evt_read(void *opaque, hwaddr addr, unsigned width)
{
    ACPIREGS *ar = opaque;
    switch (addr) {
    case 0:
        return acpi_pm1_evt_get_sts(ar);
    case 2:
        return ar->pm1.evt.en;
    default:
        return 0;
    }
}

static void acpi_pm_evt_write(void *opaque, hwaddr addr, uint64_t val,
                              unsigned width)
{
    ACPIREGS *ar = opaque;
    switch (addr) {
    case 0:
        acpi_pm1_evt_write_sts(ar, val);
        ar->pm1.evt.update_sci(ar);
        break;
    case 2:
        acpi_pm1_evt_write_en(ar, val);
        ar->pm1.evt.update_sci(ar);
        break;
    }
}

static const MemoryRegionOps acpi_pm_evt_ops = {
    .read = acpi_pm_evt_read,
    .write = acpi_pm_evt_write,
    .valid.min_access_size = 2,
    .valid.max_access_size = 2,
    .endianness = DEVICE_LITTLE_ENDIAN,
};

void acpi_pm1_evt_init(ACPIREGS *ar, acpi_update_sci_fn update_sci,
                       MemoryRegion *parent)
{
    ar->pm1.evt.update_sci = update_sci;
    memory_region_init_io(&ar->pm1.evt.io, memory_region_owner(parent),
                          &acpi_pm_evt_ops, ar, "acpi-evt", 4);
    memory_region_add_subregion(parent, 0, &ar->pm1.evt.io);
}

/* ACPI PM_TMR */
void acpi_pm_tmr_update(ACPIREGS *ar, bool enable)
{
    int64_t expire_time;

    /* schedule a timer interruption if needed */
    if (enable) {
        expire_time = muldiv64(ar->tmr.overflow_time, NANOSECONDS_PER_SECOND,
                               PM_TIMER_FREQUENCY);
        timer_mod(ar->tmr.timer, expire_time);
    } else {
        timer_del(ar->tmr.timer);
    }
}

static inline int64_t acpi_pm_tmr_get_clock(void)
{
    return muldiv64(qemu_clock_get_ns(QEMU_CLOCK_VIRTUAL), PM_TIMER_FREQUENCY,
                    NANOSECONDS_PER_SECOND);
}

void acpi_pm_tmr_calc_overflow_time(ACPIREGS *ar)
{
    int64_t d = acpi_pm_tmr_get_clock();
    ar->tmr.overflow_time = (d + 0x800000LL) & ~0x7fffffLL;
}

static uint32_t acpi_pm_tmr_get(ACPIREGS *ar)
{
    uint32_t d = acpi_pm_tmr_get_clock();
    return d & 0xffffff;
}

static void acpi_pm_tmr_timer(void *opaque)
{
    ACPIREGS *ar = opaque;
    qemu_system_wakeup_request(QEMU_WAKEUP_REASON_PMTIMER);
    ar->tmr.update_sci(ar);
}

static uint64_t acpi_pm_tmr_read(void *opaque, hwaddr addr, unsigned width)
{
    return acpi_pm_tmr_get(opaque);
}

static void acpi_pm_tmr_write(void *opaque, hwaddr addr, uint64_t val,
                              unsigned width)
{
    /* nothing */
}

static const MemoryRegionOps acpi_pm_tmr_ops = {
    .read = acpi_pm_tmr_read,
    .write = acpi_pm_tmr_write,
    .valid.min_access_size = 4,
    .valid.max_access_size = 4,
    .endianness = DEVICE_LITTLE_ENDIAN,
};

void acpi_pm_tmr_init(ACPIREGS *ar, acpi_update_sci_fn update_sci,
                      MemoryRegion *parent)
{
    ar->tmr.update_sci = update_sci;
    ar->tmr.timer = timer_new_ns(QEMU_CLOCK_VIRTUAL, acpi_pm_tmr_timer, ar);
    memory_region_init_io(&ar->tmr.io, memory_region_owner(parent),
                          &acpi_pm_tmr_ops, ar, "acpi-tmr", 4);
    memory_region_add_subregion(parent, 8, &ar->tmr.io);
}

void acpi_pm_tmr_reset(ACPIREGS *ar)
{
    ar->tmr.overflow_time = 0;
    timer_del(ar->tmr.timer);
}

/* ACPI PM1aCNT */
static void acpi_pm1_cnt_write(ACPIREGS *ar, uint16_t val)
{
    ar->pm1.cnt.cnt = val & ~(ACPI_BITMASK_SLEEP_ENABLE);

    if (val & ACPI_BITMASK_SLEEP_ENABLE) {
        /* change suspend type */
        uint16_t sus_typ = (val >> 10) & 7;
        switch(sus_typ) {
        case 0: /* soft power off */
<<<<<<< HEAD
            qemu_system_invalidate_exit_snapshot();
            qemu_system_shutdown_request();
=======
            qemu_system_shutdown_request(SHUTDOWN_CAUSE_GUEST_SHUTDOWN);
>>>>>>> 4743c235
            break;
        case 1:
            qemu_system_suspend_request();
            break;
        default:
            if (sus_typ == ar->pm1.cnt.s4_val) { /* S4 request */
                qemu_system_invalidate_exit_snapshot();
                qapi_event_send_suspend_disk(&error_abort);
                qemu_system_shutdown_request(SHUTDOWN_CAUSE_GUEST_SHUTDOWN);
            }
            break;
        }
    }
}

void acpi_pm1_cnt_update(ACPIREGS *ar,
                         bool sci_enable, bool sci_disable)
{
    /* ACPI specs 3.0, 4.7.2.5 */
    if (sci_enable) {
        ar->pm1.cnt.cnt |= ACPI_BITMASK_SCI_ENABLE;
    } else if (sci_disable) {
        ar->pm1.cnt.cnt &= ~ACPI_BITMASK_SCI_ENABLE;
    }
}

static uint64_t acpi_pm_cnt_read(void *opaque, hwaddr addr, unsigned width)
{
    ACPIREGS *ar = opaque;
    return ar->pm1.cnt.cnt;
}

static void acpi_pm_cnt_write(void *opaque, hwaddr addr, uint64_t val,
                              unsigned width)
{
    acpi_pm1_cnt_write(opaque, val);
}

static const MemoryRegionOps acpi_pm_cnt_ops = {
    .read = acpi_pm_cnt_read,
    .write = acpi_pm_cnt_write,
    .valid.min_access_size = 2,
    .valid.max_access_size = 2,
    .endianness = DEVICE_LITTLE_ENDIAN,
};

void acpi_pm1_cnt_init(ACPIREGS *ar, MemoryRegion *parent,
                       bool disable_s3, bool disable_s4, uint8_t s4_val)
{
    FWCfgState *fw_cfg;

    ar->pm1.cnt.s4_val = s4_val;
    ar->wakeup.notify = acpi_notify_wakeup;
    qemu_register_wakeup_notifier(&ar->wakeup);
    memory_region_init_io(&ar->pm1.cnt.io, memory_region_owner(parent),
                          &acpi_pm_cnt_ops, ar, "acpi-cnt", 2);
    memory_region_add_subregion(parent, 4, &ar->pm1.cnt.io);

    fw_cfg = fw_cfg_find();
    if (fw_cfg) {
        uint8_t suspend[6] = {128, 0, 0, 129, 128, 128};
        suspend[3] = 1 | ((!disable_s3) << 7);
        suspend[4] = s4_val | ((!disable_s4) << 7);

        fw_cfg_add_file(fw_cfg, "etc/system-states", g_memdup(suspend, 6), 6);
    }
}

void acpi_pm1_cnt_reset(ACPIREGS *ar)
{
    ar->pm1.cnt.cnt = 0;
}

/* ACPI GPE */
void acpi_gpe_init(ACPIREGS *ar, uint8_t len)
{
    ar->gpe.len = len;
    /* Only first len / 2 bytes are ever used,
     * but the caller in ich9.c migrates full len bytes.
     * TODO: fix ich9.c and drop the extra allocation.
     */
    ar->gpe.sts = g_malloc0(len);
    ar->gpe.en = g_malloc0(len);
}

void acpi_gpe_reset(ACPIREGS *ar)
{
    memset(ar->gpe.sts, 0, ar->gpe.len / 2);
    memset(ar->gpe.en, 0, ar->gpe.len / 2);
}

static uint8_t *acpi_gpe_ioport_get_ptr(ACPIREGS *ar, uint32_t addr)
{
    uint8_t *cur = NULL;

    if (addr < ar->gpe.len / 2) {
        cur = ar->gpe.sts + addr;
    } else if (addr < ar->gpe.len) {
        cur = ar->gpe.en + addr - ar->gpe.len / 2;
    } else {
        abort();
    }

    return cur;
}

void acpi_gpe_ioport_writeb(ACPIREGS *ar, uint32_t addr, uint32_t val)
{
    uint8_t *cur;

    cur = acpi_gpe_ioport_get_ptr(ar, addr);
    if (addr < ar->gpe.len / 2) {
        /* GPE_STS */
        *cur = (*cur) & ~val;
    } else if (addr < ar->gpe.len) {
        /* GPE_EN */
        *cur = val;
    } else {
        abort();
    }
}

uint32_t acpi_gpe_ioport_readb(ACPIREGS *ar, uint32_t addr)
{
    uint8_t *cur;
    uint32_t val;

    cur = acpi_gpe_ioport_get_ptr(ar, addr);
    val = 0;
    if (cur != NULL) {
        val = *cur;
    }

    return val;
}

void acpi_send_gpe_event(ACPIREGS *ar, qemu_irq irq,
                         AcpiEventStatusBits status)
{
    ar->gpe.sts[0] |= status;
    acpi_update_sci(ar, irq);
}

void acpi_update_sci(ACPIREGS *regs, qemu_irq irq)
{
    int sci_level, pm1a_sts;

    pm1a_sts = acpi_pm1_evt_get_sts(regs);

    sci_level = ((pm1a_sts &
                  regs->pm1.evt.en & ACPI_BITMASK_PM1_COMMON_ENABLED) != 0) ||
                ((regs->gpe.sts[0] & regs->gpe.en[0]) != 0);

    qemu_set_irq(irq, sci_level);

    /* schedule a timer interruption if needed */
    acpi_pm_tmr_update(regs,
                       (regs->pm1.evt.en & ACPI_BITMASK_TIMER_ENABLE) &&
                       !(pm1a_sts & ACPI_BITMASK_TIMER_STATUS));
}<|MERGE_RESOLUTION|>--- conflicted
+++ resolved
@@ -563,12 +563,8 @@
         uint16_t sus_typ = (val >> 10) & 7;
         switch(sus_typ) {
         case 0: /* soft power off */
-<<<<<<< HEAD
             qemu_system_invalidate_exit_snapshot();
-            qemu_system_shutdown_request();
-=======
             qemu_system_shutdown_request(SHUTDOWN_CAUSE_GUEST_SHUTDOWN);
->>>>>>> 4743c235
             break;
         case 1:
             qemu_system_suspend_request();
