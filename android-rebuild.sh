--- conflicted
+++ resolved
@@ -138,21 +138,12 @@
 if [ -z "$QEMU_ANDROID_BINARIES" ]; then
     echo "WARNING: Missing qemu-android prebuilts. Please run rebuild-qemu-android.sh!"
 else
-<<<<<<< HEAD
-    run mkdir -p $OUT_DIR/qemu
-    for HOST_PREFIX in $QEMU_ANDROID_HOSTS; do
-        echo "Copying prebuilt $HOST_PREFIX qemu-android binaries to $OUT_DIR/qemu/"
-        mkdir -p "$OUT_DIR"/qemu/$HOST_PREFIX &&
-        run cp -f "$PREBUILTS_DIR"/qemu-android/$HOST_PREFIX/qemu-system-* "$OUT_DIR"/qemu/$HOST_PREFIX/ ||
-            panic "Could not copy $HOST_PREFIX qemu-android binaries!?"
-=======
     echo "Copying prebuilt $HOST_PREFIX qemu-android binaries to $OUT_DIR/qemu/"
     for QEMU_ANDROID_BINARY in $QEMU_ANDROID_BINARIES; do
         run mkdir -p "$OUT_DIR/qemu/$(dirname "$QEMU_ANDROID_BINARY")" &&
         run cp "$PREBUILTS_DIR"/qemu-android/$QEMU_ANDROID_BINARY \
                 $OUT_DIR/qemu/$QEMU_ANDROID_BINARY ||
             panic "Could not copy $HOST_PREFIX/$QEMU_ANDROID_BINARY !?"
->>>>>>> 829e91c4
     done
 fi
 
