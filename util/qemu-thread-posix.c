/*
 * Wrappers around mutex/cond/thread functions
 *
 * Copyright Red Hat, Inc. 2009
 *
 * Author:
 *  Marcelo Tosatti <mtosatti@redhat.com>
 *
 * This work is licensed under the terms of the GNU GPL, version 2 or later.
 * See the COPYING file in the top-level directory.
 *
 */
#include "qemu/osdep.h"
#ifdef __linux__
#include <sys/syscall.h>
#include <linux/futex.h>
#endif
#include "qemu/abort.h"
#include "qemu/thread.h"
#include "qemu/atomic.h"
#include "qemu/notify.h"
<<<<<<< HEAD
#include "sysemu/sysemu.h"

#include <stdbool.h>

/* |is_qemu_thread| is |true| if the current thread was launched with
 * qemu_thread_create().
 * The main thread is the only thread that's supposed to not be like that. */
static __thread bool is_qemu_thread = false;
=======
#include "trace.h"
>>>>>>> 4743c235

static bool name_threads;
static QemuThreadSetupFunc thread_setup_func;

void qemu_thread_register_setup_callback(QemuThreadSetupFunc setup_func)
{
    thread_setup_func = setup_func;
}

void qemu_thread_naming(bool enable)
{
    name_threads = enable;

#ifndef CONFIG_THREAD_SETNAME_BYTHREAD
    /* This is a debugging option, not fatal */
    if (enable) {
        fprintf(stderr, "qemu: thread naming not supported on this host\n");
    }
#endif
}

static void error_exit(int err, const char *msg)
{
    qemu_abort("qemu: %s: %s\n", msg, strerror(err));
}

void qemu_mutex_init(QemuMutex *mutex)
{
    int err;

    err = pthread_mutex_init(&mutex->lock, NULL);
    if (err)
        error_exit(err, __func__);
    mutex->initialized = true;
}

void qemu_mutex_destroy(QemuMutex *mutex)
{
    int err;

    assert(mutex->initialized);
    mutex->initialized = false;
    err = pthread_mutex_destroy(&mutex->lock);
    if (err)
        error_exit(err, __func__);
}

void qemu_mutex_lock_impl(QemuMutex *mutex, const char *file, const int line)
{
    int err;

    assert(mutex->initialized);
    trace_qemu_mutex_lock(mutex, file, line);

    err = pthread_mutex_lock(&mutex->lock);
    if (err)
        error_exit(err, __func__);

    trace_qemu_mutex_locked(mutex, file, line);
}

int qemu_mutex_trylock_impl(QemuMutex *mutex, const char *file, const int line)
{
    int err;

    assert(mutex->initialized);
    err = pthread_mutex_trylock(&mutex->lock);
    if (err == 0) {
        trace_qemu_mutex_locked(mutex, file, line);
        return 0;
    }
    if (err != EBUSY) {
        error_exit(err, __func__);
    }
    return -EBUSY;
}

void qemu_mutex_unlock_impl(QemuMutex *mutex, const char *file, const int line)
{
    int err;

    assert(mutex->initialized);
    err = pthread_mutex_unlock(&mutex->lock);
    if (err)
        error_exit(err, __func__);

    trace_qemu_mutex_unlock(mutex, file, line);
}

void qemu_rec_mutex_init(QemuRecMutex *mutex)
{
    int err;
    pthread_mutexattr_t attr;

    pthread_mutexattr_init(&attr);
    pthread_mutexattr_settype(&attr, PTHREAD_MUTEX_RECURSIVE);
    err = pthread_mutex_init(&mutex->lock, &attr);
    pthread_mutexattr_destroy(&attr);
    if (err) {
        error_exit(err, __func__);
    }
    mutex->initialized = true;
}

void qemu_cond_init(QemuCond *cond)
{
    int err;

    err = pthread_cond_init(&cond->cond, NULL);
    if (err)
        error_exit(err, __func__);
    cond->initialized = true;
}

void qemu_cond_destroy(QemuCond *cond)
{
    int err;

    assert(cond->initialized);
    cond->initialized = false;
    err = pthread_cond_destroy(&cond->cond);
    if (err)
        error_exit(err, __func__);
}

void qemu_cond_signal(QemuCond *cond)
{
    int err;

    assert(cond->initialized);
    err = pthread_cond_signal(&cond->cond);
    if (err)
        error_exit(err, __func__);
}

void qemu_cond_broadcast(QemuCond *cond)
{
    int err;

    assert(cond->initialized);
    err = pthread_cond_broadcast(&cond->cond);
    if (err)
        error_exit(err, __func__);
}

void qemu_cond_wait_impl(QemuCond *cond, QemuMutex *mutex, const char *file, const int line)
{
    int err;

    assert(cond->initialized);
    trace_qemu_mutex_unlock(mutex, file, line);
    err = pthread_cond_wait(&cond->cond, &mutex->lock);
    trace_qemu_mutex_locked(mutex, file, line);
    if (err)
        error_exit(err, __func__);
}

void qemu_sem_init(QemuSemaphore *sem, int init)
{
    int rc;

#ifndef CONFIG_SEM_TIMEDWAIT
    rc = pthread_mutex_init(&sem->lock, NULL);
    if (rc != 0) {
        error_exit(rc, __func__);
    }
    rc = pthread_cond_init(&sem->cond, NULL);
    if (rc != 0) {
        error_exit(rc, __func__);
    }
    if (init < 0) {
        error_exit(EINVAL, __func__);
    }
    sem->count = init;
#else
    rc = sem_init(&sem->sem, 0, init);
    if (rc < 0) {
        error_exit(errno, __func__);
    }
#endif
    sem->initialized = true;
}

void qemu_sem_destroy(QemuSemaphore *sem)
{
    int rc;

    assert(sem->initialized);
    sem->initialized = false;
#ifndef CONFIG_SEM_TIMEDWAIT
    rc = pthread_cond_destroy(&sem->cond);
    if (rc < 0) {
        error_exit(rc, __func__);
    }
    rc = pthread_mutex_destroy(&sem->lock);
    if (rc < 0) {
        error_exit(rc, __func__);
    }
#else
    rc = sem_destroy(&sem->sem);
    if (rc < 0) {
        error_exit(errno, __func__);
    }
#endif
}

void qemu_sem_post(QemuSemaphore *sem)
{
    int rc;

    assert(sem->initialized);
#ifndef CONFIG_SEM_TIMEDWAIT
    pthread_mutex_lock(&sem->lock);
    if (sem->count == UINT_MAX) {
        rc = EINVAL;
    } else {
        sem->count++;
        rc = pthread_cond_signal(&sem->cond);
    }
    pthread_mutex_unlock(&sem->lock);
    if (rc != 0) {
        error_exit(rc, __func__);
    }
#else
    rc = sem_post(&sem->sem);
    if (rc < 0) {
        error_exit(errno, __func__);
    }
#endif
}

static void compute_abs_deadline(struct timespec *ts, int ms)
{
    struct timeval tv;
    gettimeofday(&tv, NULL);
    ts->tv_nsec = tv.tv_usec * 1000 + (ms % 1000) * 1000000;
    ts->tv_sec = tv.tv_sec + ms / 1000;
    if (ts->tv_nsec >= 1000000000) {
        ts->tv_sec++;
        ts->tv_nsec -= 1000000000;
    }
}

int qemu_sem_timedwait(QemuSemaphore *sem, int ms)
{
    int rc;
    struct timespec ts;

    assert(sem->initialized);
#ifndef CONFIG_SEM_TIMEDWAIT
    rc = 0;
    compute_abs_deadline(&ts, ms);
    pthread_mutex_lock(&sem->lock);
    while (sem->count == 0) {
        rc = pthread_cond_timedwait(&sem->cond, &sem->lock, &ts);
        if (rc == ETIMEDOUT) {
            break;
        }
        if (rc != 0) {
            error_exit(rc, __func__);
        }
    }
    if (rc != ETIMEDOUT) {
        --sem->count;
    }
    pthread_mutex_unlock(&sem->lock);
    return (rc == ETIMEDOUT ? -1 : 0);
#else
    if (ms <= 0) {
        /* This is cheaper than sem_timedwait.  */
        do {
            rc = sem_trywait(&sem->sem);
        } while (rc == -1 && errno == EINTR);
        if (rc == -1 && errno == EAGAIN) {
            return -1;
        }
    } else {
        compute_abs_deadline(&ts, ms);
        do {
            rc = sem_timedwait(&sem->sem, &ts);
        } while (rc == -1 && errno == EINTR);
        if (rc == -1 && errno == ETIMEDOUT) {
            return -1;
        }
    }
    if (rc < 0) {
        error_exit(errno, __func__);
    }
    return 0;
#endif
}

void qemu_sem_wait(QemuSemaphore *sem)
{
    int rc;

    assert(sem->initialized);
#ifndef CONFIG_SEM_TIMEDWAIT
    pthread_mutex_lock(&sem->lock);
    while (sem->count == 0) {
        rc = pthread_cond_wait(&sem->cond, &sem->lock);
        if (rc != 0) {
            error_exit(rc, __func__);
        }
    }
    --sem->count;
    pthread_mutex_unlock(&sem->lock);
#else
    do {
        rc = sem_wait(&sem->sem);
    } while (rc == -1 && errno == EINTR);
    if (rc < 0) {
        error_exit(errno, __func__);
    }
#endif
}

#ifdef __linux__
#include "qemu/futex.h"
#else
static inline void qemu_futex_wake(QemuEvent *ev, int n)
{
    assert(ev->initialized);
    pthread_mutex_lock(&ev->lock);
    if (n == 1) {
        pthread_cond_signal(&ev->cond);
    } else {
        pthread_cond_broadcast(&ev->cond);
    }
    pthread_mutex_unlock(&ev->lock);
}

static inline void qemu_futex_wait(QemuEvent *ev, unsigned val)
{
    assert(ev->initialized);
    pthread_mutex_lock(&ev->lock);
    if (ev->value == val) {
        pthread_cond_wait(&ev->cond, &ev->lock);
    }
    pthread_mutex_unlock(&ev->lock);
}
#endif

/* Valid transitions:
 * - free->set, when setting the event
 * - busy->set, when setting the event, followed by qemu_futex_wake
 * - set->free, when resetting the event
 * - free->busy, when waiting
 *
 * set->busy does not happen (it can be observed from the outside but
 * it really is set->free->busy).
 *
 * busy->free provably cannot happen; to enforce it, the set->free transition
 * is done with an OR, which becomes a no-op if the event has concurrently
 * transitioned to free or busy.
 */

#define EV_SET         0
#define EV_FREE        1
#define EV_BUSY       -1

void qemu_event_init(QemuEvent *ev, bool init)
{
#ifndef __linux__
    pthread_mutex_init(&ev->lock, NULL);
    pthread_cond_init(&ev->cond, NULL);
#endif

    ev->value = (init ? EV_SET : EV_FREE);
    ev->initialized = true;
}

void qemu_event_destroy(QemuEvent *ev)
{
    assert(ev->initialized);
    ev->initialized = false;
#ifndef __linux__
    pthread_mutex_destroy(&ev->lock);
    pthread_cond_destroy(&ev->cond);
#endif
}

void qemu_event_set(QemuEvent *ev)
{
    /* qemu_event_set has release semantics, but because it *loads*
     * ev->value we need a full memory barrier here.
     */
    assert(ev->initialized);
    smp_mb();
    if (atomic_read(&ev->value) != EV_SET) {
        if (atomic_xchg(&ev->value, EV_SET) == EV_BUSY) {
            /* There were waiters, wake them up.  */
            qemu_futex_wake(ev, INT_MAX);
        }
    }
}

void qemu_event_reset(QemuEvent *ev)
{
    unsigned value;

    assert(ev->initialized);
    value = atomic_read(&ev->value);
    smp_mb_acquire();
    if (value == EV_SET) {
        /*
         * If there was a concurrent reset (or even reset+wait),
         * do nothing.  Otherwise change EV_SET->EV_FREE.
         */
        atomic_or(&ev->value, EV_FREE);
    }
}

void qemu_event_wait(QemuEvent *ev)
{
    unsigned value;

    assert(ev->initialized);
    value = atomic_read(&ev->value);
    smp_mb_acquire();
    if (value != EV_SET) {
        if (value == EV_FREE) {
            /*
             * Leave the event reset and tell qemu_event_set that there
             * are waiters.  No need to retry, because there cannot be
             * a concurrent busy->free transition.  After the CAS, the
             * event will be either set or busy.
             */
            if (atomic_cmpxchg(&ev->value, EV_FREE, EV_BUSY) == EV_SET) {
                return;
            }
        }
        qemu_futex_wait(ev, EV_BUSY);
    }
}

static pthread_key_t exit_key;

union NotifierThreadData {
    void *ptr;
    NotifierList list;
};
QEMU_BUILD_BUG_ON(sizeof(union NotifierThreadData) != sizeof(void *));

void qemu_thread_atexit_add(Notifier *notifier)
{
    if (is_qemu_thread) {
        union NotifierThreadData ntd;
        ntd.ptr = pthread_getspecific(exit_key);
        notifier_list_add(&ntd.list, notifier);
        pthread_setspecific(exit_key, ntd.ptr);
    } else {
        /* this is a main thread, use the main QEMU notifier list */
        qemu_add_exit_notifier(notifier);
    }
}

void qemu_thread_atexit_remove(Notifier *notifier)
{
    if (is_qemu_thread) {
        union NotifierThreadData ntd;
        ntd.ptr = pthread_getspecific(exit_key);
        notifier_remove(notifier);
        pthread_setspecific(exit_key, ntd.ptr);
    } else {
        /* this is a main thread, use the main QEMU notifier list */
        qemu_remove_exit_notifier(notifier);
    }
}

static void qemu_thread_atexit_run(void *arg)
{
    union NotifierThreadData ntd = { .ptr = arg };
    notifier_list_notify(&ntd.list, NULL);
}

static void __attribute__((constructor)) qemu_thread_atexit_init(void)
{
    pthread_key_create(&exit_key, qemu_thread_atexit_run);
}


#ifdef CONFIG_PTHREAD_SETNAME_NP
typedef struct {
    void *(*start_routine)(void *);
    void *arg;
    char *name;
} QemuThreadArgs;

static void *qemu_thread_start(void *args)
{
    QemuThreadArgs *qemu_thread_args = args;
    void *(*start_routine)(void *) = qemu_thread_args->start_routine;
    void *arg = qemu_thread_args->arg;

    /* Attempt to set the threads name; note that this is for debug, so
     * we're not going to fail if we can't set it.
     */
    pthread_setname_np(pthread_self(), qemu_thread_args->name);
    g_free(qemu_thread_args->name);
    g_free(qemu_thread_args);
    return start_routine(arg);
}
#endif


/* A small data structure to group the thread startup parameters.
 * This is passed to the trampoline function below which will first
 * setup AndroidEmu to use the QEMU-based looper implementation before
 * calling the thread's start routine. This ensures that any QEMU code
 * that calls into AndroidEmu functions work properly when it uses
 * timers and file i/o watches.
 *
 * Note that the ThreadStartData instance is created on the heap by
 * qemu_thread_create() and its pointer passed to the trampoline through
 * pthread_create(). This effectively transfers ownership of the object
 * to the trampoline which is responsible for freeing it.
 */
typedef struct {
    void *(*start_routine)(void*);
    void* arg;
} ThreadStartData;

static void* qemu_thread_trampoline(void* data_) {
    is_qemu_thread = true;

    /* Copy heap-allocated data to stack then release it. */
    ThreadStartData data = *(ThreadStartData*)data_;
    free(data_);

    if (thread_setup_func)
        (*thread_setup_func)();

    /* Start the thread. */
    void* res = (*data.start_routine)(data.arg);

    /* Run the atexit notifiers deterministically, to make sure all the thread-
     * local variables are still alive (it's very easy to refer to some
     * __thread or pthread-specific variable from an exit notifier, and we
     * don't want to crash because of that). */
    void* tls_notifiers = pthread_getspecific(exit_key);
    qemu_thread_atexit_run(tls_notifiers);

    /* Make sure that the following call from the TLS destructor does nothing,
     * even if some notifier tried to add another one. I hope nobody actually
     * does anything like that. */
    pthread_setspecific(exit_key, NULL);

    return res;
}

void qemu_thread_create(QemuThread *thread, const char *name,
                       void *(*start_routine)(void*),
                       void *arg, int mode)
{
    sigset_t set, oldset;
    int err;
    pthread_attr_t attr;

    err = pthread_attr_init(&attr);
    if (err) {
        error_exit(err, __func__);
    }

    if (mode == QEMU_THREAD_DETACHED) {
        pthread_attr_setdetachstate(&attr, PTHREAD_CREATE_DETACHED);
    }

    /* Leave signal handling to the iothread.  */
    sigfillset(&set);
    pthread_sigmask(SIG_SETMASK, &set, &oldset);
<<<<<<< HEAD

    /* Create heap-allocated ThreadStartData object and pass its ownership
     * to the trampoline. */
    ThreadStartData* data = malloc(sizeof(*data));
    data->start_routine = start_routine;
    data->arg = arg;

    err = pthread_create(&thread->thread, &attr, qemu_thread_trampoline, data);
    if (err) {
        free(data);
        error_exit(err, __func__);
    }
=======
>>>>>>> 4743c235

#ifdef CONFIG_PTHREAD_SETNAME_NP
    if (name_threads) {
        QemuThreadArgs *qemu_thread_args;
        qemu_thread_args = g_new0(QemuThreadArgs, 1);
        qemu_thread_args->name = g_strdup(name);
        qemu_thread_args->start_routine = start_routine;
        qemu_thread_args->arg = arg;

        err = pthread_create(&thread->thread, &attr,
                             qemu_thread_start, qemu_thread_args);
    } else
#endif
    {
        err = pthread_create(&thread->thread, &attr,
                             start_routine, arg);
    }

    if (err)
        error_exit(err, __func__);

    pthread_sigmask(SIG_SETMASK, &oldset, NULL);

    pthread_attr_destroy(&attr);
}

void qemu_thread_get_self(QemuThread *thread)
{
    thread->thread = pthread_self();
}

bool qemu_thread_is_self(QemuThread *thread)
{
   return pthread_equal(pthread_self(), thread->thread);
}

void qemu_thread_exit(void *retval)
{
    pthread_exit(retval);
}

void *qemu_thread_join(QemuThread *thread)
{
    int err;
    void *ret;

    err = pthread_join(thread->thread, &ret);
    if (err) {
        error_exit(err, __func__);
    }
    return ret;
}<|MERGE_RESOLUTION|>--- conflicted
+++ resolved
@@ -19,8 +19,8 @@
 #include "qemu/thread.h"
 #include "qemu/atomic.h"
 #include "qemu/notify.h"
-<<<<<<< HEAD
 #include "sysemu/sysemu.h"
+#include "trace.h"
 
 #include <stdbool.h>
 
@@ -28,9 +28,6 @@
  * qemu_thread_create().
  * The main thread is the only thread that's supposed to not be like that. */
 static __thread bool is_qemu_thread = false;
-=======
-#include "trace.h"
->>>>>>> 4743c235
 
 static bool name_threads;
 static QemuThreadSetupFunc thread_setup_func;
@@ -513,29 +510,15 @@
 }
 
 
+/* Attempt to set the threads name; note that this is for debug, so
+ * we're not going to fail if we can't set it.
+ */
+static void qemu_thread_set_name(QemuThread *thread, const char *name)
+{
 #ifdef CONFIG_PTHREAD_SETNAME_NP
-typedef struct {
-    void *(*start_routine)(void *);
-    void *arg;
-    char *name;
-} QemuThreadArgs;
-
-static void *qemu_thread_start(void *args)
-{
-    QemuThreadArgs *qemu_thread_args = args;
-    void *(*start_routine)(void *) = qemu_thread_args->start_routine;
-    void *arg = qemu_thread_args->arg;
-
-    /* Attempt to set the threads name; note that this is for debug, so
-     * we're not going to fail if we can't set it.
-     */
-    pthread_setname_np(pthread_self(), qemu_thread_args->name);
-    g_free(qemu_thread_args->name);
-    g_free(qemu_thread_args);
-    return start_routine(arg);
-}
-#endif
-
+    pthread_setname_np(thread->thread, name);
+#endif
+}
 
 /* A small data structure to group the thread startup parameters.
  * This is passed to the trampoline function below which will first
@@ -595,14 +578,9 @@
         error_exit(err, __func__);
     }
 
-    if (mode == QEMU_THREAD_DETACHED) {
-        pthread_attr_setdetachstate(&attr, PTHREAD_CREATE_DETACHED);
-    }
-
     /* Leave signal handling to the iothread.  */
     sigfillset(&set);
     pthread_sigmask(SIG_SETMASK, &set, &oldset);
-<<<<<<< HEAD
 
     /* Create heap-allocated ThreadStartData object and pass its ownership
      * to the trampoline. */
@@ -615,29 +593,17 @@
         free(data);
         error_exit(err, __func__);
     }
-=======
->>>>>>> 4743c235
-
-#ifdef CONFIG_PTHREAD_SETNAME_NP
+
     if (name_threads) {
-        QemuThreadArgs *qemu_thread_args;
-        qemu_thread_args = g_new0(QemuThreadArgs, 1);
-        qemu_thread_args->name = g_strdup(name);
-        qemu_thread_args->start_routine = start_routine;
-        qemu_thread_args->arg = arg;
-
-        err = pthread_create(&thread->thread, &attr,
-                             qemu_thread_start, qemu_thread_args);
-    } else
-#endif
-    {
-        err = pthread_create(&thread->thread, &attr,
-                             start_routine, arg);
-    }
-
-    if (err)
-        error_exit(err, __func__);
-
+        qemu_thread_set_name(thread, name);
+    }
+
+    if (mode == QEMU_THREAD_DETACHED) {
+        err = pthread_detach(thread->thread);
+        if (err) {
+            error_exit(err, __func__);
+        }
+    }
     pthread_sigmask(SIG_SETMASK, &oldset, NULL);
 
     pthread_attr_destroy(&attr);
