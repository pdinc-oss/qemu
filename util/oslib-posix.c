--- conflicted
+++ resolved
@@ -32,7 +32,7 @@
 #include <glib/gprintf.h>
 
 #include "sysemu/sysemu.h"
-#include "util/trace.h"
+#include "trace.h"
 #include "qapi/error.h"
 #include "qemu/sockets.h"
 #include <libgen.h>
@@ -60,6 +60,14 @@
 #endif
 
 #define MAX_MEM_PREALLOC_THREAD_COUNT 16
+
+// Some versions of MAC_OS will not have these defined.
+#ifndef UTIME_NOW
+# define UTIME_NOW     ((1l << 30) - 1l)
+#endif
+#ifndef UTIME_OMIT
+# define UTIME_OMIT    ((1l << 30) - 2l)
+#endif
 
 struct MemsetThread {
     char *addr;
@@ -213,7 +221,6 @@
     return ret;
 }
 
-<<<<<<< HEAD
 int qemu_utimens(const char *path, const struct timespec *times)
 {
     struct timeval tv[2], tv_now;
@@ -261,8 +268,6 @@
     return utimes(path, &tv[0]);
 }
 
-=======
->>>>>>> 4743c235
 char *
 qemu_get_local_state_pathname(const char *relative_pathname)
 {
