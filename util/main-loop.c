/*
 * QEMU System Emulator
 *
 * Copyright (c) 2003-2008 Fabrice Bellard
 *
 * Permission is hereby granted, free of charge, to any person obtaining a copy
 * of this software and associated documentation files (the "Software"), to deal
 * in the Software without restriction, including without limitation the rights
 * to use, copy, modify, merge, publish, distribute, sublicense, and/or sell
 * copies of the Software, and to permit persons to whom the Software is
 * furnished to do so, subject to the following conditions:
 *
 * The above copyright notice and this permission notice shall be included in
 * all copies or substantial portions of the Software.
 *
 * THE SOFTWARE IS PROVIDED "AS IS", WITHOUT WARRANTY OF ANY KIND, EXPRESS OR
 * IMPLIED, INCLUDING BUT NOT LIMITED TO THE WARRANTIES OF MERCHANTABILITY,
 * FITNESS FOR A PARTICULAR PURPOSE AND NONINFRINGEMENT. IN NO EVENT SHALL
 * THE AUTHORS OR COPYRIGHT HOLDERS BE LIABLE FOR ANY CLAIM, DAMAGES OR OTHER
 * LIABILITY, WHETHER IN AN ACTION OF CONTRACT, TORT OR OTHERWISE, ARISING FROM,
 * OUT OF OR IN CONNECTION WITH THE SOFTWARE OR THE USE OR OTHER DEALINGS IN
 * THE SOFTWARE.
 */

#include "qemu/osdep.h"
#include "qapi/error.h"
#include "qemu/cutils.h"
#include "qemu/timer.h"
#include "qemu/sockets.h"	// struct in_addr needed for libslirp.h
#include "sysemu/qtest.h"
#include "sysemu/cpus.h"
#include "sysemu/replay.h"
#include "slirp/libslirp.h"
#include "qemu/main-loop.h"
#include "block/aio.h"
#include "qemu/error-report.h"

#define DEBUG_MAIN_LOOP_PERF 0

static MainLoopPollCallback main_loop_poll_callback;

void main_loop_register_poll_callback(MainLoopPollCallback poll_func)
{
    main_loop_poll_callback = poll_func;
}

#ifndef _WIN32

/* If we have signalfd, we mask out the signals we want to handle and then
 * use signalfd to listen for them.  We rely on whatever the current signal
 * handler is to dispatch the signals when we receive them.
 */
static void sigfd_handler(void *opaque)
{
    int fd = (intptr_t)opaque;
    struct qemu_signalfd_siginfo info;
    struct sigaction action;
    ssize_t len;

    while (1) {
        do {
            len = read(fd, &info, sizeof(info));
        } while (len == -1 && errno == EINTR);

        if (len == -1 && errno == EAGAIN) {
            break;
        }

        if (len != sizeof(info)) {
            printf("read from sigfd returned %zd: %m\n", len);
            return;
        }

        sigaction(info.ssi_signo, NULL, &action);
        if ((action.sa_flags & SA_SIGINFO) && action.sa_sigaction) {
            sigaction_invoke(&action, &info);
        } else if (action.sa_handler) {
            action.sa_handler(info.ssi_signo);
        }
    }
}

static int qemu_signal_init(void)
{
    int sigfd;
    sigset_t set;

    /*
     * SIG_IPI must be blocked in the main thread and must not be caught
     * by sigwait() in the signal thread. Otherwise, the cpu thread will
     * not catch it reliably.
     */
    sigemptyset(&set);
    sigaddset(&set, SIG_IPI);
    sigaddset(&set, SIGIO);
    sigaddset(&set, SIGALRM);
    sigaddset(&set, SIGBUS);
    /* SIGINT cannot be handled via signalfd, so that ^C can be used
     * to interrupt QEMU when it is being run under gdb.  SIGHUP and
     * SIGTERM are also handled asynchronously, even though it is not
     * strictly necessary, because they use the same handler as SIGINT.
     */
    pthread_sigmask(SIG_BLOCK, &set, NULL);

    sigdelset(&set, SIG_IPI);
    sigfd = qemu_signalfd(&set);
    if (sigfd == -1) {
        fprintf(stderr, "failed to create signalfd\n");
        return -errno;
    }

    fcntl_setfl(sigfd, O_NONBLOCK);

    qemu_set_fd_handler(sigfd, sigfd_handler, NULL, (void *)(intptr_t)sigfd);

    return 0;
}

#else /* _WIN32 */

static int qemu_signal_init(void)
{
    return 0;
}
#endif

static AioContext *qemu_aio_context;
static QEMUBH *qemu_notify_bh;

static void notify_event_cb(void *opaque)
{
    /* No need to do anything; this bottom half is only used to
     * kick the kernel out of ppoll/poll/WaitForMultipleObjects.
     */
}

AioContext *qemu_get_aio_context(void)
{
    return qemu_aio_context;
}

void qemu_notify_event(void)
{
    if (!qemu_aio_context) {
        return;
    }
    qemu_bh_schedule(qemu_notify_bh);
}

static GArray *gpollfds;

int qemu_init_main_loop(Error **errp)
{
    int ret;
    GSource *src;
    Error *local_error = NULL;

    init_clocks(qemu_timer_notify_cb);

    ret = qemu_signal_init();
    if (ret) {
        return ret;
    }

    qemu_aio_context = aio_context_new(&local_error);
    if (!qemu_aio_context) {
        error_propagate(errp, local_error);
        return -EMFILE;
    }
    qemu_notify_bh = qemu_bh_new(notify_event_cb, NULL);
    gpollfds = g_array_new(FALSE, FALSE, sizeof(GPollFD));
    src = aio_get_g_source(qemu_aio_context);
    g_source_set_name(src, "aio-context");
    g_source_attach(src, NULL);
    g_source_unref(src);
    src = iohandler_get_g_source();
    g_source_set_name(src, "io-handler");
    g_source_attach(src, NULL);
    g_source_unref(src);
    return 0;
}

static int max_priority;

#ifndef _WIN32
static int glib_pollfds_idx;
static int glib_n_poll_fds;

static void glib_pollfds_fill(int64_t *cur_timeout)
{
    GMainContext *context = g_main_context_default();
    int timeout = 0;
    int64_t timeout_ns;
    int n;

    g_main_context_prepare(context, &max_priority);

    glib_pollfds_idx = gpollfds->len;
    n = glib_n_poll_fds;
    do {
        GPollFD *pfds;
        glib_n_poll_fds = n;
        g_array_set_size(gpollfds, glib_pollfds_idx + glib_n_poll_fds);
        pfds = &g_array_index(gpollfds, GPollFD, glib_pollfds_idx);
        n = g_main_context_query(context, max_priority, &timeout, pfds,
                                 glib_n_poll_fds);
    } while (n != glib_n_poll_fds);

    if (timeout < 0) {
        timeout_ns = -1;
    } else {
        timeout_ns = (int64_t)timeout * (int64_t)SCALE_MS;
    }

    *cur_timeout = qemu_soonest_timeout(timeout_ns, *cur_timeout);
}

static void glib_pollfds_poll(void)
{
    GMainContext *context = g_main_context_default();
    GPollFD *pfds = &g_array_index(gpollfds, GPollFD, glib_pollfds_idx);

    if (g_main_context_check(context, max_priority, pfds, glib_n_poll_fds)) {
        g_main_context_dispatch(context);
    }
}

#define MAX_MAIN_LOOP_SPIN (1000)

static int os_host_main_loop_wait(int64_t timeout)
{
    GMainContext *context = g_main_context_default();
    int ret;
    static int spin_counter;

    g_main_context_acquire(context);

    glib_pollfds_fill(&timeout);

    /* If the I/O thread is very busy or we are incorrectly busy waiting in
     * the I/O thread, this can lead to starvation of the BQL such that the
     * VCPU threads never run.  To make sure we can detect the later case,
     * print a message to the screen.  If we run into this condition, create
     * a fake timeout in order to give the VCPU threads a chance to run.
     */
    if (!timeout && (spin_counter > MAX_MAIN_LOOP_SPIN)) {
        static bool notified;

        if (!notified && !qtest_enabled() && !qtest_driver()) {
            warn_report("I/O thread spun for %d iterations",
                        MAX_MAIN_LOOP_SPIN);
            notified = true;
        }

        timeout = SCALE_MS;
    }


    if (timeout) {
        spin_counter = 0;
    } else {
        spin_counter++;
    }
    qemu_mutex_unlock_iothread();
    replay_mutex_unlock();

    ret = qemu_poll_ns((GPollFD *)gpollfds->data, gpollfds->len, timeout);

    replay_mutex_lock();
    qemu_mutex_lock_iothread();

    glib_pollfds_poll();

    g_main_context_release(context);

    return ret;
}
#else
/***********************************************************/
/* Polling handling */

typedef struct PollingEntry {
    PollingFunc *func;
    void *opaque;
    struct PollingEntry *next;
} PollingEntry;

static PollingEntry *first_polling_entry;

int qemu_add_polling_cb(PollingFunc *func, void *opaque)
{
    PollingEntry **ppe, *pe;
    pe = g_malloc0(sizeof(PollingEntry));
    pe->func = func;
    pe->opaque = opaque;
    for(ppe = &first_polling_entry; *ppe != NULL; ppe = &(*ppe)->next);
    *ppe = pe;
    return 0;
}

void qemu_del_polling_cb(PollingFunc *func, void *opaque)
{
    PollingEntry **ppe, *pe;
    for(ppe = &first_polling_entry; *ppe != NULL; ppe = &(*ppe)->next) {
        pe = *ppe;
        if (pe->func == func && pe->opaque == opaque) {
            *ppe = pe->next;
            g_free(pe);
            break;
        }
    }
}

/***********************************************************/
/* Wait objects support */
typedef struct WaitObjects {
    int num;
    int revents[MAXIMUM_WAIT_OBJECTS + 1];
    HANDLE events[MAXIMUM_WAIT_OBJECTS + 1];
    WaitObjectFunc *func[MAXIMUM_WAIT_OBJECTS + 1];
    void *opaque[MAXIMUM_WAIT_OBJECTS + 1];
} WaitObjects;

static WaitObjects wait_objects = {0};

int qemu_add_wait_object(HANDLE handle, WaitObjectFunc *func, void *opaque)
{
    WaitObjects *w = &wait_objects;
    if (w->num >= MAXIMUM_WAIT_OBJECTS) {
        return -1;
    }
    w->events[w->num] = handle;
    w->func[w->num] = func;
    w->opaque[w->num] = opaque;
    w->revents[w->num] = 0;
    w->num++;
    return 0;
}

void qemu_del_wait_object(HANDLE handle, WaitObjectFunc *func, void *opaque)
{
    int i, found;
    WaitObjects *w = &wait_objects;

    found = 0;
    for (i = 0; i < w->num; i++) {
        if (w->events[i] == handle) {
            found = 1;
        }
        if (found) {
            w->events[i] = w->events[i + 1];
            w->func[i] = w->func[i + 1];
            w->opaque[i] = w->opaque[i + 1];
            w->revents[i] = w->revents[i + 1];
        }
    }
    if (found) {
        w->num--;
    }
}

void qemu_fd_register(int fd)
{
    WSAEventSelect(fd, event_notifier_get_handle(&qemu_aio_context->notifier),
                   FD_READ | FD_ACCEPT | FD_CLOSE |
                   FD_CONNECT | FD_WRITE | FD_OOB);
}

static int pollfds_fill(GArray *pollfds, WSAPOLLFD fds[], int fds_count, int* sockets_count)
{
    int i;
    *sockets_count = 0;
    for (i = 0; i < pollfds->len && i < fds_count; i++) {
        GPollFD *pfd = &g_array_index(pollfds, GPollFD, i);
        int events = pfd->events;
        fds[i].events = 0;
        if (events & G_IO_IN) {
            fds[i].events |= POLLRDNORM;
        }
        if (events & G_IO_OUT) {
            fds[i].events |= POLLOUT;
        }
        if (events & G_IO_PRI) {
            fds[i].events |= POLLRDBAND;
        }

        if (fds[i].events == 0) {
            fds[i].fd = INVALID_SOCKET; // ignore this one
        } else {
            ++*sockets_count;
            fds[i].fd = pfd->fd;
        }
    }
    return i;
}

static void pollfds_poll(GArray *pollfds, const WSAPOLLFD fds[], int fds_count)
{
    int i;
    for (i = 0; i < pollfds->len; i++) {
        GPollFD *pfd = &g_array_index(pollfds, GPollFD, i);
        int revents = 0;
        if (i < fds_count && fds[i].fd != INVALID_SOCKET) {
            if (fds[i].revents & (POLLRDNORM | POLLERR | POLLHUP)) {
                revents |= G_IO_IN;
            }
            if (fds[i].revents & POLLWRNORM) {
                revents |= G_IO_OUT;
            }
            if (fds[i].revents & (POLLERR | POLLHUP | POLLPRI | POLLRDBAND)) {
                revents |= G_IO_PRI;
            }
        }
        pfd->revents = revents & pfd->events;
    }
}

static int os_host_main_loop_wait(int64_t timeout)
{
    GMainContext *context = g_main_context_default();
    GPollFD poll_fds[256]; /* Windows can't wait on more than 64 handles anyway */
    int poll_ret = 0;
    int g_poll_ret, ret, i, n_poll_fds;
    PollingEntry *pe;
    WaitObjects *w = &wait_objects;
    gint poll_timeout;
    int64_t poll_timeout_ns;
    int nfds;

    g_main_context_acquire(context);

    /* XXX: need to suppress polling by better using win32 events */
    ret = 0;
    for (pe = first_polling_entry; pe != NULL; pe = pe->next) {
        ret |= pe->func(pe->opaque);
    }
    if (ret != 0) {
        g_main_context_release(context);
        return ret;
    }

    WSAPOLLFD fds[128];
    int polled_count = 0;
    nfds = pollfds_fill(gpollfds, fds, ARRAY_SIZE(fds), &polled_count);
    if (polled_count > 0) {
        qemu_mutex_unlock_iothread();
        poll_ret = WSAPoll(fds, nfds, 0);
        qemu_mutex_lock_iothread();
        if (poll_ret != 0) {
            timeout = 0;
        }
        if (poll_ret > 0) {
            pollfds_poll(gpollfds, fds, nfds);
        }
    }

    g_main_context_prepare(context, &max_priority);
    n_poll_fds = g_main_context_query(context, max_priority, &poll_timeout,
                                      poll_fds, ARRAY_SIZE(poll_fds));
    g_assert(n_poll_fds <= ARRAY_SIZE(poll_fds));

    for (i = 0; i < w->num; i++) {
        poll_fds[n_poll_fds + i].fd = (DWORD_PTR)w->events[i];
        poll_fds[n_poll_fds + i].events = G_IO_IN;
    }

    if (poll_timeout < 0) {
        poll_timeout_ns = -1;
    } else {
        poll_timeout_ns = (int64_t)poll_timeout * (int64_t)SCALE_MS;
    }

    poll_timeout_ns = qemu_soonest_timeout(poll_timeout_ns, timeout);

    qemu_mutex_unlock_iothread();

    replay_mutex_unlock();

    g_poll_ret = qemu_poll_ns(poll_fds, n_poll_fds + w->num, poll_timeout_ns);

    replay_mutex_lock();

    qemu_mutex_lock_iothread();
    if (g_poll_ret > 0) {
        for (i = 0; i < w->num; i++) {
            w->revents[i] = poll_fds[n_poll_fds + i].revents;
        }
        for (i = 0; i < w->num; i++) {
            if (w->revents[i] && w->func[i]) {
                w->func[i](w->opaque[i]);
            }
        }
    }

    if (g_main_context_check(context, max_priority, poll_fds, n_poll_fds)) {
        g_main_context_dispatch(context);
    }

    g_main_context_release(context);

    return poll_ret || g_poll_ret;
}
#endif

void main_loop_wait(int nonblocking)
{
    int ret;
    uint32_t timeout = UINT32_MAX;
    int64_t timeout_ns;

    if (nonblocking) {
        timeout = 0;
    }

    /* poll any events */
    g_array_set_size(gpollfds, 0); /* reset for new iteration */
    /* XXX: separate device handlers from system ones */
    slirp_pollfds_fill(gpollfds, &timeout);

    if (timeout == UINT32_MAX) {
        timeout_ns = -1;
    } else {
        timeout_ns = (uint64_t)timeout * (int64_t)(SCALE_MS);
    }

    timeout_ns = qemu_soonest_timeout(timeout_ns,
                                      timerlistgroup_deadline_ns(
                                          &main_loop_tlg));

    ret = os_host_main_loop_wait(timeout_ns);
<<<<<<< HEAD

#if DEBUG_MAIN_LOOP_PERF
    static int iter_count = 0;
    static struct timespec lastreport;
    if (++iter_count == 3000) {
        iter_count = 0;
        struct timespec now;
        clock_gettime(CLOCK_MONOTONIC, &now);
        if (lastreport.tv_sec != 0) {
            long long diff = (now.tv_sec - lastreport.tv_sec)*1000000000ll +
                             now.tv_nsec - lastreport.tv_nsec;
            printf("%s: 3k iterations in %06.04f ms\n", __func__, diff / 1000000.0);
        }
        lastreport = now;
    }
#endif

#ifdef CONFIG_SLIRP
=======
>>>>>>> 4743c235
    slirp_pollfds_poll(gpollfds, (ret < 0));

    if (main_loop_poll_callback)
        (*main_loop_poll_callback)();

    /* CPU thread can infinitely wait for event after
       missing the warp */
    qemu_start_warp_timer();
    qemu_clock_run_all_timers();
}

/* Functions to operate on the main QEMU AioContext.  */

QEMUBH *qemu_bh_new(QEMUBHFunc *cb, void *opaque)
{
    return aio_bh_new(qemu_aio_context, cb, opaque);
}<|MERGE_RESOLUTION|>--- conflicted
+++ resolved
@@ -528,7 +528,6 @@
                                           &main_loop_tlg));
 
     ret = os_host_main_loop_wait(timeout_ns);
-<<<<<<< HEAD
 
 #if DEBUG_MAIN_LOOP_PERF
     static int iter_count = 0;
@@ -547,9 +546,8 @@
 #endif
 
 #ifdef CONFIG_SLIRP
-=======
->>>>>>> 4743c235
     slirp_pollfds_poll(gpollfds, (ret < 0));
+#endif
 
     if (main_loop_poll_callback)
         (*main_loop_poll_callback)();
