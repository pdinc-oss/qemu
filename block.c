/*
 * QEMU System Emulator block driver
 *
 * Copyright (c) 2003 Fabrice Bellard
 *
 * Permission is hereby granted, free of charge, to any person obtaining a copy
 * of this software and associated documentation files (the "Software"), to deal
 * in the Software without restriction, including without limitation the rights
 * to use, copy, modify, merge, publish, distribute, sublicense, and/or sell
 * copies of the Software, and to permit persons to whom the Software is
 * furnished to do so, subject to the following conditions:
 *
 * The above copyright notice and this permission notice shall be included in
 * all copies or substantial portions of the Software.
 *
 * THE SOFTWARE IS PROVIDED "AS IS", WITHOUT WARRANTY OF ANY KIND, EXPRESS OR
 * IMPLIED, INCLUDING BUT NOT LIMITED TO THE WARRANTIES OF MERCHANTABILITY,
 * FITNESS FOR A PARTICULAR PURPOSE AND NONINFRINGEMENT. IN NO EVENT SHALL
 * THE AUTHORS OR COPYRIGHT HOLDERS BE LIABLE FOR ANY CLAIM, DAMAGES OR OTHER
 * LIABILITY, WHETHER IN AN ACTION OF CONTRACT, TORT OR OTHERWISE, ARISING FROM,
 * OUT OF OR IN CONNECTION WITH THE SOFTWARE OR THE USE OR OTHER DEALINGS IN
 * THE SOFTWARE.
 */
#include "qemu/osdep.h"
#include "trace.h"
#include "block/block_int.h"
#include "block/blockjob.h"
#include "qemu/error-report.h"
#include "qemu/module.h"
#include "qapi/qmp/qerror.h"
#include "qapi/qmp/qbool.h"
#include "qapi/qmp/qjson.h"
#include "sysemu/block-backend.h"
#include "sysemu/sysemu.h"
#include "qemu/notify.h"
#include "qemu/coroutine.h"
#include "block/qapi.h"
#include "qmp-commands.h"
#include "qemu/timer.h"
#include "qapi-event.h"
#include "qemu/cutils.h"
#include "qemu/id.h"

#ifdef CONFIG_BSD
#include <sys/ioctl.h>
#include <sys/queue.h>
#ifndef __DragonFly__
#include <sys/disk.h>
#endif
#endif

#ifdef _WIN32
#include <windows.h>
#endif

#define NOT_DONE 0x7fffffff /* used while emulated sync operation in progress */

static QTAILQ_HEAD(, BlockDriverState) graph_bdrv_states =
    QTAILQ_HEAD_INITIALIZER(graph_bdrv_states);

static QTAILQ_HEAD(, BlockDriverState) all_bdrv_states =
    QTAILQ_HEAD_INITIALIZER(all_bdrv_states);

static QLIST_HEAD(, BlockDriver) bdrv_drivers =
    QLIST_HEAD_INITIALIZER(bdrv_drivers);

static BlockDriverState *bdrv_open_inherit(const char *filename,
                                           const char *reference,
                                           QDict *options, int flags,
                                           BlockDriverState *parent,
                                           const BdrvChildRole *child_role,
                                           Error **errp);

/* If non-zero, use only whitelisted block drivers */
static int use_bdrv_whitelist;

#ifdef _WIN32
static int is_windows_drive_prefix(const char *filename)
{
    return (((filename[0] >= 'a' && filename[0] <= 'z') ||
             (filename[0] >= 'A' && filename[0] <= 'Z')) &&
            filename[1] == ':');
}

int is_windows_drive(const char *filename)
{
    if (is_windows_drive_prefix(filename) &&
        filename[2] == '\0')
        return 1;
    if (strstart(filename, "\\\\.\\", NULL) ||
        strstart(filename, "//./", NULL))
        return 1;
    return 0;
}
#endif

size_t bdrv_opt_mem_align(BlockDriverState *bs)
{
    if (!bs || !bs->drv) {
        /* page size or 4k (hdd sector size) should be on the safe side */
        return MAX(4096, getpagesize());
    }

    return bs->bl.opt_mem_alignment;
}

size_t bdrv_min_mem_align(BlockDriverState *bs)
{
    if (!bs || !bs->drv) {
        /* page size or 4k (hdd sector size) should be on the safe side */
        return MAX(4096, getpagesize());
    }

    return bs->bl.min_mem_alignment;
}

/* check if the path starts with "<protocol>:" */
int path_has_protocol(const char *path)
{
    const char *p;

#ifdef _WIN32
    if (is_windows_drive(path) ||
        is_windows_drive_prefix(path)) {
        return 0;
    }
    p = path + strcspn(path, ":/\\");
#else
    p = path + strcspn(path, ":/");
#endif

    return *p == ':';
}

static int path_check_absolute(const char *path)
{
#ifdef _WIN32
    /* specific case for names like: "\\.\d:" */
    if (is_windows_drive(path) || is_windows_drive_prefix(path)) {
        return 1;
    }
    return (*path == '/' || *path == '\\');
#else
    return (*path == '/');
#endif
}

/* if filename is absolute, just copy it to dest. Otherwise, build a
   path to it by considering it is relative to base_path. URL are
   supported. */
void path_combine(char *dest, int dest_size,
                  const char *base_path,
                  const char *filename)
{
    const char *p, *p1;
    int len;

    if (dest_size <= 0)
        return;
    if (path_check_absolute(filename)) {
        pstrcpy(dest, dest_size, filename);
    } else {
        p = strchr(base_path, ':');
        if (p)
            p++;
        else
            p = base_path;
        p1 = strrchr(base_path, '/');
#ifdef _WIN32
        {
            const char *p2;
            p2 = strrchr(base_path, '\\');
            if (!p1 || p2 > p1)
                p1 = p2;
        }
#endif
        if (p1)
            p1++;
        else
            p1 = base_path;
        if (p1 > p)
            p = p1;
        len = p - base_path;
        if (len > dest_size - 1)
            len = dest_size - 1;
        memcpy(dest, base_path, len);
        dest[len] = '\0';
        pstrcat(dest, dest_size, filename);
    }
}

void bdrv_get_full_backing_filename_from_filename(const char *backed,
                                                  const char *backing,
                                                  char *dest, size_t sz,
                                                  Error **errp)
{
    if (backing[0] == '\0' || path_has_protocol(backing) ||
        path_is_absolute(backing))
    {
        pstrcpy(dest, sz, backing);
    } else if (backed[0] == '\0' || strstart(backed, "json:", NULL)) {
        error_setg(errp, "Cannot use relative backing file names for '%s'",
                   backed);
    } else {
        path_combine(dest, sz, backed, backing);
    }
}

void bdrv_get_full_backing_filename(BlockDriverState *bs, char *dest, size_t sz,
                                    Error **errp)
{
    char *backed = bs->exact_filename[0] ? bs->exact_filename : bs->filename;

    bdrv_get_full_backing_filename_from_filename(backed, bs->backing_file,
                                                 dest, sz, errp);
}

void bdrv_register(BlockDriver *bdrv)
{
    QLIST_INSERT_HEAD(&bdrv_drivers, bdrv, list);
}

BlockDriverState *bdrv_new(void)
{
    BlockDriverState *bs;
    int i;

    bs = g_new0(BlockDriverState, 1);
    QLIST_INIT(&bs->dirty_bitmaps);
    for (i = 0; i < BLOCK_OP_TYPE_MAX; i++) {
        QLIST_INIT(&bs->op_blockers[i]);
    }
    notifier_with_return_list_init(&bs->before_write_notifiers);
    bs->refcnt = 1;
    bs->aio_context = qemu_get_aio_context();

    qemu_co_queue_init(&bs->flush_queue);

    QTAILQ_INSERT_TAIL(&all_bdrv_states, bs, bs_list);

    return bs;
}

BlockDriver *bdrv_find_format(const char *format_name)
{
    BlockDriver *drv1;
    QLIST_FOREACH(drv1, &bdrv_drivers, list) {
        if (!strcmp(drv1->format_name, format_name)) {
            return drv1;
        }
    }
    return NULL;
}

static int bdrv_is_whitelisted(BlockDriver *drv, bool read_only)
{
    static const char *whitelist_rw[] = {
        CONFIG_BDRV_RW_WHITELIST
    };
    static const char *whitelist_ro[] = {
        CONFIG_BDRV_RO_WHITELIST
    };
    const char **p;

    if (!whitelist_rw[0] && !whitelist_ro[0]) {
        return 1;               /* no whitelist, anything goes */
    }

    for (p = whitelist_rw; *p; p++) {
        if (!strcmp(drv->format_name, *p)) {
            return 1;
        }
    }
    if (read_only) {
        for (p = whitelist_ro; *p; p++) {
            if (!strcmp(drv->format_name, *p)) {
                return 1;
            }
        }
    }
    return 0;
}

bool bdrv_uses_whitelist(void)
{
    return use_bdrv_whitelist;
}

typedef struct CreateCo {
    BlockDriver *drv;
    char *filename;
    QemuOpts *opts;
    int ret;
    Error *err;
} CreateCo;

static void coroutine_fn bdrv_create_co_entry(void *opaque)
{
    Error *local_err = NULL;
    int ret;

    CreateCo *cco = opaque;
    assert(cco->drv);

    ret = cco->drv->bdrv_create(cco->filename, cco->opts, &local_err);
    error_propagate(&cco->err, local_err);
    cco->ret = ret;
}

int bdrv_create(BlockDriver *drv, const char* filename,
                QemuOpts *opts, Error **errp)
{
    int ret;

    Coroutine *co;
    CreateCo cco = {
        .drv = drv,
        .filename = g_strdup(filename),
        .opts = opts,
        .ret = NOT_DONE,
        .err = NULL,
    };

    if (!drv->bdrv_create) {
        error_setg(errp, "Driver '%s' does not support image creation", drv->format_name);
        ret = -ENOTSUP;
        goto out;
    }

    if (qemu_in_coroutine()) {
        /* Fast-path if already in coroutine context */
        bdrv_create_co_entry(&cco);
    } else {
        co = qemu_coroutine_create(bdrv_create_co_entry, &cco);
        qemu_coroutine_enter(co);
        while (cco.ret == NOT_DONE) {
            aio_poll(qemu_get_aio_context(), true);
        }
    }

    ret = cco.ret;
    if (ret < 0) {
        if (cco.err) {
            error_propagate(errp, cco.err);
        } else {
            error_setg_errno(errp, -ret, "Could not create image");
        }
    }

out:
    g_free(cco.filename);
    return ret;
}

int bdrv_create_file(const char *filename, QemuOpts *opts, Error **errp)
{
    BlockDriver *drv;
    Error *local_err = NULL;
    int ret;

    drv = bdrv_find_protocol(filename, true, errp);
    if (drv == NULL) {
        return -ENOENT;
    }

    ret = bdrv_create(drv, filename, opts, &local_err);
    error_propagate(errp, local_err);
    return ret;
}

/**
 * Try to get @bs's logical and physical block size.
 * On success, store them in @bsz struct and return 0.
 * On failure return -errno.
 * @bs must not be empty.
 */
int bdrv_probe_blocksizes(BlockDriverState *bs, BlockSizes *bsz)
{
    BlockDriver *drv = bs->drv;

    if (drv && drv->bdrv_probe_blocksizes) {
        return drv->bdrv_probe_blocksizes(bs, bsz);
    }

    return -ENOTSUP;
}

/**
 * Try to get @bs's geometry (cyls, heads, sectors).
 * On success, store them in @geo struct and return 0.
 * On failure return -errno.
 * @bs must not be empty.
 */
int bdrv_probe_geometry(BlockDriverState *bs, HDGeometry *geo)
{
    BlockDriver *drv = bs->drv;

    if (drv && drv->bdrv_probe_geometry) {
        return drv->bdrv_probe_geometry(bs, geo);
    }

    return -ENOTSUP;
}

/*
 * Create a uniquely-named empty temporary file.
 * Return 0 upon success, otherwise a negative errno value.
 */
int get_tmp_filename(char *filename, int size)
{
#ifdef _WIN32
    char temp_dir[MAX_PATH];
    /* GetTempFileName requires that its output buffer (4th param)
       have length MAX_PATH or greater.  */
    assert(size >= MAX_PATH);
    return (GetTempPath(MAX_PATH, temp_dir)
            && GetTempFileName(temp_dir, "qem", 0, filename)
            ? 0 : -GetLastError());
#else
    int fd;
    const char *tmpdir;
    tmpdir = getenv("TMPDIR");
    if (!tmpdir) {
        tmpdir = "/var/tmp";
    }
    if (snprintf(filename, size, "%s/vl.XXXXXX", tmpdir) >= size) {
        return -EOVERFLOW;
    }
    fd = mkstemp(filename);
    if (fd < 0) {
        return -errno;
    }
    if (close(fd) != 0) {
        unlink(filename);
        return -errno;
    }
    return 0;
#endif
}

/*
 * Detect host devices. By convention, /dev/cdrom[N] is always
 * recognized as a host CDROM.
 */
static BlockDriver *find_hdev_driver(const char *filename)
{
    int score_max = 0, score;
    BlockDriver *drv = NULL, *d;

    QLIST_FOREACH(d, &bdrv_drivers, list) {
        if (d->bdrv_probe_device) {
            score = d->bdrv_probe_device(filename);
            if (score > score_max) {
                score_max = score;
                drv = d;
            }
        }
    }

    return drv;
}

BlockDriver *bdrv_find_protocol(const char *filename,
                                bool allow_protocol_prefix,
                                Error **errp)
{
    BlockDriver *drv1;
    char protocol[128];
    int len;
    const char *p;

    /* TODO Drivers without bdrv_file_open must be specified explicitly */

    /*
     * XXX(hch): we really should not let host device detection
     * override an explicit protocol specification, but moving this
     * later breaks access to device names with colons in them.
     * Thanks to the brain-dead persistent naming schemes on udev-
     * based Linux systems those actually are quite common.
     */
    drv1 = find_hdev_driver(filename);
    if (drv1) {
        return drv1;
    }

    if (!path_has_protocol(filename) || !allow_protocol_prefix) {
        return &bdrv_file;
    }

    p = strchr(filename, ':');
    assert(p != NULL);
    len = p - filename;
    if (len > sizeof(protocol) - 1)
        len = sizeof(protocol) - 1;
    memcpy(protocol, filename, len);
    protocol[len] = '\0';
    QLIST_FOREACH(drv1, &bdrv_drivers, list) {
        if (drv1->protocol_name &&
            !strcmp(drv1->protocol_name, protocol)) {
            return drv1;
        }
    }

    error_setg(errp, "Unknown protocol '%s'", protocol);
    return NULL;
}

/*
 * Guess image format by probing its contents.
 * This is not a good idea when your image is raw (CVE-2008-2004), but
 * we do it anyway for backward compatibility.
 *
 * @buf         contains the image's first @buf_size bytes.
 * @buf_size    is the buffer size in bytes (generally BLOCK_PROBE_BUF_SIZE,
 *              but can be smaller if the image file is smaller)
 * @filename    is its filename.
 *
 * For all block drivers, call the bdrv_probe() method to get its
 * probing score.
 * Return the first block driver with the highest probing score.
 */
BlockDriver *bdrv_probe_all(const uint8_t *buf, int buf_size,
                            const char *filename)
{
    int score_max = 0, score;
    BlockDriver *drv = NULL, *d;

    QLIST_FOREACH(d, &bdrv_drivers, list) {
        if (d->bdrv_probe) {
            score = d->bdrv_probe(buf, buf_size, filename);
            if (score > score_max) {
                score_max = score;
                drv = d;
            }
        }
    }

    return drv;
}

static int find_image_format(BdrvChild *file, const char *filename,
                             BlockDriver **pdrv, Error **errp)
{
    BlockDriverState *bs = file->bs;
    BlockDriver *drv;
    uint8_t buf[BLOCK_PROBE_BUF_SIZE];
    int ret = 0;

    /* Return the raw BlockDriver * to scsi-generic devices or empty drives */
    if (bdrv_is_sg(bs) || !bdrv_is_inserted(bs) || bdrv_getlength(bs) == 0) {
        *pdrv = &bdrv_raw;
        return ret;
    }

    ret = bdrv_pread(file, 0, buf, sizeof(buf));
    if (ret < 0) {
        error_setg_errno(errp, -ret, "Could not read image for determining its "
                         "format");
        *pdrv = NULL;
        return ret;
    }

    drv = bdrv_probe_all(buf, ret, filename);
    if (!drv) {
        error_setg(errp, "Could not determine image format: No compatible "
                   "driver found");
        ret = -ENOENT;
    }
    *pdrv = drv;
    return ret;
}

/**
 * Set the current 'total_sectors' value
 * Return 0 on success, -errno on error.
 */
static int refresh_total_sectors(BlockDriverState *bs, int64_t hint)
{
    BlockDriver *drv = bs->drv;

    /* Do not attempt drv->bdrv_getlength() on scsi-generic devices */
    if (bdrv_is_sg(bs))
        return 0;

    /* query actual device if possible, otherwise just trust the hint */
    if (drv->bdrv_getlength) {
        int64_t length = drv->bdrv_getlength(bs);
        if (length < 0) {
            return length;
        }
        hint = DIV_ROUND_UP(length, BDRV_SECTOR_SIZE);
    }

    bs->total_sectors = hint;
    return 0;
}

/**
 * Combines a QDict of new block driver @options with any missing options taken
 * from @old_options, so that leaving out an option defaults to its old value.
 */
static void bdrv_join_options(BlockDriverState *bs, QDict *options,
                              QDict *old_options)
{
    if (bs->drv && bs->drv->bdrv_join_options) {
        bs->drv->bdrv_join_options(options, old_options);
    } else {
        qdict_join(options, old_options, false);
    }
}

/**
 * Set open flags for a given discard mode
 *
 * Return 0 on success, -1 if the discard mode was invalid.
 */
int bdrv_parse_discard_flags(const char *mode, int *flags)
{
    *flags &= ~BDRV_O_UNMAP;

    if (!strcmp(mode, "off") || !strcmp(mode, "ignore")) {
        /* do nothing */
    } else if (!strcmp(mode, "on") || !strcmp(mode, "unmap")) {
        *flags |= BDRV_O_UNMAP;
    } else {
        return -1;
    }

    return 0;
}

/**
 * Set open flags for a given cache mode
 *
 * Return 0 on success, -1 if the cache mode was invalid.
 */
int bdrv_parse_cache_mode(const char *mode, int *flags, bool *writethrough)
{
    *flags &= ~BDRV_O_CACHE_MASK;

    if (!strcmp(mode, "off") || !strcmp(mode, "none")) {
        *writethrough = false;
        *flags |= BDRV_O_NOCACHE;
    } else if (!strcmp(mode, "directsync")) {
        *writethrough = true;
        *flags |= BDRV_O_NOCACHE;
    } else if (!strcmp(mode, "writeback")) {
        *writethrough = false;
    } else if (!strcmp(mode, "unsafe")) {
        *writethrough = false;
        *flags |= BDRV_O_NO_FLUSH;
    } else if (!strcmp(mode, "writethrough")) {
        *writethrough = true;
    } else {
        return -1;
    }

    return 0;
}

static void bdrv_child_cb_drained_begin(BdrvChild *child)
{
    BlockDriverState *bs = child->opaque;
    bdrv_drained_begin(bs);
}

static void bdrv_child_cb_drained_end(BdrvChild *child)
{
    BlockDriverState *bs = child->opaque;
    bdrv_drained_end(bs);
}

/*
 * Returns the options and flags that a temporary snapshot should get, based on
 * the originally requested flags (the originally requested image will have
 * flags like a backing file)
 */
static void bdrv_temp_snapshot_options(int *child_flags, QDict *child_options,
                                       int parent_flags, QDict *parent_options)
{
    *child_flags = (parent_flags & ~BDRV_O_SNAPSHOT) | BDRV_O_TEMPORARY;

    /* For temporary files, unconditional cache=unsafe is fine */
    qdict_set_default_str(child_options, BDRV_OPT_CACHE_DIRECT, "off");
    qdict_set_default_str(child_options, BDRV_OPT_CACHE_NO_FLUSH, "on");

    /* aio=native doesn't work for cache.direct=off, so disable it for the
     * temporary snapshot */
    *child_flags &= ~BDRV_O_NATIVE_AIO;
}

/*
 * Returns the options and flags that bs->file should get if a protocol driver
 * is expected, based on the given options and flags for the parent BDS
 */
static void bdrv_inherited_options(int *child_flags, QDict *child_options,
                                   int parent_flags, QDict *parent_options)
{
    int flags = parent_flags;

    /* Enable protocol handling, disable format probing for bs->file */
    flags |= BDRV_O_PROTOCOL;

    /* If the cache mode isn't explicitly set, inherit direct and no-flush from
     * the parent. */
    qdict_copy_default(child_options, parent_options, BDRV_OPT_CACHE_DIRECT);
    qdict_copy_default(child_options, parent_options, BDRV_OPT_CACHE_NO_FLUSH);

    /* Our block drivers take care to send flushes and respect unmap policy,
     * so we can default to enable both on lower layers regardless of the
     * corresponding parent options. */
    flags |= BDRV_O_UNMAP;

    /* Clear flags that only apply to the top layer */
    flags &= ~(BDRV_O_SNAPSHOT | BDRV_O_NO_BACKING | BDRV_O_COPY_ON_READ |
               BDRV_O_NO_IO);

    *child_flags = flags;
}

const BdrvChildRole child_file = {
    .inherit_options = bdrv_inherited_options,
    .drained_begin   = bdrv_child_cb_drained_begin,
    .drained_end     = bdrv_child_cb_drained_end,
};

/*
 * Returns the options and flags that bs->file should get if the use of formats
 * (and not only protocols) is permitted for it, based on the given options and
 * flags for the parent BDS
 */
static void bdrv_inherited_fmt_options(int *child_flags, QDict *child_options,
                                       int parent_flags, QDict *parent_options)
{
    child_file.inherit_options(child_flags, child_options,
                               parent_flags, parent_options);

    *child_flags &= ~(BDRV_O_PROTOCOL | BDRV_O_NO_IO);
}

const BdrvChildRole child_format = {
    .inherit_options = bdrv_inherited_fmt_options,
    .drained_begin   = bdrv_child_cb_drained_begin,
    .drained_end     = bdrv_child_cb_drained_end,
};

/*
 * Returns the options and flags that bs->backing should get, based on the
 * given options and flags for the parent BDS
 */
static void bdrv_backing_options(int *child_flags, QDict *child_options,
                                 int parent_flags, QDict *parent_options)
{
    int flags = parent_flags;

    /* The cache mode is inherited unmodified for backing files; except WCE,
     * which is only applied on the top level (BlockBackend) */
    qdict_copy_default(child_options, parent_options, BDRV_OPT_CACHE_DIRECT);
    qdict_copy_default(child_options, parent_options, BDRV_OPT_CACHE_NO_FLUSH);

    /* backing files always opened read-only */
    flags &= ~(BDRV_O_RDWR | BDRV_O_COPY_ON_READ);

    /* snapshot=on is handled on the top layer */
    flags &= ~(BDRV_O_SNAPSHOT | BDRV_O_TEMPORARY);

    *child_flags = flags;
}

static const BdrvChildRole child_backing = {
    .inherit_options = bdrv_backing_options,
    .drained_begin   = bdrv_child_cb_drained_begin,
    .drained_end     = bdrv_child_cb_drained_end,
};

static int bdrv_open_flags(BlockDriverState *bs, int flags)
{
    int open_flags = flags;

    /*
     * Clear flags that are internal to the block layer before opening the
     * image.
     */
    open_flags &= ~(BDRV_O_SNAPSHOT | BDRV_O_NO_BACKING | BDRV_O_PROTOCOL);

    /*
     * Snapshots should be writable.
     */
    if (flags & BDRV_O_TEMPORARY) {
        open_flags |= BDRV_O_RDWR;
    }

    return open_flags;
}

static void update_flags_from_options(int *flags, QemuOpts *opts)
{
    *flags &= ~BDRV_O_CACHE_MASK;

    assert(qemu_opt_find(opts, BDRV_OPT_CACHE_NO_FLUSH));
    if (qemu_opt_get_bool(opts, BDRV_OPT_CACHE_NO_FLUSH, false)) {
        *flags |= BDRV_O_NO_FLUSH;
    }

    assert(qemu_opt_find(opts, BDRV_OPT_CACHE_DIRECT));
    if (qemu_opt_get_bool(opts, BDRV_OPT_CACHE_DIRECT, false)) {
        *flags |= BDRV_O_NOCACHE;
    }
}

static void update_options_from_flags(QDict *options, int flags)
{
    if (!qdict_haskey(options, BDRV_OPT_CACHE_DIRECT)) {
        qdict_put(options, BDRV_OPT_CACHE_DIRECT,
                  qbool_from_bool(flags & BDRV_O_NOCACHE));
    }
    if (!qdict_haskey(options, BDRV_OPT_CACHE_NO_FLUSH)) {
        qdict_put(options, BDRV_OPT_CACHE_NO_FLUSH,
                  qbool_from_bool(flags & BDRV_O_NO_FLUSH));
    }
}

static void bdrv_assign_node_name(BlockDriverState *bs,
                                  const char *node_name,
                                  Error **errp)
{
    char *gen_node_name = NULL;

    if (!node_name) {
        node_name = gen_node_name = id_generate(ID_BLOCK);
    } else if (!id_wellformed(node_name)) {
        /*
         * Check for empty string or invalid characters, but not if it is
         * generated (generated names use characters not available to the user)
         */
        error_setg(errp, "Invalid node name");
        return;
    }

    /* takes care of avoiding namespaces collisions */
    if (blk_by_name(node_name)) {
        error_setg(errp, "node-name=%s is conflicting with a device id",
                   node_name);
        goto out;
    }

    /* takes care of avoiding duplicates node names */
    if (bdrv_find_node(node_name)) {
        error_setg(errp, "Duplicate node name");
        goto out;
    }

    /* copy node name into the bs and insert it into the graph list */
    pstrcpy(bs->node_name, sizeof(bs->node_name), node_name);
    QTAILQ_INSERT_TAIL(&graph_bdrv_states, bs, node_list);
out:
    g_free(gen_node_name);
}

static QemuOptsList bdrv_runtime_opts = {
    .name = "bdrv_common",
    .head = QTAILQ_HEAD_INITIALIZER(bdrv_runtime_opts.head),
    .desc = {
        {
            .name = "node-name",
            .type = QEMU_OPT_STRING,
            .help = "Node name of the block device node",
        },
        {
            .name = "driver",
            .type = QEMU_OPT_STRING,
            .help = "Block driver to use for the node",
        },
        {
            .name = BDRV_OPT_CACHE_DIRECT,
            .type = QEMU_OPT_BOOL,
            .help = "Bypass software writeback cache on the host",
        },
        {
            .name = BDRV_OPT_CACHE_NO_FLUSH,
            .type = QEMU_OPT_BOOL,
            .help = "Ignore flush requests",
        },
        { /* end of list */ }
    },
};

/*
 * Common part for opening disk images and files
 *
 * Removes all processed options from *options.
 */
static int bdrv_open_common(BlockDriverState *bs, BdrvChild *file,
                            QDict *options, Error **errp)
{
    int ret, open_flags;
    const char *filename;
    const char *driver_name = NULL;
    const char *node_name = NULL;
    QemuOpts *opts;
    BlockDriver *drv;
    Error *local_err = NULL;

    assert(bs->file == NULL);
    assert(options != NULL && bs->options != options);

    opts = qemu_opts_create(&bdrv_runtime_opts, NULL, 0, &error_abort);
    qemu_opts_absorb_qdict(opts, options, &local_err);
    if (local_err) {
        error_propagate(errp, local_err);
        ret = -EINVAL;
        goto fail_opts;
    }

    driver_name = qemu_opt_get(opts, "driver");
    drv = bdrv_find_format(driver_name);
    assert(drv != NULL);

    if (file != NULL) {
        filename = file->bs->filename;
    } else {
        filename = qdict_get_try_str(options, "filename");
    }

    if (drv->bdrv_needs_filename && !filename) {
        error_setg(errp, "The '%s' block driver requires a file name",
                   drv->format_name);
        ret = -EINVAL;
        goto fail_opts;
    }

    trace_bdrv_open_common(bs, filename ?: "", bs->open_flags,
                           drv->format_name);

    node_name = qemu_opt_get(opts, "node-name");
    bdrv_assign_node_name(bs, node_name, &local_err);
    if (local_err) {
        error_propagate(errp, local_err);
        ret = -EINVAL;
        goto fail_opts;
    }

    bs->read_only = !(bs->open_flags & BDRV_O_RDWR);

    if (use_bdrv_whitelist && !bdrv_is_whitelisted(drv, bs->read_only)) {
        error_setg(errp,
                   !bs->read_only && bdrv_is_whitelisted(drv, true)
                        ? "Driver '%s' can only be used for read-only devices"
                        : "Driver '%s' is not whitelisted",
                   drv->format_name);
        ret = -ENOTSUP;
        goto fail_opts;
    }

    assert(bs->copy_on_read == 0); /* bdrv_new() and bdrv_close() make it so */
    if (bs->open_flags & BDRV_O_COPY_ON_READ) {
        if (!bs->read_only) {
            bdrv_enable_copy_on_read(bs);
        } else {
            error_setg(errp, "Can't use copy-on-read on read-only device");
            ret = -EINVAL;
            goto fail_opts;
        }
    }

    if (filename != NULL) {
        pstrcpy(bs->filename, sizeof(bs->filename), filename);
    } else {
        bs->filename[0] = '\0';
    }
    pstrcpy(bs->exact_filename, sizeof(bs->exact_filename), bs->filename);

    bs->drv = drv;
    bs->opaque = g_malloc0(drv->instance_size);

    /* Apply cache mode options */
    update_flags_from_options(&bs->open_flags, opts);

    /* Open the image, either directly or using a protocol */
    open_flags = bdrv_open_flags(bs, bs->open_flags);
    if (drv->bdrv_file_open) {
        assert(file == NULL);
        assert(!drv->bdrv_needs_filename || filename != NULL);
        ret = drv->bdrv_file_open(bs, options, open_flags, &local_err);
    } else {
        if (file == NULL) {
            error_setg(errp, "Can't use '%s' as a block driver for the "
                       "protocol level", drv->format_name);
            ret = -EINVAL;
            goto free_and_fail;
        }
        bs->file = file;
        ret = drv->bdrv_open(bs, options, open_flags, &local_err);
    }

    if (ret < 0) {
        if (local_err) {
            error_propagate(errp, local_err);
        } else if (bs->filename[0]) {
            error_setg_errno(errp, -ret, "Could not open '%s'", bs->filename);
        } else {
            error_setg_errno(errp, -ret, "Could not open image");
        }
        goto free_and_fail;
    }

    ret = refresh_total_sectors(bs, bs->total_sectors);
    if (ret < 0) {
        error_setg_errno(errp, -ret, "Could not refresh total sector count");
        goto free_and_fail;
    }

    bdrv_refresh_limits(bs, &local_err);
    if (local_err) {
        error_propagate(errp, local_err);
        ret = -EINVAL;
        goto free_and_fail;
    }

    assert(bdrv_opt_mem_align(bs) != 0);
    assert(bdrv_min_mem_align(bs) != 0);
    assert(is_power_of_2(bs->bl.request_alignment));

    qemu_opts_del(opts);
    return 0;

free_and_fail:
    bs->file = NULL;
    g_free(bs->opaque);
    bs->opaque = NULL;
    bs->drv = NULL;
fail_opts:
    qemu_opts_del(opts);
    return ret;
}

static QDict *parse_json_filename(const char *filename, Error **errp)
{
    QObject *options_obj;
    QDict *options;
    int ret;

    ret = strstart(filename, "json:", &filename);
    assert(ret);
    (void)ret;

    options_obj = qobject_from_json(filename);
    if (!options_obj) {
        error_setg(errp, "Could not parse the JSON options");
        return NULL;
    }

    if (qobject_type(options_obj) != QTYPE_QDICT) {
        qobject_decref(options_obj);
        error_setg(errp, "Invalid JSON object given");
        return NULL;
    }

    options = qobject_to_qdict(options_obj);
    qdict_flatten(options);

    return options;
}

static void parse_json_protocol(QDict *options, const char **pfilename,
                                Error **errp)
{
    QDict *json_options;
    Error *local_err = NULL;

    /* Parse json: pseudo-protocol */
    if (!*pfilename || !g_str_has_prefix(*pfilename, "json:")) {
        return;
    }

    json_options = parse_json_filename(*pfilename, &local_err);
    if (local_err) {
        error_propagate(errp, local_err);
        return;
    }

    /* Options given in the filename have lower priority than options
     * specified directly */
    qdict_join(options, json_options, false);
    QDECREF(json_options);
    *pfilename = NULL;
}

/*
 * Fills in default options for opening images and converts the legacy
 * filename/flags pair to option QDict entries.
 * The BDRV_O_PROTOCOL flag in *flags will be set or cleared accordingly if a
 * block driver has been specified explicitly.
 */
static int bdrv_fill_options(QDict **options, const char *filename,
                             int *flags, Error **errp)
{
    const char *drvname;
    bool protocol = *flags & BDRV_O_PROTOCOL;
    bool parse_filename = false;
    BlockDriver *drv = NULL;
    Error *local_err = NULL;

    drvname = qdict_get_try_str(*options, "driver");
    if (drvname) {
        drv = bdrv_find_format(drvname);
        if (!drv) {
            error_setg(errp, "Unknown driver '%s'", drvname);
            return -ENOENT;
        }
        /* If the user has explicitly specified the driver, this choice should
         * override the BDRV_O_PROTOCOL flag */
        protocol = drv->bdrv_file_open;
    }

    if (protocol) {
        *flags |= BDRV_O_PROTOCOL;
    } else {
        *flags &= ~BDRV_O_PROTOCOL;
    }

    /* Translate cache options from flags into options */
    update_options_from_flags(*options, *flags);

    /* Fetch the file name from the options QDict if necessary */
    if (protocol && filename) {
        if (!qdict_haskey(*options, "filename")) {
            qdict_put(*options, "filename", qstring_from_str(filename));
            parse_filename = true;
        } else {
            error_setg(errp, "Can't specify 'file' and 'filename' options at "
                             "the same time");
            return -EINVAL;
        }
    }

    /* Find the right block driver */
    filename = qdict_get_try_str(*options, "filename");

    if (!drvname && protocol) {
        if (filename) {
            drv = bdrv_find_protocol(filename, parse_filename, errp);
            if (!drv) {
                return -EINVAL;
            }

            drvname = drv->format_name;
            qdict_put(*options, "driver", qstring_from_str(drvname));
        } else {
            error_setg(errp, "Must specify either driver or file");
            return -EINVAL;
        }
    }

    assert(drv || !protocol);

    /* Driver-specific filename parsing */
    if (drv && drv->bdrv_parse_filename && parse_filename) {
        drv->bdrv_parse_filename(filename, *options, &local_err);
        if (local_err) {
            error_propagate(errp, local_err);
            return -EINVAL;
        }

        if (!drv->bdrv_needs_filename) {
            qdict_del(*options, "filename");
        }
    }

    return 0;
}

static void bdrv_replace_child(BdrvChild *child, BlockDriverState *new_bs)
{
    BlockDriverState *old_bs = child->bs;

    if (old_bs) {
        if (old_bs->quiesce_counter && child->role->drained_end) {
            child->role->drained_end(child);
        }
        QLIST_REMOVE(child, next_parent);
    }

    child->bs = new_bs;

    if (new_bs) {
        QLIST_INSERT_HEAD(&new_bs->parents, child, next_parent);
        if (new_bs->quiesce_counter && child->role->drained_begin) {
            child->role->drained_begin(child);
        }
    }
}

BdrvChild *bdrv_root_attach_child(BlockDriverState *child_bs,
                                  const char *child_name,
                                  const BdrvChildRole *child_role,
                                  void *opaque)
{
    BdrvChild *child = g_new(BdrvChild, 1);
    *child = (BdrvChild) {
        .bs     = NULL,
        .name   = g_strdup(child_name),
        .role   = child_role,
        .opaque = opaque,
    };

    bdrv_replace_child(child, child_bs);

    return child;
}

BdrvChild *bdrv_attach_child(BlockDriverState *parent_bs,
                             BlockDriverState *child_bs,
                             const char *child_name,
                             const BdrvChildRole *child_role)
{
    BdrvChild *child = bdrv_root_attach_child(child_bs, child_name, child_role,
                                              parent_bs);
    QLIST_INSERT_HEAD(&parent_bs->children, child, next);
    return child;
}

static void bdrv_detach_child(BdrvChild *child)
{
    if (child->next.le_prev) {
        QLIST_REMOVE(child, next);
        child->next.le_prev = NULL;
    }

    bdrv_replace_child(child, NULL);

    g_free(child->name);
    g_free(child);
}

void bdrv_root_unref_child(BdrvChild *child)
{
    BlockDriverState *child_bs;

    child_bs = child->bs;
    bdrv_detach_child(child);
    bdrv_unref(child_bs);
}

void bdrv_unref_child(BlockDriverState *parent, BdrvChild *child)
{
    if (child == NULL) {
        return;
    }

    if (child->bs->inherits_from == parent) {
        child->bs->inherits_from = NULL;
    }

    bdrv_root_unref_child(child);
}


static void bdrv_parent_cb_change_media(BlockDriverState *bs, bool load)
{
    BdrvChild *c;
    QLIST_FOREACH(c, &bs->parents, next_parent) {
        if (c->role->change_media) {
            c->role->change_media(c, load);
        }
    }
}

static void bdrv_parent_cb_resize(BlockDriverState *bs)
{
    BdrvChild *c;
    QLIST_FOREACH(c, &bs->parents, next_parent) {
        if (c->role->resize) {
            c->role->resize(c);
        }
    }
}

/*
 * Sets the backing file link of a BDS. A new reference is created; callers
 * which don't need their own reference any more must call bdrv_unref().
 */
void bdrv_set_backing_hd(BlockDriverState *bs, BlockDriverState *backing_hd)
{
    if (backing_hd) {
        bdrv_ref(backing_hd);
    }

    if (bs->backing) {
        assert(bs->backing_blocker);
        bdrv_op_unblock_all(bs->backing->bs, bs->backing_blocker);
        bdrv_unref_child(bs, bs->backing);
    } else if (backing_hd) {
        error_setg(&bs->backing_blocker,
                   "node is used as backing hd of '%s'",
                   bdrv_get_device_or_node_name(bs));
    }

    if (!backing_hd) {
        error_free(bs->backing_blocker);
        bs->backing_blocker = NULL;
        bs->backing = NULL;
        goto out;
    }
    bs->backing = bdrv_attach_child(bs, backing_hd, "backing", &child_backing);
    bs->open_flags &= ~BDRV_O_NO_BACKING;
    pstrcpy(bs->backing_file, sizeof(bs->backing_file), backing_hd->filename);
    pstrcpy(bs->backing_format, sizeof(bs->backing_format),
            backing_hd->drv ? backing_hd->drv->format_name : "");

    bdrv_op_block_all(backing_hd, bs->backing_blocker);
    /* Otherwise we won't be able to commit due to check in bdrv_commit */
    bdrv_op_unblock(backing_hd, BLOCK_OP_TYPE_COMMIT_TARGET,
                    bs->backing_blocker);
out:
    bdrv_refresh_limits(bs, NULL);
}

/*
 * Opens the backing file for a BlockDriverState if not yet open
 *
 * bdref_key specifies the key for the image's BlockdevRef in the options QDict.
 * That QDict has to be flattened; therefore, if the BlockdevRef is a QDict
 * itself, all options starting with "${bdref_key}." are considered part of the
 * BlockdevRef.
 *
 * TODO Can this be unified with bdrv_open_image()?
 */
int bdrv_open_backing_file(BlockDriverState *bs, QDict *parent_options,
                           const char *bdref_key, Error **errp)
{
    char *backing_filename = g_malloc0(PATH_MAX);
    char *bdref_key_dot;
    const char *reference = NULL;
    int ret = 0;
    BlockDriverState *backing_hd;
    QDict *options;
    QDict *tmp_parent_options = NULL;
    Error *local_err = NULL;

    if (bs->backing != NULL) {
        goto free_exit;
    }

    /* NULL means an empty set of options */
    if (parent_options == NULL) {
        tmp_parent_options = qdict_new();
        parent_options = tmp_parent_options;
    }

    bs->open_flags &= ~BDRV_O_NO_BACKING;

    bdref_key_dot = g_strdup_printf("%s.", bdref_key);
    qdict_extract_subqdict(parent_options, &options, bdref_key_dot);
    g_free(bdref_key_dot);

    reference = qdict_get_try_str(parent_options, bdref_key);
    if (reference || qdict_haskey(options, "file.filename")) {
        backing_filename[0] = '\0';
    } else if (bs->backing_file[0] == '\0' && qdict_size(options) == 0) {
        QDECREF(options);
        goto free_exit;
    } else {
        bdrv_get_full_backing_filename(bs, backing_filename, PATH_MAX,
                                       &local_err);
        if (local_err) {
            ret = -EINVAL;
            error_propagate(errp, local_err);
            QDECREF(options);
            goto free_exit;
        }
    }

    if (!bs->drv || !bs->drv->supports_backing) {
        ret = -EINVAL;
        error_setg(errp, "Driver doesn't support backing files");
        QDECREF(options);
        goto free_exit;
    }

    if (bs->backing_format[0] != '\0' && !qdict_haskey(options, "driver")) {
        qdict_put(options, "driver", qstring_from_str(bs->backing_format));
    }

    backing_hd = bdrv_open_inherit(*backing_filename ? backing_filename : NULL,
                                   reference, options, 0, bs, &child_backing,
                                   errp);
    if (!backing_hd) {
        bs->open_flags |= BDRV_O_NO_BACKING;
        error_prepend(errp, "Could not open backing file: ");
        ret = -EINVAL;
        goto free_exit;
    }

    /* Hook up the backing file link; drop our reference, bs owns the
     * backing_hd reference now */
    bdrv_set_backing_hd(bs, backing_hd);
    bdrv_unref(backing_hd);

    qdict_del(parent_options, bdref_key);

free_exit:
    g_free(backing_filename);
    QDECREF(tmp_parent_options);
    return ret;
}

/*
 * Opens a disk image whose options are given as BlockdevRef in another block
 * device's options.
 *
 * If allow_none is true, no image will be opened if filename is false and no
 * BlockdevRef is given. NULL will be returned, but errp remains unset.
 *
 * bdrev_key specifies the key for the image's BlockdevRef in the options QDict.
 * That QDict has to be flattened; therefore, if the BlockdevRef is a QDict
 * itself, all options starting with "${bdref_key}." are considered part of the
 * BlockdevRef.
 *
 * The BlockdevRef will be removed from the options QDict.
 */
BdrvChild *bdrv_open_child(const char *filename,
                           QDict *options, const char *bdref_key,
                           BlockDriverState* parent,
                           const BdrvChildRole *child_role,
                           bool allow_none, Error **errp)
{
    BdrvChild *c = NULL;
    BlockDriverState *bs;
    QDict *image_options;
    char *bdref_key_dot;
    const char *reference;

    assert(child_role != NULL);

    bdref_key_dot = g_strdup_printf("%s.", bdref_key);
    qdict_extract_subqdict(options, &image_options, bdref_key_dot);
    g_free(bdref_key_dot);

    reference = qdict_get_try_str(options, bdref_key);
    if (!filename && !reference && !qdict_size(image_options)) {
        if (!allow_none) {
            error_setg(errp, "A block device must be specified for \"%s\"",
                       bdref_key);
        }
        QDECREF(image_options);
        goto done;
    }

    bs = bdrv_open_inherit(filename, reference, image_options, 0,
                           parent, child_role, errp);
    if (!bs) {
        goto done;
    }

    c = bdrv_attach_child(parent, bs, bdref_key, child_role);

done:
    qdict_del(options, bdref_key);
    return c;
}

static BlockDriverState *bdrv_append_temp_snapshot(BlockDriverState *bs,
                                                   int flags,
                                                   QDict *snapshot_options,
                                                   Error **errp)
{
    /* TODO: extra byte is a hack to ensure MAX_PATH space on Windows. */
    char *tmp_filename = g_malloc0(PATH_MAX + 1);
    int64_t total_size;
    QemuOpts *opts = NULL;
    BlockDriverState *bs_snapshot;
    int ret;

    /* if snapshot, we create a temporary backing file and open it
       instead of opening 'filename' directly */

    /* Get the required size from the image */
    total_size = bdrv_getlength(bs);
    if (total_size < 0) {
        error_setg_errno(errp, -total_size, "Could not get image size");
        goto out;
    }

    /* Create the temporary image */
    ret = get_tmp_filename(tmp_filename, PATH_MAX + 1);
    if (ret < 0) {
        error_setg_errno(errp, -ret, "Could not get temporary filename");
        goto out;
    }

    opts = qemu_opts_create(bdrv_qcow2.create_opts, NULL, 0,
                            &error_abort);
    qemu_opt_set_number(opts, BLOCK_OPT_SIZE, total_size, &error_abort);
    ret = bdrv_create(&bdrv_qcow2, tmp_filename, opts, errp);
    qemu_opts_del(opts);
    if (ret < 0) {
        error_prepend(errp, "Could not create temporary overlay '%s': ",
                      tmp_filename);
        goto out;
    }

    /* Prepare options QDict for the temporary file */
    qdict_put(snapshot_options, "file.driver",
              qstring_from_str("file"));
    qdict_put(snapshot_options, "file.filename",
              qstring_from_str(tmp_filename));
    qdict_put(snapshot_options, "driver",
              qstring_from_str("qcow2"));

    bs_snapshot = bdrv_open(NULL, NULL, snapshot_options, flags, errp);
    snapshot_options = NULL;
    if (!bs_snapshot) {
        ret = -EINVAL;
        goto out;
    }

    /* bdrv_append() consumes a strong reference to bs_snapshot (i.e. it will
     * call bdrv_unref() on it), so in order to be able to return one, we have
     * to increase bs_snapshot's refcount here */
    bdrv_ref(bs_snapshot);
    bdrv_append(bs_snapshot, bs);

    g_free(tmp_filename);
    return bs_snapshot;

out:
    QDECREF(snapshot_options);
    g_free(tmp_filename);
    return NULL;
}

/*
 * Opens a disk image (raw, qcow2, vmdk, ...)
 *
 * options is a QDict of options to pass to the block drivers, or NULL for an
 * empty set of options. The reference to the QDict belongs to the block layer
 * after the call (even on failure), so if the caller intends to reuse the
 * dictionary, it needs to use QINCREF() before calling bdrv_open.
 *
 * If *pbs is NULL, a new BDS will be created with a pointer to it stored there.
 * If it is not NULL, the referenced BDS will be reused.
 *
 * The reference parameter may be used to specify an existing block device which
 * should be opened. If specified, neither options nor a filename may be given,
 * nor can an existing BDS be reused (that is, *pbs has to be NULL).
 */
static BlockDriverState *bdrv_open_inherit(const char *filename,
                                           const char *reference,
                                           QDict *options, int flags,
                                           BlockDriverState *parent,
                                           const BdrvChildRole *child_role,
                                           Error **errp)
{
    int ret;
    BdrvChild *file = NULL;
    BlockDriverState *bs;
    BlockDriver *drv = NULL;
    const char *drvname;
    const char *backing;
    Error *local_err = NULL;
    QDict *snapshot_options = NULL;
    int snapshot_flags = 0;

    assert(!child_role || !flags);
    assert(!child_role == !parent);

    if (reference) {
        bool options_non_empty = options ? qdict_size(options) : false;
        QDECREF(options);

        if (filename || options_non_empty) {
            error_setg(errp, "Cannot reference an existing block device with "
                       "additional options or a new filename");
            return NULL;
        }

        bs = bdrv_lookup_bs(reference, reference, errp);
        if (!bs) {
            return NULL;
        }

        bdrv_ref(bs);
        return bs;
    }

    bs = bdrv_new();

    /* NULL means an empty set of options */
    if (options == NULL) {
        options = qdict_new();
    }

    /* json: syntax counts as explicit options, as if in the QDict */
    parse_json_protocol(options, &filename, &local_err);
    if (local_err) {
        goto fail;
    }

    bs->explicit_options = qdict_clone_shallow(options);

    if (child_role) {
        bs->inherits_from = parent;
        child_role->inherit_options(&flags, options,
                                    parent->open_flags, parent->options);
    }

    ret = bdrv_fill_options(&options, filename, &flags, &local_err);
    if (local_err) {
        goto fail;
    }

    bs->open_flags = flags;
    bs->options = options;
    options = qdict_clone_shallow(options);

    /* Find the right image format driver */
    drvname = qdict_get_try_str(options, "driver");
    if (drvname) {
        drv = bdrv_find_format(drvname);
        if (!drv) {
            error_setg(errp, "Unknown driver: '%s'", drvname);
            goto fail;
        }
    }

    assert(drvname || !(flags & BDRV_O_PROTOCOL));

    backing = qdict_get_try_str(options, "backing");
    if (backing && *backing == '\0') {
        flags |= BDRV_O_NO_BACKING;
        qdict_del(options, "backing");
    }

    /* Open image file without format layer */
    if ((flags & BDRV_O_PROTOCOL) == 0) {
        if (flags & BDRV_O_RDWR) {
            flags |= BDRV_O_ALLOW_RDWR;
        }
        if (flags & BDRV_O_SNAPSHOT) {
            snapshot_options = qdict_new();
            bdrv_temp_snapshot_options(&snapshot_flags, snapshot_options,
                                       flags, options);
            bdrv_backing_options(&flags, options, flags, options);
        }

        bs->open_flags = flags;

        file = bdrv_open_child(filename, options, "file", bs,
                               &child_file, true, &local_err);
        if (local_err) {
            goto fail;
        }
    }

    /* Image format probing */
    bs->probed = !drv;
    if (!drv && file) {
        ret = find_image_format(file, filename, &drv, &local_err);
        if (ret < 0) {
            goto fail;
        }
        /*
         * This option update would logically belong in bdrv_fill_options(),
         * but we first need to open bs->file for the probing to work, while
         * opening bs->file already requires the (mostly) final set of options
         * so that cache mode etc. can be inherited.
         *
         * Adding the driver later is somewhat ugly, but it's not an option
         * that would ever be inherited, so it's correct. We just need to make
         * sure to update both bs->options (which has the full effective
         * options for bs) and options (which has file.* already removed).
         */
        qdict_put(bs->options, "driver", qstring_from_str(drv->format_name));
        qdict_put(options, "driver", qstring_from_str(drv->format_name));
    } else if (!drv) {
        error_setg(errp, "Must specify either driver or file");
        goto fail;
    }

    /* BDRV_O_PROTOCOL must be set iff a protocol BDS is about to be created */
    assert(!!(flags & BDRV_O_PROTOCOL) == !!drv->bdrv_file_open);
    /* file must be NULL if a protocol BDS is about to be created
     * (the inverse results in an error message from bdrv_open_common()) */
    assert(!(flags & BDRV_O_PROTOCOL) || !file);

    /* Open the image */
    ret = bdrv_open_common(bs, file, options, &local_err);
    if (ret < 0) {
        goto fail;
    }

    if (file && (bs->file != file)) {
        bdrv_unref_child(bs, file);
        file = NULL;
    }

    /* If there is a backing file, use it */
    if ((flags & BDRV_O_NO_BACKING) == 0) {
        ret = bdrv_open_backing_file(bs, options, "backing", &local_err);
        if (ret < 0) {
            goto close_and_fail;
        }
    }

    bdrv_refresh_filename(bs);

    /* Check if any unknown options were used */
    if (options && (qdict_size(options) != 0)) {
        const QDictEntry *entry = qdict_first(options);
        if (flags & BDRV_O_PROTOCOL) {
            error_setg(errp, "Block protocol '%s' doesn't support the option "
                       "'%s'", drv->format_name, entry->key);
        } else {
            error_setg(errp,
                       "Block format '%s' does not support the option '%s'",
                       drv->format_name, entry->key);
        }

        goto close_and_fail;
    }

    if (!bdrv_key_required(bs)) {
        bdrv_parent_cb_change_media(bs, true);
    } else if (!runstate_check(RUN_STATE_PRELAUNCH)
               && !runstate_check(RUN_STATE_INMIGRATE)
               && !runstate_check(RUN_STATE_PAUSED)) { /* HACK */
        error_setg(errp,
                   "Guest must be stopped for opening of encrypted image");
        goto close_and_fail;
    }

    QDECREF(options);

    /* For snapshot=on, create a temporary qcow2 overlay. bs points to the
     * temporary snapshot afterwards. */
    if (snapshot_flags) {
        BlockDriverState *snapshot_bs;
        snapshot_bs = bdrv_append_temp_snapshot(bs, snapshot_flags,
                                                snapshot_options, &local_err);
        snapshot_options = NULL;
        if (local_err) {
            goto close_and_fail;
        }
        /* We are not going to return bs but the overlay on top of it
         * (snapshot_bs); thus, we have to drop the strong reference to bs
         * (which we obtained by calling bdrv_new()). bs will not be deleted,
         * though, because the overlay still has a reference to it. */
        bdrv_unref(bs);
        bs = snapshot_bs;
    }

    return bs;

fail:
    if (file != NULL) {
        bdrv_unref_child(bs, file);
    }
    QDECREF(snapshot_options);
    QDECREF(bs->explicit_options);
    QDECREF(bs->options);
    QDECREF(options);
    bs->options = NULL;
    bdrv_unref(bs);
    error_propagate(errp, local_err);
    return NULL;

close_and_fail:
    bdrv_unref(bs);
    QDECREF(snapshot_options);
    QDECREF(options);
    error_propagate(errp, local_err);
    return NULL;
}

BlockDriverState *bdrv_open(const char *filename, const char *reference,
                            QDict *options, int flags, Error **errp)
{
    return bdrv_open_inherit(filename, reference, options, flags, NULL,
                             NULL, errp);
}

typedef struct BlockReopenQueueEntry {
     bool prepared;
     BDRVReopenState state;
     QSIMPLEQ_ENTRY(BlockReopenQueueEntry) entry;
} BlockReopenQueueEntry;

/*
 * Adds a BlockDriverState to a simple queue for an atomic, transactional
 * reopen of multiple devices.
 *
 * bs_queue can either be an existing BlockReopenQueue that has had QSIMPLE_INIT
 * already performed, or alternatively may be NULL a new BlockReopenQueue will
 * be created and initialized. This newly created BlockReopenQueue should be
 * passed back in for subsequent calls that are intended to be of the same
 * atomic 'set'.
 *
 * bs is the BlockDriverState to add to the reopen queue.
 *
 * options contains the changed options for the associated bs
 * (the BlockReopenQueue takes ownership)
 *
 * flags contains the open flags for the associated bs
 *
 * returns a pointer to bs_queue, which is either the newly allocated
 * bs_queue, or the existing bs_queue being used.
 *
 */
static BlockReopenQueue *bdrv_reopen_queue_child(BlockReopenQueue *bs_queue,
                                                 BlockDriverState *bs,
                                                 QDict *options,
                                                 int flags,
                                                 const BdrvChildRole *role,
                                                 QDict *parent_options,
                                                 int parent_flags)
{
    assert(bs != NULL);

    BlockReopenQueueEntry *bs_entry;
    BdrvChild *child;
    QDict *old_options, *explicit_options;

    if (bs_queue == NULL) {
        bs_queue = g_new0(BlockReopenQueue, 1);
        QSIMPLEQ_INIT(bs_queue);
    }

    if (!options) {
        options = qdict_new();
    }

    /*
     * Precedence of options:
     * 1. Explicitly passed in options (highest)
     * 2. Set in flags (only for top level)
     * 3. Retained from explicitly set options of bs
     * 4. Inherited from parent node
     * 5. Retained from effective options of bs
     */

    if (!parent_options) {
        /*
         * Any setting represented by flags is always updated. If the
         * corresponding QDict option is set, it takes precedence. Otherwise
         * the flag is translated into a QDict option. The old setting of bs is
         * not considered.
         */
        update_options_from_flags(options, flags);
    }

    /* Old explicitly set values (don't overwrite by inherited value) */
    old_options = qdict_clone_shallow(bs->explicit_options);
    bdrv_join_options(bs, options, old_options);
    QDECREF(old_options);

    explicit_options = qdict_clone_shallow(options);

    /* Inherit from parent node */
    if (parent_options) {
        assert(!flags);
        role->inherit_options(&flags, options, parent_flags, parent_options);
    }

    /* Old values are used for options that aren't set yet */
    old_options = qdict_clone_shallow(bs->options);
    bdrv_join_options(bs, options, old_options);
    QDECREF(old_options);

    /* bdrv_open() masks this flag out */
    flags &= ~BDRV_O_PROTOCOL;

    QLIST_FOREACH(child, &bs->children, next) {
        QDict *new_child_options;
        char *child_key_dot;

        /* reopen can only change the options of block devices that were
         * implicitly created and inherited options. For other (referenced)
         * block devices, a syntax like "backing.foo" results in an error. */
        if (child->bs->inherits_from != bs) {
            continue;
        }

        child_key_dot = g_strdup_printf("%s.", child->name);
        qdict_extract_subqdict(options, &new_child_options, child_key_dot);
        g_free(child_key_dot);

        bdrv_reopen_queue_child(bs_queue, child->bs, new_child_options, 0,
                                child->role, options, flags);
    }

    bs_entry = g_new0(BlockReopenQueueEntry, 1);
    QSIMPLEQ_INSERT_TAIL(bs_queue, bs_entry, entry);

    bs_entry->state.bs = bs;
    bs_entry->state.options = options;
    bs_entry->state.explicit_options = explicit_options;
    bs_entry->state.flags = flags;

    return bs_queue;
}

BlockReopenQueue *bdrv_reopen_queue(BlockReopenQueue *bs_queue,
                                    BlockDriverState *bs,
                                    QDict *options, int flags)
{
    return bdrv_reopen_queue_child(bs_queue, bs, options, flags,
                                   NULL, NULL, 0);
}

/*
 * Reopen multiple BlockDriverStates atomically & transactionally.
 *
 * The queue passed in (bs_queue) must have been built up previous
 * via bdrv_reopen_queue().
 *
 * Reopens all BDS specified in the queue, with the appropriate
 * flags.  All devices are prepared for reopen, and failure of any
 * device will cause all device changes to be abandonded, and intermediate
 * data cleaned up.
 *
 * If all devices prepare successfully, then the changes are committed
 * to all devices.
 *
 */
int bdrv_reopen_multiple(BlockReopenQueue *bs_queue, Error **errp)
{
    int ret = -1;
    BlockReopenQueueEntry *bs_entry, *next;
    Error *local_err = NULL;

    assert(bs_queue != NULL);

    bdrv_drain_all();

    QSIMPLEQ_FOREACH(bs_entry, bs_queue, entry) {
        if (bdrv_reopen_prepare(&bs_entry->state, bs_queue, &local_err)) {
            error_propagate(errp, local_err);
            goto cleanup;
        }
        bs_entry->prepared = true;
    }

    /* If we reach this point, we have success and just need to apply the
     * changes
     */
    QSIMPLEQ_FOREACH(bs_entry, bs_queue, entry) {
        bdrv_reopen_commit(&bs_entry->state);
    }

    ret = 0;

cleanup:
    QSIMPLEQ_FOREACH_SAFE(bs_entry, bs_queue, entry, next) {
        if (ret && bs_entry->prepared) {
            bdrv_reopen_abort(&bs_entry->state);
        } else if (ret) {
            QDECREF(bs_entry->state.explicit_options);
        }
        QDECREF(bs_entry->state.options);
        g_free(bs_entry);
    }
    g_free(bs_queue);
    return ret;
}


/* Reopen a single BlockDriverState with the specified flags. */
int bdrv_reopen(BlockDriverState *bs, int bdrv_flags, Error **errp)
{
    int ret = -1;
    Error *local_err = NULL;
    BlockReopenQueue *queue = bdrv_reopen_queue(NULL, bs, NULL, bdrv_flags);

    ret = bdrv_reopen_multiple(queue, &local_err);
    if (local_err != NULL) {
        error_propagate(errp, local_err);
    }
    return ret;
}


/*
 * Prepares a BlockDriverState for reopen. All changes are staged in the
 * 'opaque' field of the BDRVReopenState, which is used and allocated by
 * the block driver layer .bdrv_reopen_prepare()
 *
 * bs is the BlockDriverState to reopen
 * flags are the new open flags
 * queue is the reopen queue
 *
 * Returns 0 on success, non-zero on error.  On error errp will be set
 * as well.
 *
 * On failure, bdrv_reopen_abort() will be called to clean up any data.
 * It is the responsibility of the caller to then call the abort() or
 * commit() for any other BDS that have been left in a prepare() state
 *
 */
int bdrv_reopen_prepare(BDRVReopenState *reopen_state, BlockReopenQueue *queue,
                        Error **errp)
{
    int ret = -1;
    Error *local_err = NULL;
    BlockDriver *drv;
    QemuOpts *opts;
    const char *value;

    assert(reopen_state != NULL);
    assert(reopen_state->bs->drv != NULL);
    drv = reopen_state->bs->drv;

    /* Process generic block layer options */
    opts = qemu_opts_create(&bdrv_runtime_opts, NULL, 0, &error_abort);
    qemu_opts_absorb_qdict(opts, reopen_state->options, &local_err);
    if (local_err) {
        error_propagate(errp, local_err);
        ret = -EINVAL;
        goto error;
    }

    update_flags_from_options(&reopen_state->flags, opts);

    /* node-name and driver must be unchanged. Put them back into the QDict, so
     * that they are checked at the end of this function. */
    value = qemu_opt_get(opts, "node-name");
    if (value) {
        qdict_put(reopen_state->options, "node-name", qstring_from_str(value));
    }

    value = qemu_opt_get(opts, "driver");
    if (value) {
        qdict_put(reopen_state->options, "driver", qstring_from_str(value));
    }

    /* if we are to stay read-only, do not allow permission change
     * to r/w */
    if (!(reopen_state->bs->open_flags & BDRV_O_ALLOW_RDWR) &&
        reopen_state->flags & BDRV_O_RDWR) {
        error_setg(errp, "Node '%s' is read only",
                   bdrv_get_device_or_node_name(reopen_state->bs));
        goto error;
    }


    ret = bdrv_flush(reopen_state->bs);
    if (ret) {
        error_setg_errno(errp, -ret, "Error flushing drive");
        goto error;
    }

    if (drv->bdrv_reopen_prepare) {
        ret = drv->bdrv_reopen_prepare(reopen_state, queue, &local_err);
        if (ret) {
            if (local_err != NULL) {
                error_propagate(errp, local_err);
            } else {
                error_setg(errp, "failed while preparing to reopen image '%s'",
                           reopen_state->bs->filename);
            }
            goto error;
        }
    } else {
        /* It is currently mandatory to have a bdrv_reopen_prepare()
         * handler for each supported drv. */
        error_setg(errp, "Block format '%s' used by node '%s' "
                   "does not support reopening files", drv->format_name,
                   bdrv_get_device_or_node_name(reopen_state->bs));
        ret = -1;
        goto error;
    }

    /* Options that are not handled are only okay if they are unchanged
     * compared to the old state. It is expected that some options are only
     * used for the initial open, but not reopen (e.g. filename) */
    if (qdict_size(reopen_state->options)) {
        const QDictEntry *entry = qdict_first(reopen_state->options);

        do {
            QString *new_obj = qobject_to_qstring(entry->value);
            const char *new = qstring_get_str(new_obj);
            const char *old = qdict_get_try_str(reopen_state->bs->options,
                                                entry->key);

            if (!old || strcmp(new, old)) {
                error_setg(errp, "Cannot change the option '%s'", entry->key);
                ret = -EINVAL;
                goto error;
            }
        } while ((entry = qdict_next(reopen_state->options, entry)));
    }

    ret = 0;

error:
    qemu_opts_del(opts);
    return ret;
}

/*
 * Takes the staged changes for the reopen from bdrv_reopen_prepare(), and
 * makes them final by swapping the staging BlockDriverState contents into
 * the active BlockDriverState contents.
 */
void bdrv_reopen_commit(BDRVReopenState *reopen_state)
{
    BlockDriver *drv;

    assert(reopen_state != NULL);
    drv = reopen_state->bs->drv;
    assert(drv != NULL);

    /* If there are any driver level actions to take */
    if (drv->bdrv_reopen_commit) {
        drv->bdrv_reopen_commit(reopen_state);
    }

    /* set BDS specific flags now */
    QDECREF(reopen_state->bs->explicit_options);

    reopen_state->bs->explicit_options   = reopen_state->explicit_options;
    reopen_state->bs->open_flags         = reopen_state->flags;
    reopen_state->bs->read_only = !(reopen_state->flags & BDRV_O_RDWR);

    bdrv_refresh_limits(reopen_state->bs, NULL);
}

/*
 * Abort the reopen, and delete and free the staged changes in
 * reopen_state
 */
void bdrv_reopen_abort(BDRVReopenState *reopen_state)
{
    BlockDriver *drv;

    assert(reopen_state != NULL);
    drv = reopen_state->bs->drv;
    assert(drv != NULL);

    if (drv->bdrv_reopen_abort) {
        drv->bdrv_reopen_abort(reopen_state);
    }

    QDECREF(reopen_state->explicit_options);
}


static void bdrv_close(BlockDriverState *bs)
{
    BdrvAioNotifier *ban, *ban_next;

    assert(!bs->job);
    assert(!bs->refcnt);

    bdrv_drained_begin(bs); /* complete I/O */
    bdrv_flush(bs);
    bdrv_drain(bs); /* in case flush left pending I/O */

    bdrv_release_named_dirty_bitmaps(bs);
    assert(QLIST_EMPTY(&bs->dirty_bitmaps));

    if (bs->drv) {
        BdrvChild *child, *next;

        bs->drv->bdrv_close(bs);
        bs->drv = NULL;

        bdrv_set_backing_hd(bs, NULL);

        if (bs->file != NULL) {
            bdrv_unref_child(bs, bs->file);
            bs->file = NULL;
        }

        QLIST_FOREACH_SAFE(child, &bs->children, next, next) {
            /* TODO Remove bdrv_unref() from drivers' close function and use
             * bdrv_unref_child() here */
            if (child->bs->inherits_from == bs) {
                child->bs->inherits_from = NULL;
            }
            bdrv_detach_child(child);
        }

        g_free(bs->opaque);
        bs->opaque = NULL;
        bs->copy_on_read = 0;
        bs->backing_file[0] = '\0';
        bs->backing_format[0] = '\0';
        bs->total_sectors = 0;
        bs->encrypted = false;
        bs->valid_key = false;
        bs->sg = false;
        QDECREF(bs->options);
        QDECREF(bs->explicit_options);
        bs->options = NULL;
        QDECREF(bs->full_open_options);
        bs->full_open_options = NULL;
    }

    QLIST_FOREACH_SAFE(ban, &bs->aio_notifiers, list, ban_next) {
        g_free(ban);
    }
    QLIST_INIT(&bs->aio_notifiers);
    bdrv_drained_end(bs);
}

void bdrv_close_all(void)
{
    block_job_cancel_sync_all();

    /* Drop references from requests still in flight, such as canceled block
     * jobs whose AIO context has not been polled yet */
    bdrv_drain_all();

    blk_remove_all_bs();
    blockdev_close_all_bdrv_states();

    assert(QTAILQ_EMPTY(&all_bdrv_states));
}

static void change_parent_backing_link(BlockDriverState *from,
                                       BlockDriverState *to)
{
    BdrvChild *c, *next, *to_c;

    QLIST_FOREACH_SAFE(c, &from->parents, next_parent, next) {
        if (c->role == &child_backing) {
            /* @from is generally not allowed to be a backing file, except for
             * when @to is the overlay. In that case, @from may not be replaced
             * by @to as @to's backing node. */
            QLIST_FOREACH(to_c, &to->children, next) {
                if (to_c == c) {
                    break;
                }
            }
            if (to_c) {
                continue;
            }
        }

        assert(c->role != &child_backing);
        bdrv_ref(to);
        bdrv_replace_child(c, to);
        bdrv_unref(from);
    }
}

/*
 * Add new bs contents at the top of an image chain while the chain is
 * live, while keeping required fields on the top layer.
 *
 * This will modify the BlockDriverState fields, and swap contents
 * between bs_new and bs_top. Both bs_new and bs_top are modified.
 *
 * bs_new must not be attached to a BlockBackend.
 *
 * This function does not create any image files.
 *
 * bdrv_append() takes ownership of a bs_new reference and unrefs it because
 * that's what the callers commonly need. bs_new will be referenced by the old
 * parents of bs_top after bdrv_append() returns. If the caller needs to keep a
 * reference of its own, it must call bdrv_ref().
 */
void bdrv_append(BlockDriverState *bs_new, BlockDriverState *bs_top)
{
    assert(!bdrv_requests_pending(bs_top));
    assert(!bdrv_requests_pending(bs_new));

    bdrv_ref(bs_top);

    change_parent_backing_link(bs_top, bs_new);
    bdrv_set_backing_hd(bs_new, bs_top);
    bdrv_unref(bs_top);

    /* bs_new is now referenced by its new parents, we don't need the
     * additional reference any more. */
    bdrv_unref(bs_new);
}

void bdrv_replace_in_backing_chain(BlockDriverState *old, BlockDriverState *new)
{
    assert(!bdrv_requests_pending(old));
    assert(!bdrv_requests_pending(new));

    bdrv_ref(old);

    change_parent_backing_link(old, new);

    bdrv_unref(old);
}

static void bdrv_delete(BlockDriverState *bs)
{
    assert(!bs->job);
    assert(bdrv_op_blocker_is_empty(bs));
    assert(!bs->refcnt);

    bdrv_close(bs);

    /* remove from list, if necessary */
    if (bs->node_name[0] != '\0') {
        QTAILQ_REMOVE(&graph_bdrv_states, bs, node_list);
    }
    QTAILQ_REMOVE(&all_bdrv_states, bs, bs_list);

    g_free(bs);
}

/*
 * Run consistency checks on an image
 *
 * Returns 0 if the check could be completed (it doesn't mean that the image is
 * free of errors) or -errno when an internal error occurred. The results of the
 * check are stored in res.
 */
int bdrv_check(BlockDriverState *bs, BdrvCheckResult *res, BdrvCheckMode fix)
{
    if (bs->drv == NULL) {
        return -ENOMEDIUM;
    }
    if (bs->drv->bdrv_check == NULL) {
        return -ENOTSUP;
    }

    memset(res, 0, sizeof(*res));
    return bs->drv->bdrv_check(bs, res, fix);
}

/*
 * Return values:
 * 0        - success
 * -EINVAL  - backing format specified, but no file
 * -ENOSPC  - can't update the backing file because no space is left in the
 *            image file header
 * -ENOTSUP - format driver doesn't support changing the backing file
 */
int bdrv_change_backing_file(BlockDriverState *bs,
    const char *backing_file, const char *backing_fmt)
{
    BlockDriver *drv = bs->drv;
    int ret;

    /* Backing file format doesn't make sense without a backing file */
    if (backing_fmt && !backing_file) {
        return -EINVAL;
    }

    if (drv->bdrv_change_backing_file != NULL) {
        ret = drv->bdrv_change_backing_file(bs, backing_file, backing_fmt);
    } else {
        ret = -ENOTSUP;
    }

    if (ret == 0) {
        pstrcpy(bs->backing_file, sizeof(bs->backing_file), backing_file ?: "");
        pstrcpy(bs->backing_format, sizeof(bs->backing_format), backing_fmt ?: "");
    }
    return ret;
}

/*
 * Finds the image layer in the chain that has 'bs' as its backing file.
 *
 * active is the current topmost image.
 *
 * Returns NULL if bs is not found in active's image chain,
 * or if active == bs.
 *
 * Returns the bottommost base image if bs == NULL.
 */
BlockDriverState *bdrv_find_overlay(BlockDriverState *active,
                                    BlockDriverState *bs)
{
    while (active && bs != backing_bs(active)) {
        active = backing_bs(active);
    }

    return active;
}

/* Given a BDS, searches for the base layer. */
BlockDriverState *bdrv_find_base(BlockDriverState *bs)
{
    return bdrv_find_overlay(bs, NULL);
}

/*
 * Drops images above 'base' up to and including 'top', and sets the image
 * above 'top' to have base as its backing file.
 *
 * Requires that the overlay to 'top' is opened r/w, so that the backing file
 * information in 'bs' can be properly updated.
 *
 * E.g., this will convert the following chain:
 * bottom <- base <- intermediate <- top <- active
 *
 * to
 *
 * bottom <- base <- active
 *
 * It is allowed for bottom==base, in which case it converts:
 *
 * base <- intermediate <- top <- active
 *
 * to
 *
 * base <- active
 *
 * If backing_file_str is non-NULL, it will be used when modifying top's
 * overlay image metadata.
 *
 * Error conditions:
 *  if active == top, that is considered an error
 *
 */
int bdrv_drop_intermediate(BlockDriverState *active, BlockDriverState *top,
                           BlockDriverState *base, const char *backing_file_str)
{
    BlockDriverState *new_top_bs = NULL;
    int ret = -EIO;

    if (!top->drv || !base->drv) {
        goto exit;
    }

    new_top_bs = bdrv_find_overlay(active, top);

    if (new_top_bs == NULL) {
        /* we could not find the image above 'top', this is an error */
        goto exit;
    }

    /* special case of new_top_bs->backing->bs already pointing to base - nothing
     * to do, no intermediate images */
    if (backing_bs(new_top_bs) == base) {
        ret = 0;
        goto exit;
    }

    /* Make sure that base is in the backing chain of top */
    if (!bdrv_chain_contains(top, base)) {
        goto exit;
    }

    /* success - we can delete the intermediate states, and link top->base */
    backing_file_str = backing_file_str ? backing_file_str : base->filename;
    ret = bdrv_change_backing_file(new_top_bs, backing_file_str,
                                   base->drv ? base->drv->format_name : "");
    if (ret) {
        goto exit;
    }
    bdrv_set_backing_hd(new_top_bs, base);

    ret = 0;
exit:
    return ret;
}

/**
 * Truncate file to 'offset' bytes (needed only for file protocols)
 */
int bdrv_truncate(BlockDriverState *bs, int64_t offset)
{
    BlockDriver *drv = bs->drv;
    int ret;
    if (!drv)
        return -ENOMEDIUM;
    if (!drv->bdrv_truncate)
        return -ENOTSUP;
    if (bs->read_only)
        return -EACCES;

<<<<<<< HEAD
    if (bs->growable)
        return 0;

    len = bdrv_getlength(bs);

    if (offset < 0)
        return -EIO;

    if ((offset > len) || (len - offset < size))
        return -EIO;

    return 0;
}

static int bdrv_check_request(BlockDriverState *bs, int64_t sector_num,
                              int nb_sectors)
{
    if (nb_sectors < 0 || nb_sectors > INT_MAX / BDRV_SECTOR_SIZE) {
        return -EIO;
    }

    return bdrv_check_byte_request(bs, sector_num * BDRV_SECTOR_SIZE,
                                   nb_sectors * BDRV_SECTOR_SIZE);
}

typedef struct RwCo {
    BlockDriverState *bs;
    int64_t offset;
    QEMUIOVector *qiov;
    bool is_write;
    int ret;
    BdrvRequestFlags flags;
} RwCo;

static void coroutine_fn bdrv_rw_co_entry(void *opaque)
{
    RwCo *rwco = opaque;

    if (!rwco->is_write) {
        rwco->ret = bdrv_co_do_preadv(rwco->bs, rwco->offset,
                                      rwco->qiov->size, rwco->qiov,
                                      rwco->flags);
    } else {
        rwco->ret = bdrv_co_do_pwritev(rwco->bs, rwco->offset,
                                       rwco->qiov->size, rwco->qiov,
                                       rwco->flags);
    }
}

/*
 * Process a vectored synchronous request using coroutines
 */
static int bdrv_prwv_co(BlockDriverState *bs, int64_t offset,
                        QEMUIOVector *qiov, bool is_write,
                        BdrvRequestFlags flags)
{
    Coroutine *co;
    RwCo rwco = {
        .bs = bs,
        .offset = offset,
        .qiov = qiov,
        .is_write = is_write,
        .ret = NOT_DONE,
        .flags = flags,
    };

    /**
     * In sync call context, when the vcpu is blocked, this throttling timer
     * will not fire; so the I/O throttling function has to be disabled here
     * if it has been enabled.
     */
    if (bs->io_limits_enabled) {
        fprintf(stderr, "Disabling I/O throttling on '%s' due "
                        "to synchronous I/O.\n", bdrv_get_device_name(bs));
        bdrv_io_limits_disable(bs);
    }

    if (qemu_in_coroutine()) {
        /* Fast-path if already in coroutine context */
        bdrv_rw_co_entry(&rwco);
    } else {
        AioContext *aio_context = bdrv_get_aio_context(bs);

        co = qemu_coroutine_create(bdrv_rw_co_entry);
        qemu_coroutine_enter(co, &rwco);
        while (rwco.ret == NOT_DONE) {
            aio_poll(aio_context, true);
        }
    }
    return rwco.ret;
}

/*
 * Process a synchronous request using coroutines
 */
static int bdrv_rw_co(BlockDriverState *bs, int64_t sector_num, uint8_t *buf,
                      int nb_sectors, bool is_write, BdrvRequestFlags flags)
{
    QEMUIOVector qiov;
    struct iovec iov = {
        .iov_base = (void *)buf,
        .iov_len = nb_sectors * BDRV_SECTOR_SIZE,
    };

    if (nb_sectors < 0 || nb_sectors > INT_MAX / BDRV_SECTOR_SIZE) {
        return -EINVAL;
    }

    qemu_iovec_init_external(&qiov, &iov, 1);
    return bdrv_prwv_co(bs, sector_num << BDRV_SECTOR_BITS,
                        &qiov, is_write, flags);
}

/* return < 0 if error. See bdrv_write() for the return codes */
int bdrv_read(BlockDriverState *bs, int64_t sector_num,
              uint8_t *buf, int nb_sectors)
{
    return bdrv_rw_co(bs, sector_num, buf, nb_sectors, false, 0);
}

/* Just like bdrv_read(), but with I/O throttling temporarily disabled */
int bdrv_read_unthrottled(BlockDriverState *bs, int64_t sector_num,
                          uint8_t *buf, int nb_sectors)
{
    bool enabled;
    int ret;

    enabled = bs->io_limits_enabled;
    bs->io_limits_enabled = false;
    ret = bdrv_read(bs, sector_num, buf, nb_sectors);
    bs->io_limits_enabled = enabled;
    return ret;
}

/* Return < 0 if error. Important errors are:
  -EIO         generic I/O error (may happen for all errors)
  -ENOMEDIUM   No media inserted.
  -EINVAL      Invalid sector number or nb_sectors
  -EACCES      Trying to write a read-only device
*/
int bdrv_write(BlockDriverState *bs, int64_t sector_num,
               const uint8_t *buf, int nb_sectors)
{
    return bdrv_rw_co(bs, sector_num, (uint8_t *)buf, nb_sectors, true, 0);
}

int bdrv_write_zeroes(BlockDriverState *bs, int64_t sector_num,
                      int nb_sectors, BdrvRequestFlags flags)
{
    return bdrv_rw_co(bs, sector_num, NULL, nb_sectors, true,
                      BDRV_REQ_ZERO_WRITE | flags);
}

/*
 * Completely zero out a block device with the help of bdrv_write_zeroes.
 * The operation is sped up by checking the block status and only writing
 * zeroes to the device if they currently do not return zeroes. Optional
 * flags are passed through to bdrv_write_zeroes (e.g. BDRV_REQ_MAY_UNMAP).
 *
 * Returns < 0 on error, 0 on success. For error codes see bdrv_write().
 */
int bdrv_make_zero(BlockDriverState *bs, BdrvRequestFlags flags)
{
    int64_t target_sectors, ret, nb_sectors, sector_num = 0;
    int n;

    target_sectors = bdrv_nb_sectors(bs);
    if (target_sectors < 0) {
        return target_sectors;
    }

    for (;;) {
        nb_sectors = target_sectors - sector_num;
        if (nb_sectors <= 0) {
            return 0;
        }
        if (nb_sectors > INT_MAX / BDRV_SECTOR_SIZE) {
            nb_sectors = INT_MAX / BDRV_SECTOR_SIZE;
        }
        ret = bdrv_get_block_status(bs, sector_num, nb_sectors, &n);
        if (ret < 0) {
            error_report("error getting block status at sector %" PRId64 ": %s",
                         sector_num, strerror(-ret));
            return ret;
        }
        if (ret & BDRV_BLOCK_ZERO) {
            sector_num += n;
            continue;
        }
        ret = bdrv_write_zeroes(bs, sector_num, n, flags);
        if (ret < 0) {
            error_report("error writing zeroes at sector %" PRId64 ": %s",
                         sector_num, strerror(-ret));
            return ret;
        }
        sector_num += n;
    }
}

int bdrv_pread(BlockDriverState *bs, int64_t offset, void *buf, int bytes)
{
    QEMUIOVector qiov;
    struct iovec iov = {
        .iov_base = (void *)buf,
        .iov_len = bytes,
    };
    int ret;

    if (bytes < 0) {
        return -EINVAL;
    }

    qemu_iovec_init_external(&qiov, &iov, 1);
    ret = bdrv_prwv_co(bs, offset, &qiov, false, 0);
    if (ret < 0) {
        return ret;
    }

    return bytes;
}

int bdrv_pwritev(BlockDriverState *bs, int64_t offset, QEMUIOVector *qiov)
{
    int ret;

    ret = bdrv_prwv_co(bs, offset, qiov, true, 0);
    if (ret < 0) {
        return ret;
    }

    return qiov->size;
}

int bdrv_pwrite(BlockDriverState *bs, int64_t offset,
                const void *buf, int bytes)
{
    QEMUIOVector qiov;
    struct iovec iov = {
        .iov_base   = (void *) buf,
        .iov_len    = bytes,
    };

    if (bytes < 0) {
        return -EINVAL;
    }

    qemu_iovec_init_external(&qiov, &iov, 1);
    return bdrv_pwritev(bs, offset, &qiov);
}

/*
 * Writes to the file and ensures that no writes are reordered across this
 * request (acts as a barrier)
 *
 * Returns 0 on success, -errno in error cases.
 */
int bdrv_pwrite_sync(BlockDriverState *bs, int64_t offset,
    const void *buf, int count)
{
    int ret;

    ret = bdrv_pwrite(bs, offset, buf, count);
    if (ret < 0) {
        return ret;
    }

    /* No flush needed for cache modes that already do it */
    if (bs->enable_write_cache) {
        bdrv_flush(bs);
    }

    return 0;
}

static int coroutine_fn bdrv_co_do_copy_on_readv(BlockDriverState *bs,
        int64_t sector_num, int nb_sectors, QEMUIOVector *qiov)
{
    /* Perform I/O through a temporary buffer so that users who scribble over
     * their read buffer while the operation is in progress do not end up
     * modifying the image file.  This is critical for zero-copy guest I/O
     * where anything might happen inside guest memory.
     */
    void *bounce_buffer;

    BlockDriver *drv = bs->drv;
    struct iovec iov;
    QEMUIOVector bounce_qiov;
    int64_t cluster_sector_num;
    int cluster_nb_sectors;
    size_t skip_bytes;
    int ret;

    /* Cover entire cluster so no additional backing file I/O is required when
     * allocating cluster in the image file.
     */
    bdrv_round_to_clusters(bs, sector_num, nb_sectors,
                           &cluster_sector_num, &cluster_nb_sectors);

    trace_bdrv_co_do_copy_on_readv(bs, sector_num, nb_sectors,
                                   cluster_sector_num, cluster_nb_sectors);

    iov.iov_len = cluster_nb_sectors * BDRV_SECTOR_SIZE;
    iov.iov_base = bounce_buffer = qemu_try_blockalign(bs, iov.iov_len);
    if (bounce_buffer == NULL) {
        ret = -ENOMEM;
        goto err;
    }

    qemu_iovec_init_external(&bounce_qiov, &iov, 1);

    ret = drv->bdrv_co_readv(bs, cluster_sector_num, cluster_nb_sectors,
                             &bounce_qiov);
    if (ret < 0) {
        goto err;
    }

    if (drv->bdrv_co_write_zeroes &&
        buffer_is_zero(bounce_buffer, iov.iov_len)) {
        ret = bdrv_co_do_write_zeroes(bs, cluster_sector_num,
                                      cluster_nb_sectors, 0);
    } else {
        /* This does not change the data on the disk, it is not necessary
         * to flush even in cache=writethrough mode.
         */
        ret = drv->bdrv_co_writev(bs, cluster_sector_num, cluster_nb_sectors,
                                  &bounce_qiov);
    }

    if (ret < 0) {
        /* It might be okay to ignore write errors for guest requests.  If this
         * is a deliberate copy-on-read then we don't want to ignore the error.
         * Simply report it in all cases.
         */
        goto err;
    }

    skip_bytes = (sector_num - cluster_sector_num) * BDRV_SECTOR_SIZE;
    qemu_iovec_from_buf(qiov, 0, bounce_buffer + skip_bytes,
                        nb_sectors * BDRV_SECTOR_SIZE);

err:
    qemu_vfree(bounce_buffer);
    return ret;
}

/*
 * Forwards an already correctly aligned request to the BlockDriver. This
 * handles copy on read and zeroing after EOF; any other features must be
 * implemented by the caller.
 */
static int coroutine_fn bdrv_aligned_preadv(BlockDriverState *bs,
    BdrvTrackedRequest *req, int64_t offset, unsigned int bytes,
    int64_t align, QEMUIOVector *qiov, int flags)
{
    BlockDriver *drv = bs->drv;
    int ret;

    int64_t sector_num = offset >> BDRV_SECTOR_BITS;
    unsigned int nb_sectors = bytes >> BDRV_SECTOR_BITS;

    assert((offset & (BDRV_SECTOR_SIZE - 1)) == 0);
    assert((bytes & (BDRV_SECTOR_SIZE - 1)) == 0);
    assert(!qiov || bytes == qiov->size);

    /* Handle Copy on Read and associated serialisation */
    if (flags & BDRV_REQ_COPY_ON_READ) {
        /* If we touch the same cluster it counts as an overlap.  This
         * guarantees that allocating writes will be serialized and not race
         * with each other for the same cluster.  For example, in copy-on-read
         * it ensures that the CoR read and write operations are atomic and
         * guest writes cannot interleave between them. */
        mark_request_serialising(req, bdrv_get_cluster_size(bs));
    }

    wait_serialising_requests(req);

    if (flags & BDRV_REQ_COPY_ON_READ) {
        int pnum;

        ret = bdrv_is_allocated(bs, sector_num, nb_sectors, &pnum);
        if (ret < 0) {
            goto out;
        }

        if (!ret || pnum != nb_sectors) {
            ret = bdrv_co_do_copy_on_readv(bs, sector_num, nb_sectors, qiov);
            goto out;
        }
    }

    /* Forward the request to the BlockDriver */
    if (!(bs->zero_beyond_eof && bs->growable)) {
        ret = drv->bdrv_co_readv(bs, sector_num, nb_sectors, qiov);
    } else {
        /* Read zeros after EOF of growable BDSes */
        int64_t total_sectors, max_nb_sectors;

        total_sectors = bdrv_nb_sectors(bs);
        if (total_sectors < 0) {
            ret = total_sectors;
            goto out;
        }

        max_nb_sectors = ROUND_UP(MAX(0, total_sectors - sector_num),
                                  align >> BDRV_SECTOR_BITS);
        if (max_nb_sectors > 0) {
            QEMUIOVector local_qiov;
            size_t local_sectors;

            max_nb_sectors = MIN(max_nb_sectors, SIZE_MAX / BDRV_SECTOR_BITS);
            local_sectors = MIN(max_nb_sectors, nb_sectors);

            qemu_iovec_init(&local_qiov, qiov->niov);
            qemu_iovec_concat(&local_qiov, qiov, 0,
                              local_sectors * BDRV_SECTOR_SIZE);

            ret = drv->bdrv_co_readv(bs, sector_num, local_sectors,
                                     &local_qiov);

            qemu_iovec_destroy(&local_qiov);
        } else {
            ret = 0;
        }

        /* Reading beyond end of file is supposed to produce zeroes */
        if (ret == 0 && total_sectors < sector_num + nb_sectors) {
            uint64_t offset = MAX(0, total_sectors - sector_num);
            uint64_t bytes = (sector_num + nb_sectors - offset) *
                              BDRV_SECTOR_SIZE;
            qemu_iovec_memset(qiov, offset * BDRV_SECTOR_SIZE, 0, bytes);
        }
    }

out:
    return ret;
}

/*
 * Handle a read request in coroutine context
 */
static int coroutine_fn bdrv_co_do_preadv(BlockDriverState *bs,
    int64_t offset, unsigned int bytes, QEMUIOVector *qiov,
    BdrvRequestFlags flags)
{
    BlockDriver *drv = bs->drv;
    BdrvTrackedRequest req;

    /* TODO Lift BDRV_SECTOR_SIZE restriction in BlockDriver interface */
    uint64_t align = MAX(BDRV_SECTOR_SIZE, bs->request_alignment);
    uint8_t *head_buf = NULL;
    uint8_t *tail_buf = NULL;
    QEMUIOVector local_qiov;
    bool use_local_qiov = false;
    int ret;

    if (!drv) {
        return -ENOMEDIUM;
    }
    if (bdrv_check_byte_request(bs, offset, bytes)) {
        return -EIO;
    }

    if (bs->copy_on_read) {
        flags |= BDRV_REQ_COPY_ON_READ;
    }

    /* throttling disk I/O */
    if (bs->io_limits_enabled) {
        bdrv_io_limits_intercept(bs, bytes, false);
    }

    /* Align read if necessary by padding qiov */
    if (offset & (align - 1)) {
        head_buf = qemu_blockalign(bs, align);
        qemu_iovec_init(&local_qiov, qiov->niov + 2);
        qemu_iovec_add(&local_qiov, head_buf, offset & (align - 1));
        qemu_iovec_concat(&local_qiov, qiov, 0, qiov->size);
        use_local_qiov = true;

        bytes += offset & (align - 1);
        offset = offset & ~(align - 1);
    }

    if ((offset + bytes) & (align - 1)) {
        if (!use_local_qiov) {
            qemu_iovec_init(&local_qiov, qiov->niov + 1);
            qemu_iovec_concat(&local_qiov, qiov, 0, qiov->size);
            use_local_qiov = true;
        }
        tail_buf = qemu_blockalign(bs, align);
        qemu_iovec_add(&local_qiov, tail_buf,
                       align - ((offset + bytes) & (align - 1)));

        bytes = ROUND_UP(bytes, align);
    }

    tracked_request_begin(&req, bs, offset, bytes, false);
    ret = bdrv_aligned_preadv(bs, &req, offset, bytes, align,
                              use_local_qiov ? &local_qiov : qiov,
                              flags);
    tracked_request_end(&req);

    if (use_local_qiov) {
        qemu_iovec_destroy(&local_qiov);
        qemu_vfree(head_buf);
        qemu_vfree(tail_buf);
    }

    return ret;
}

static int coroutine_fn bdrv_co_do_readv(BlockDriverState *bs,
    int64_t sector_num, int nb_sectors, QEMUIOVector *qiov,
    BdrvRequestFlags flags)
{
    if (nb_sectors < 0 || nb_sectors > (UINT_MAX >> BDRV_SECTOR_BITS)) {
        return -EINVAL;
    }

    return bdrv_co_do_preadv(bs, sector_num << BDRV_SECTOR_BITS,
                             nb_sectors << BDRV_SECTOR_BITS, qiov, flags);
}

int coroutine_fn bdrv_co_readv(BlockDriverState *bs, int64_t sector_num,
    int nb_sectors, QEMUIOVector *qiov)
{
    trace_bdrv_co_readv(bs, sector_num, nb_sectors);

    return bdrv_co_do_readv(bs, sector_num, nb_sectors, qiov, 0);
}

int coroutine_fn bdrv_co_copy_on_readv(BlockDriverState *bs,
    int64_t sector_num, int nb_sectors, QEMUIOVector *qiov)
{
    trace_bdrv_co_copy_on_readv(bs, sector_num, nb_sectors);

    return bdrv_co_do_readv(bs, sector_num, nb_sectors, qiov,
                            BDRV_REQ_COPY_ON_READ);
}

/* if no limit is specified in the BlockLimits use a default
 * of 32768 512-byte sectors (16 MiB) per request.
 */
#define MAX_WRITE_ZEROES_DEFAULT 32768

static int coroutine_fn bdrv_co_do_write_zeroes(BlockDriverState *bs,
    int64_t sector_num, int nb_sectors, BdrvRequestFlags flags)
{
    BlockDriver *drv = bs->drv;
    QEMUIOVector qiov;
    struct iovec iov = {0};
    int ret = 0;

    int max_write_zeroes = bs->bl.max_write_zeroes ?
                           bs->bl.max_write_zeroes : MAX_WRITE_ZEROES_DEFAULT;

    while (nb_sectors > 0 && !ret) {
        int num = nb_sectors;

        /* Align request.  Block drivers can expect the "bulk" of the request
         * to be aligned.
         */
        if (bs->bl.write_zeroes_alignment
            && num > bs->bl.write_zeroes_alignment) {
            if (sector_num % bs->bl.write_zeroes_alignment != 0) {
                /* Make a small request up to the first aligned sector.  */
                num = bs->bl.write_zeroes_alignment;
                num -= sector_num % bs->bl.write_zeroes_alignment;
            } else if ((sector_num + num) % bs->bl.write_zeroes_alignment != 0) {
                /* Shorten the request to the last aligned sector.  num cannot
                 * underflow because num > bs->bl.write_zeroes_alignment.
                 */
                num -= (sector_num + num) % bs->bl.write_zeroes_alignment;
            }
        }

        /* limit request size */
        if (num > max_write_zeroes) {
            num = max_write_zeroes;
        }

        ret = -ENOTSUP;
        /* First try the efficient write zeroes operation */
        if (drv->bdrv_co_write_zeroes) {
            ret = drv->bdrv_co_write_zeroes(bs, sector_num, num, flags);
        }

        if (ret == -ENOTSUP) {
            /* Fall back to bounce buffer if write zeroes is unsupported */
            iov.iov_len = num * BDRV_SECTOR_SIZE;
            if (iov.iov_base == NULL) {
                iov.iov_base = qemu_try_blockalign(bs, num * BDRV_SECTOR_SIZE);
                if (iov.iov_base == NULL) {
                    ret = -ENOMEM;
                    goto fail;
                }
                memset(iov.iov_base, 0, num * BDRV_SECTOR_SIZE);
            }
            qemu_iovec_init_external(&qiov, &iov, 1);

            ret = drv->bdrv_co_writev(bs, sector_num, num, &qiov);

            /* Keep bounce buffer around if it is big enough for all
             * all future requests.
             */
            if (num < max_write_zeroes) {
                qemu_vfree(iov.iov_base);
                iov.iov_base = NULL;
            }
        }

        sector_num += num;
        nb_sectors -= num;
    }

fail:
    qemu_vfree(iov.iov_base);
    return ret;
}

/*
 * Forwards an already correctly aligned write request to the BlockDriver.
 */
static int coroutine_fn bdrv_aligned_pwritev(BlockDriverState *bs,
    BdrvTrackedRequest *req, int64_t offset, unsigned int bytes,
    QEMUIOVector *qiov, int flags)
{
    BlockDriver *drv = bs->drv;
    bool waited;
    int ret;

    int64_t sector_num = offset >> BDRV_SECTOR_BITS;
    unsigned int nb_sectors = bytes >> BDRV_SECTOR_BITS;

    assert((offset & (BDRV_SECTOR_SIZE - 1)) == 0);
    assert((bytes & (BDRV_SECTOR_SIZE - 1)) == 0);
    assert(!qiov || bytes == qiov->size);

    waited = wait_serialising_requests(req);
    assert(!waited || !req->serialising);
    assert(req->overlap_offset <= offset);
    assert(offset + bytes <= req->overlap_offset + req->overlap_bytes);
    (void)waited;

    ret = notifier_with_return_list_notify(&bs->before_write_notifiers, req);

    if (!ret && bs->detect_zeroes != BLOCKDEV_DETECT_ZEROES_OPTIONS_OFF &&
        !(flags & BDRV_REQ_ZERO_WRITE) && drv->bdrv_co_write_zeroes &&
        qemu_iovec_is_zero(qiov)) {
        flags |= BDRV_REQ_ZERO_WRITE;
        if (bs->detect_zeroes == BLOCKDEV_DETECT_ZEROES_OPTIONS_UNMAP) {
            flags |= BDRV_REQ_MAY_UNMAP;
        }
    }

    if (ret < 0) {
        /* Do nothing, write notifier decided to fail this request */
    } else if (flags & BDRV_REQ_ZERO_WRITE) {
        BLKDBG_EVENT(bs, BLKDBG_PWRITEV_ZERO);
        ret = bdrv_co_do_write_zeroes(bs, sector_num, nb_sectors, flags);
    } else {
        BLKDBG_EVENT(bs, BLKDBG_PWRITEV);
        ret = drv->bdrv_co_writev(bs, sector_num, nb_sectors, qiov);
    }
    BLKDBG_EVENT(bs, BLKDBG_PWRITEV_DONE);

    if (ret == 0 && !bs->enable_write_cache) {
        ret = bdrv_co_flush(bs);
    }

    bdrv_set_dirty(bs, sector_num, nb_sectors);

    block_acct_highest_sector(&bs->stats, sector_num, nb_sectors);

    if (bs->growable && ret >= 0) {
        bs->total_sectors = MAX(bs->total_sectors, sector_num + nb_sectors);
    }

    return ret;
}

/*
 * Handle a write request in coroutine context
 */
static int coroutine_fn bdrv_co_do_pwritev(BlockDriverState *bs,
    int64_t offset, unsigned int bytes, QEMUIOVector *qiov,
    BdrvRequestFlags flags)
{
    BdrvTrackedRequest req;
    /* TODO Lift BDRV_SECTOR_SIZE restriction in BlockDriver interface */
    uint64_t align = MAX(BDRV_SECTOR_SIZE, bs->request_alignment);
    uint8_t *head_buf = NULL;
    uint8_t *tail_buf = NULL;
    QEMUIOVector local_qiov;
    bool use_local_qiov = false;
    int ret;

    if (!bs->drv) {
        return -ENOMEDIUM;
    }
    if (bs->read_only) {
        return -EACCES;
    }
    if (bdrv_check_byte_request(bs, offset, bytes)) {
        return -EIO;
    }

    /* throttling disk I/O */
    if (bs->io_limits_enabled) {
        bdrv_io_limits_intercept(bs, bytes, true);
    }

    /*
     * Align write if necessary by performing a read-modify-write cycle.
     * Pad qiov with the read parts and be sure to have a tracked request not
     * only for bdrv_aligned_pwritev, but also for the reads of the RMW cycle.
     */
    tracked_request_begin(&req, bs, offset, bytes, true);

    if (offset & (align - 1)) {
        QEMUIOVector head_qiov;
        struct iovec head_iov;

        mark_request_serialising(&req, align);
        wait_serialising_requests(&req);

        head_buf = qemu_blockalign(bs, align);
        head_iov = (struct iovec) {
            .iov_base   = head_buf,
            .iov_len    = align,
        };
        qemu_iovec_init_external(&head_qiov, &head_iov, 1);

        BLKDBG_EVENT(bs, BLKDBG_PWRITEV_RMW_HEAD);
        ret = bdrv_aligned_preadv(bs, &req, offset & ~(align - 1), align,
                                  align, &head_qiov, 0);
        if (ret < 0) {
            goto fail;
        }
        BLKDBG_EVENT(bs, BLKDBG_PWRITEV_RMW_AFTER_HEAD);

        qemu_iovec_init(&local_qiov, qiov->niov + 2);
        qemu_iovec_add(&local_qiov, head_buf, offset & (align - 1));
        qemu_iovec_concat(&local_qiov, qiov, 0, qiov->size);
        use_local_qiov = true;

        bytes += offset & (align - 1);
        offset = offset & ~(align - 1);
    }

    if ((offset + bytes) & (align - 1)) {
        QEMUIOVector tail_qiov;
        struct iovec tail_iov;
        size_t tail_bytes;
        bool waited;

        mark_request_serialising(&req, align);
        waited = wait_serialising_requests(&req);
        assert(!waited || !use_local_qiov);
        (void)waited;

        tail_buf = qemu_blockalign(bs, align);
        tail_iov = (struct iovec) {
            .iov_base   = tail_buf,
            .iov_len    = align,
        };
        qemu_iovec_init_external(&tail_qiov, &tail_iov, 1);

        BLKDBG_EVENT(bs, BLKDBG_PWRITEV_RMW_TAIL);
        ret = bdrv_aligned_preadv(bs, &req, (offset + bytes) & ~(align - 1), align,
                                  align, &tail_qiov, 0);
        if (ret < 0) {
            goto fail;
        }
        BLKDBG_EVENT(bs, BLKDBG_PWRITEV_RMW_AFTER_TAIL);

        if (!use_local_qiov) {
            qemu_iovec_init(&local_qiov, qiov->niov + 1);
            qemu_iovec_concat(&local_qiov, qiov, 0, qiov->size);
            use_local_qiov = true;
        }

        tail_bytes = (offset + bytes) & (align - 1);
        qemu_iovec_add(&local_qiov, tail_buf + tail_bytes, align - tail_bytes);

        bytes = ROUND_UP(bytes, align);
    }

    ret = bdrv_aligned_pwritev(bs, &req, offset, bytes,
                               use_local_qiov ? &local_qiov : qiov,
                               flags);

fail:
    tracked_request_end(&req);

    if (use_local_qiov) {
        qemu_iovec_destroy(&local_qiov);
    }
    qemu_vfree(head_buf);
    qemu_vfree(tail_buf);

    return ret;
}

static int coroutine_fn bdrv_co_do_writev(BlockDriverState *bs,
    int64_t sector_num, int nb_sectors, QEMUIOVector *qiov,
    BdrvRequestFlags flags)
{
    if (nb_sectors < 0 || nb_sectors > (INT_MAX >> BDRV_SECTOR_BITS)) {
        return -EINVAL;
    }

    return bdrv_co_do_pwritev(bs, sector_num << BDRV_SECTOR_BITS,
                              nb_sectors << BDRV_SECTOR_BITS, qiov, flags);
}

int coroutine_fn bdrv_co_writev(BlockDriverState *bs, int64_t sector_num,
    int nb_sectors, QEMUIOVector *qiov)
{
    trace_bdrv_co_writev(bs, sector_num, nb_sectors);

    return bdrv_co_do_writev(bs, sector_num, nb_sectors, qiov, 0);
}

int coroutine_fn bdrv_co_write_zeroes(BlockDriverState *bs,
                                      int64_t sector_num, int nb_sectors,
                                      BdrvRequestFlags flags)
{
    trace_bdrv_co_write_zeroes(bs, sector_num, nb_sectors, flags);

    if (!(bs->open_flags & BDRV_O_UNMAP)) {
        flags &= ~BDRV_REQ_MAY_UNMAP;
    }

    return bdrv_co_do_writev(bs, sector_num, nb_sectors, NULL,
                             BDRV_REQ_ZERO_WRITE | flags);
}

/**
 * Truncate file to 'offset' bytes (needed only for file protocols)
 */
int bdrv_truncate(BlockDriverState *bs, int64_t offset)
{
    BlockDriver *drv = bs->drv;
    int ret;
    if (!drv)
        return -ENOMEDIUM;
    if (!drv->bdrv_truncate)
        return -ENOTSUP;
    if (bs->read_only)
        return -EACCES;

    ret = drv->bdrv_truncate(bs, offset);
    if (ret == 0) {
        ret = refresh_total_sectors(bs, offset >> BDRV_SECTOR_BITS);
        if (bs->blk) {
            blk_dev_resize_cb(bs->blk);
        }
    }
    return ret;
}

/**
 * Length of a allocated file in bytes. Sparse files are counted by actual
 * allocated space. Return < 0 if error or unknown.
 */
int64_t bdrv_get_allocated_file_size(BlockDriverState *bs)
{
    BlockDriver *drv = bs->drv;
    if (!drv) {
        return -ENOMEDIUM;
    }
    if (drv->bdrv_get_allocated_file_size) {
        return drv->bdrv_get_allocated_file_size(bs);
    }
    if (bs->file) {
        return bdrv_get_allocated_file_size(bs->file);
    }
    return -ENOTSUP;
}

/**
 * Return number of sectors on success, -errno on error.
 */
int64_t bdrv_nb_sectors(BlockDriverState *bs)
{
    BlockDriver *drv = bs->drv;

    if (!drv)
        return -ENOMEDIUM;

    if (drv->has_variable_length) {
        int ret = refresh_total_sectors(bs, bs->total_sectors);
        if (ret < 0) {
            return ret;
        }
    }
    return bs->total_sectors;
}

/**
 * Return length in bytes on success, -errno on error.
 * The length is always a multiple of BDRV_SECTOR_SIZE.
 */
int64_t bdrv_getlength(BlockDriverState *bs)
{
    int64_t ret = bdrv_nb_sectors(bs);

    return ret < 0 ? ret : ret * BDRV_SECTOR_SIZE;
}

/* return 0 as number of sectors if no device present or error */
void bdrv_get_geometry(BlockDriverState *bs, uint64_t *nb_sectors_ptr)
{
    int64_t nb_sectors = bdrv_nb_sectors(bs);

    *nb_sectors_ptr = nb_sectors < 0 ? 0 : nb_sectors;
}

void bdrv_set_on_error(BlockDriverState *bs, BlockdevOnError on_read_error,
                       BlockdevOnError on_write_error)
{
    bs->on_read_error = on_read_error;
    bs->on_write_error = on_write_error;
}

BlockdevOnError bdrv_get_on_error(BlockDriverState *bs, bool is_read)
{
    return is_read ? bs->on_read_error : bs->on_write_error;
}

BlockErrorAction bdrv_get_error_action(BlockDriverState *bs, bool is_read, int error)
{
    BlockdevOnError on_err = is_read ? bs->on_read_error : bs->on_write_error;

    switch (on_err) {
    case BLOCKDEV_ON_ERROR_ENOSPC:
        return (error == ENOSPC) ?
               BLOCK_ERROR_ACTION_STOP : BLOCK_ERROR_ACTION_REPORT;
    case BLOCKDEV_ON_ERROR_STOP:
        return BLOCK_ERROR_ACTION_STOP;
    case BLOCKDEV_ON_ERROR_REPORT:
        return BLOCK_ERROR_ACTION_REPORT;
    case BLOCKDEV_ON_ERROR_IGNORE:
        return BLOCK_ERROR_ACTION_IGNORE;
    default:
        abort();
    }
}

static void send_qmp_error_event(BlockDriverState *bs,
                                 BlockErrorAction action,
                                 bool is_read, int error)
{
    IoOperationType optype;

    optype = is_read ? IO_OPERATION_TYPE_READ : IO_OPERATION_TYPE_WRITE;
    qapi_event_send_block_io_error(bdrv_get_device_name(bs), optype, action,
                                   bdrv_iostatus_is_enabled(bs),
                                   error == ENOSPC, strerror(error),
                                   &error_abort);
}

/* This is done by device models because, while the block layer knows
 * about the error, it does not know whether an operation comes from
 * the device or the block layer (from a job, for example).
 */
void bdrv_error_action(BlockDriverState *bs, BlockErrorAction action,
                       bool is_read, int error)
{
    assert(error >= 0);

    if (action == BLOCK_ERROR_ACTION_STOP) {
        /* First set the iostatus, so that "info block" returns an iostatus
         * that matches the events raised so far (an additional error iostatus
         * is fine, but not a lost one).
         */
        bdrv_iostatus_set_err(bs, error);

        /* Then raise the request to stop the VM and the event.
         * qemu_system_vmstop_request_prepare has two effects.  First,
         * it ensures that the STOP event always comes after the
         * BLOCK_IO_ERROR event.  Second, it ensures that even if management
         * can observe the STOP event and do a "cont" before the STOP
         * event is issued, the VM will not stop.  In this case, vm_start()
         * also ensures that the STOP/RESUME pair of events is emitted.
         */
        qemu_system_vmstop_request_prepare();
        send_qmp_error_event(bs, action, is_read, error);
        qemu_system_vmstop_request(RUN_STATE_IO_ERROR);
    } else {
        send_qmp_error_event(bs, action, is_read, error);
    }
}

int bdrv_is_read_only(BlockDriverState *bs)
{
    return bs->read_only;
}

int bdrv_is_sg(BlockDriverState *bs)
{
    return bs->sg;
}

int bdrv_enable_write_cache(BlockDriverState *bs)
{
    return bs->enable_write_cache;
}

void bdrv_set_enable_write_cache(BlockDriverState *bs, bool wce)
{
    bs->enable_write_cache = wce;

    /* so a reopen() will preserve wce */
    if (wce) {
        bs->open_flags |= BDRV_O_CACHE_WB;
    } else {
        bs->open_flags &= ~BDRV_O_CACHE_WB;
    }
}

int bdrv_is_encrypted(BlockDriverState *bs)
{
    if (bs->backing_hd && bs->backing_hd->encrypted)
        return 1;
    return bs->encrypted;
}

int bdrv_key_required(BlockDriverState *bs)
{
    BlockDriverState *backing_hd = bs->backing_hd;

    if (backing_hd && backing_hd->encrypted && !backing_hd->valid_key)
        return 1;
    return (bs->encrypted && !bs->valid_key);
}

int bdrv_set_key(BlockDriverState *bs, const char *key)
{
    int ret;
    if (bs->backing_hd && bs->backing_hd->encrypted) {
        ret = bdrv_set_key(bs->backing_hd, key);
        if (ret < 0)
            return ret;
        if (!bs->encrypted)
            return 0;
    }
    if (!bs->encrypted) {
        return -EINVAL;
    } else if (!bs->drv || !bs->drv->bdrv_set_key) {
        return -ENOMEDIUM;
    }
    ret = bs->drv->bdrv_set_key(bs, key);
    if (ret < 0) {
        bs->valid_key = 0;
    } else if (!bs->valid_key) {
        bs->valid_key = 1;
        if (bs->blk) {
            /* call the change callback now, we skipped it on open */
            blk_dev_change_media_cb(bs->blk, true);
        }
    }
    return ret;
}

const char *bdrv_get_format_name(BlockDriverState *bs)
{
    return bs->drv ? bs->drv->format_name : NULL;
}

static int qsort_strcmp(const void *a, const void *b)
{
    return strcmp(a, b);
}

void bdrv_iterate_format(void (*it)(void *opaque, const char *name),
                         void *opaque)
{
    BlockDriver *drv;
    int count = 0;
    int i;
    const char **formats = NULL;

    QLIST_FOREACH(drv, &bdrv_drivers, list) {
        if (drv->format_name) {
            bool found = false;
            int i = count;
            while (formats && i && !found) {
                found = !strcmp(formats[--i], drv->format_name);
            }

            if (!found) {
                formats = g_renew(const char *, formats, count + 1);
                formats[count++] = drv->format_name;
            }
        }
    }

    qsort(formats, count, sizeof(formats[0]), qsort_strcmp);

    for (i = 0; i < count; i++) {
        it(opaque, formats[i]);
    }

    g_free(formats);
}

/* This function is to find block backend bs */
/* TODO convert callers to blk_by_name(), then remove */
BlockDriverState *bdrv_find(const char *name)
{
    BlockBackend *blk = blk_by_name(name);

    return blk ? blk_bs(blk) : NULL;
}

/* This function is to find a node in the bs graph */
BlockDriverState *bdrv_find_node(const char *node_name)
{
    BlockDriverState *bs;

    assert(node_name);

    QTAILQ_FOREACH(bs, &graph_bdrv_states, node_list) {
        if (!strcmp(node_name, bs->node_name)) {
            return bs;
        }
    }
    return NULL;
}

/* Put this QMP function here so it can access the static graph_bdrv_states. */
BlockDeviceInfoList *bdrv_named_nodes_list(void)
{
    BlockDeviceInfoList *list, *entry;
    BlockDriverState *bs;

    list = NULL;
    QTAILQ_FOREACH(bs, &graph_bdrv_states, node_list) {
        entry = g_malloc0(sizeof(*entry));
        entry->value = bdrv_block_device_info(bs);
        entry->next = list;
        list = entry;
    }

    return list;
}

BlockDriverState *bdrv_lookup_bs(const char *device,
                                 const char *node_name,
                                 Error **errp)
{
    BlockBackend *blk;
    BlockDriverState *bs;

    if (device) {
        blk = blk_by_name(device);

        if (blk) {
            return blk_bs(blk);
        }
    }

    if (node_name) {
        bs = bdrv_find_node(node_name);

        if (bs) {
            return bs;
        }
    }

    error_setg(errp, "Cannot find device=%s nor node_name=%s",
                     device ? device : "",
                     node_name ? node_name : "");
    return NULL;
}

/* If 'base' is in the same chain as 'top', return true. Otherwise,
 * return false.  If either argument is NULL, return false. */
bool bdrv_chain_contains(BlockDriverState *top, BlockDriverState *base)
{
    while (top && top != base) {
        top = top->backing_hd;
    }

    return top != NULL;
}

BlockDriverState *bdrv_next(BlockDriverState *bs)
{
    if (!bs) {
        return QTAILQ_FIRST(&bdrv_states);
    }
    return QTAILQ_NEXT(bs, device_list);
}

/* TODO check what callers really want: bs->node_name or blk_name() */
const char *bdrv_get_device_name(const BlockDriverState *bs)
{
    return bs->blk ? blk_name(bs->blk) : "";
}

int bdrv_get_flags(BlockDriverState *bs)
{
    return bs->open_flags;
}

int bdrv_flush_all(void)
{
    BlockDriverState *bs;
    int result = 0;

    QTAILQ_FOREACH(bs, &bdrv_states, device_list) {
        AioContext *aio_context = bdrv_get_aio_context(bs);
        int ret;

        aio_context_acquire(aio_context);
        ret = bdrv_flush(bs);
        if (ret < 0 && !result) {
            result = ret;
        }
        aio_context_release(aio_context);
    }

    return result;
}

int bdrv_has_zero_init_1(BlockDriverState *bs)
{
    return 1;
}

int bdrv_has_zero_init(BlockDriverState *bs)
{
    assert(bs->drv);

    /* If BS is a copy on write image, it is initialized to
       the contents of the base image, which may not be zeroes.  */
    if (bs->backing_hd) {
        return 0;
    }
    if (bs->drv->bdrv_has_zero_init) {
        return bs->drv->bdrv_has_zero_init(bs);
    }

    /* safe default */
    return 0;
}

bool bdrv_unallocated_blocks_are_zero(BlockDriverState *bs)
{
    BlockDriverInfo bdi;

    if (bs->backing_hd) {
        return false;
    }

    if (bdrv_get_info(bs, &bdi) == 0) {
        return bdi.unallocated_blocks_are_zero;
    }

    return false;
}

bool bdrv_can_write_zeroes_with_unmap(BlockDriverState *bs)
{
    BlockDriverInfo bdi;

    if (bs->backing_hd || !(bs->open_flags & BDRV_O_UNMAP)) {
        return false;
    }

    if (bdrv_get_info(bs, &bdi) == 0) {
        return bdi.can_write_zeroes_with_unmap;
    }

    return false;
}

typedef struct BdrvCoGetBlockStatusData {
    BlockDriverState *bs;
    BlockDriverState *base;
    int64_t sector_num;
    int nb_sectors;
    int *pnum;
    int64_t ret;
    bool done;
} BdrvCoGetBlockStatusData;

/*
 * Returns the allocation status of the specified sectors.
 * Drivers not implementing the functionality are assumed to not support
 * backing files, hence all their sectors are reported as allocated.
 *
 * If 'sector_num' is beyond the end of the disk image the return value is 0
 * and 'pnum' is set to 0.
 *
 * 'pnum' is set to the number of sectors (including and immediately following
 * the specified sector) that are known to be in the same
 * allocated/unallocated state.
 *
 * 'nb_sectors' is the max value 'pnum' should be set to.  If nb_sectors goes
 * beyond the end of the disk image it will be clamped.
 */
static int64_t coroutine_fn bdrv_co_get_block_status(BlockDriverState *bs,
                                                     int64_t sector_num,
                                                     int nb_sectors, int *pnum)
{
    int64_t total_sectors;
    int64_t n;
    int64_t ret, ret2;

    total_sectors = bdrv_nb_sectors(bs);
    if (total_sectors < 0) {
        return total_sectors;
    }

    if (sector_num >= total_sectors) {
        *pnum = 0;
        return 0;
    }

    n = total_sectors - sector_num;
    if (n < nb_sectors) {
        nb_sectors = n;
    }

    if (!bs->drv->bdrv_co_get_block_status) {
        *pnum = nb_sectors;
        ret = BDRV_BLOCK_DATA | BDRV_BLOCK_ALLOCATED;
        if (bs->drv->protocol_name) {
            ret |= BDRV_BLOCK_OFFSET_VALID | (sector_num * BDRV_SECTOR_SIZE);
        }
        return ret;
    }

    ret = bs->drv->bdrv_co_get_block_status(bs, sector_num, nb_sectors, pnum);
    if (ret < 0) {
        *pnum = 0;
        return ret;
    }

    if (ret & BDRV_BLOCK_RAW) {
        assert(ret & BDRV_BLOCK_OFFSET_VALID);
        return bdrv_get_block_status(bs->file, ret >> BDRV_SECTOR_BITS,
                                     *pnum, pnum);
    }

    if (ret & (BDRV_BLOCK_DATA | BDRV_BLOCK_ZERO)) {
        ret |= BDRV_BLOCK_ALLOCATED;
    }

    if (!(ret & BDRV_BLOCK_DATA) && !(ret & BDRV_BLOCK_ZERO)) {
        if (bdrv_unallocated_blocks_are_zero(bs)) {
            ret |= BDRV_BLOCK_ZERO;
        } else if (bs->backing_hd) {
            BlockDriverState *bs2 = bs->backing_hd;
            int64_t nb_sectors2 = bdrv_nb_sectors(bs2);
            if (nb_sectors2 >= 0 && sector_num >= nb_sectors2) {
                ret |= BDRV_BLOCK_ZERO;
            }
        }
    }

    if (bs->file &&
        (ret & BDRV_BLOCK_DATA) && !(ret & BDRV_BLOCK_ZERO) &&
        (ret & BDRV_BLOCK_OFFSET_VALID)) {
        int file_pnum;

        ret2 = bdrv_co_get_block_status(bs->file, ret >> BDRV_SECTOR_BITS,
                                        *pnum, &file_pnum);
        if (ret2 >= 0) {
            /* Ignore errors.  This is just providing extra information, it
             * is useful but not necessary.
             */
            if (!file_pnum) {
                /* !file_pnum indicates an offset at or beyond the EOF; it is
                 * perfectly valid for the format block driver to point to such
                 * offsets, so catch it and mark everything as zero */
                ret |= BDRV_BLOCK_ZERO;
            } else {
                /* Limit request to the range reported by the protocol driver */
                *pnum = file_pnum;
                ret |= (ret2 & BDRV_BLOCK_ZERO);
            }
        }
    }

    return ret;
}

/* Coroutine wrapper for bdrv_get_block_status() */
static void coroutine_fn bdrv_get_block_status_co_entry(void *opaque)
{
    BdrvCoGetBlockStatusData *data = opaque;
    BlockDriverState *bs = data->bs;

    data->ret = bdrv_co_get_block_status(bs, data->sector_num, data->nb_sectors,
                                         data->pnum);
    data->done = true;
}

/*
 * Synchronous wrapper around bdrv_co_get_block_status().
 *
 * See bdrv_co_get_block_status() for details.
 */
int64_t bdrv_get_block_status(BlockDriverState *bs, int64_t sector_num,
                              int nb_sectors, int *pnum)
{
    Coroutine *co;
    BdrvCoGetBlockStatusData data = {
        .bs = bs,
        .sector_num = sector_num,
        .nb_sectors = nb_sectors,
        .pnum = pnum,
        .done = false,
    };

    if (qemu_in_coroutine()) {
        /* Fast-path if already in coroutine context */
        bdrv_get_block_status_co_entry(&data);
    } else {
        AioContext *aio_context = bdrv_get_aio_context(bs);

        co = qemu_coroutine_create(bdrv_get_block_status_co_entry);
        qemu_coroutine_enter(co, &data);
        while (!data.done) {
            aio_poll(aio_context, true);
        }
    }
    return data.ret;
}

int coroutine_fn bdrv_is_allocated(BlockDriverState *bs, int64_t sector_num,
                                   int nb_sectors, int *pnum)
{
    int64_t ret = bdrv_get_block_status(bs, sector_num, nb_sectors, pnum);
    if (ret < 0) {
        return ret;
    }
    return !!(ret & BDRV_BLOCK_ALLOCATED);
}

/*
 * Given an image chain: ... -> [BASE] -> [INTER1] -> [INTER2] -> [TOP]
 *
 * Return true if the given sector is allocated in any image between
 * BASE and TOP (inclusive).  BASE can be NULL to check if the given
 * sector is allocated in any image of the chain.  Return false otherwise.
 *
 * 'pnum' is set to the number of sectors (including and immediately following
 *  the specified sector) that are known to be in the same
 *  allocated/unallocated state.
 *
 */
int bdrv_is_allocated_above(BlockDriverState *top,
                            BlockDriverState *base,
                            int64_t sector_num,
                            int nb_sectors, int *pnum)
{
    BlockDriverState *intermediate;
    int ret, n = nb_sectors;

    intermediate = top;
    while (intermediate && intermediate != base) {
        int pnum_inter;
        ret = bdrv_is_allocated(intermediate, sector_num, nb_sectors,
                                &pnum_inter);
        if (ret < 0) {
            return ret;
        } else if (ret) {
            *pnum = pnum_inter;
            return 1;
        }

        /*
         * [sector_num, nb_sectors] is unallocated on top but intermediate
         * might have
         *
         * [sector_num+x, nr_sectors] allocated.
         */
        if (n > pnum_inter &&
            (intermediate == top ||
             sector_num + pnum_inter < intermediate->total_sectors)) {
            n = pnum_inter;
        }

        intermediate = intermediate->backing_hd;
    }

    *pnum = n;
    return 0;
}

const char *bdrv_get_encrypted_filename(BlockDriverState *bs)
{
    if (bs->backing_hd && bs->backing_hd->encrypted)
        return bs->backing_file;
    else if (bs->encrypted)
        return bs->filename;
    else
        return NULL;
}

void bdrv_get_backing_filename(BlockDriverState *bs,
                               char *filename, int filename_size)
{
    pstrcpy(filename, filename_size, bs->backing_file);
}

int bdrv_write_compressed(BlockDriverState *bs, int64_t sector_num,
                          const uint8_t *buf, int nb_sectors)
{
    BlockDriver *drv = bs->drv;
    if (!drv)
        return -ENOMEDIUM;
    if (!drv->bdrv_write_compressed)
        return -ENOTSUP;
    if (bdrv_check_request(bs, sector_num, nb_sectors))
        return -EIO;

    assert(QLIST_EMPTY(&bs->dirty_bitmaps));

    return drv->bdrv_write_compressed(bs, sector_num, buf, nb_sectors);
}

int bdrv_get_info(BlockDriverState *bs, BlockDriverInfo *bdi)
{
    BlockDriver *drv = bs->drv;
    if (!drv)
        return -ENOMEDIUM;
    if (!drv->bdrv_get_info)
        return -ENOTSUP;
    memset(bdi, 0, sizeof(*bdi));
    return drv->bdrv_get_info(bs, bdi);
}

ImageInfoSpecific *bdrv_get_specific_info(BlockDriverState *bs)
{
    BlockDriver *drv = bs->drv;
    if (drv && drv->bdrv_get_specific_info) {
        return drv->bdrv_get_specific_info(bs);
    }
    return NULL;
}

int bdrv_save_vmstate(BlockDriverState *bs, const uint8_t *buf,
                      int64_t pos, int size)
{
    QEMUIOVector qiov;
    struct iovec iov = {
        .iov_base   = (void *) buf,
        .iov_len    = size,
    };

    qemu_iovec_init_external(&qiov, &iov, 1);
    return bdrv_writev_vmstate(bs, &qiov, pos);
}

int bdrv_writev_vmstate(BlockDriverState *bs, QEMUIOVector *qiov, int64_t pos)
{
    BlockDriver *drv = bs->drv;

    if (!drv) {
        return -ENOMEDIUM;
    } else if (drv->bdrv_save_vmstate) {
        return drv->bdrv_save_vmstate(bs, qiov, pos);
    } else if (bs->file) {
        return bdrv_writev_vmstate(bs->file, qiov, pos);
    }

    return -ENOTSUP;
}

int bdrv_load_vmstate(BlockDriverState *bs, uint8_t *buf,
                      int64_t pos, int size)
{
    BlockDriver *drv = bs->drv;
    if (!drv)
        return -ENOMEDIUM;
    if (drv->bdrv_load_vmstate)
        return drv->bdrv_load_vmstate(bs, buf, pos, size);
    if (bs->file)
        return bdrv_load_vmstate(bs->file, buf, pos, size);
    return -ENOTSUP;
}

void bdrv_debug_event(BlockDriverState *bs, BlkDebugEvent event)
{
    if (!bs || !bs->drv || !bs->drv->bdrv_debug_event) {
        return;
    }

    bs->drv->bdrv_debug_event(bs, event);
}

int bdrv_debug_breakpoint(BlockDriverState *bs, const char *event,
                          const char *tag)
{
    while (bs && bs->drv && !bs->drv->bdrv_debug_breakpoint) {
        bs = bs->file;
    }

    if (bs && bs->drv && bs->drv->bdrv_debug_breakpoint) {
        return bs->drv->bdrv_debug_breakpoint(bs, event, tag);
    }

    return -ENOTSUP;
}

int bdrv_debug_remove_breakpoint(BlockDriverState *bs, const char *tag)
{
    while (bs && bs->drv && !bs->drv->bdrv_debug_remove_breakpoint) {
        bs = bs->file;
    }

    if (bs && bs->drv && bs->drv->bdrv_debug_remove_breakpoint) {
        return bs->drv->bdrv_debug_remove_breakpoint(bs, tag);
    }

    return -ENOTSUP;
}

int bdrv_debug_resume(BlockDriverState *bs, const char *tag)
{
    while (bs && (!bs->drv || !bs->drv->bdrv_debug_resume)) {
        bs = bs->file;
    }

    if (bs && bs->drv && bs->drv->bdrv_debug_resume) {
        return bs->drv->bdrv_debug_resume(bs, tag);
    }

    return -ENOTSUP;
}

bool bdrv_debug_is_suspended(BlockDriverState *bs, const char *tag)
{
    while (bs && bs->drv && !bs->drv->bdrv_debug_is_suspended) {
        bs = bs->file;
    }

    if (bs && bs->drv && bs->drv->bdrv_debug_is_suspended) {
        return bs->drv->bdrv_debug_is_suspended(bs, tag);
    }

    return false;
}

int bdrv_is_snapshot(BlockDriverState *bs)
{
    return !!(bs->open_flags & BDRV_O_SNAPSHOT);
}

/* backing_file can either be relative, or absolute, or a protocol.  If it is
 * relative, it must be relative to the chain.  So, passing in bs->filename
 * from a BDS as backing_file should not be done, as that may be relative to
 * the CWD rather than the chain. */
BlockDriverState *bdrv_find_backing_image(BlockDriverState *bs,
        const char *backing_file)
{
    char *filename_full = NULL;
    char *backing_file_full = NULL;
    char *filename_tmp = NULL;
    int is_protocol = 0;
    BlockDriverState *curr_bs = NULL;
    BlockDriverState *retval = NULL;

    if (!bs || !bs->drv || !backing_file) {
        return NULL;
    }

    filename_full     = g_malloc(PATH_MAX);
    backing_file_full = g_malloc(PATH_MAX);
    filename_tmp      = g_malloc(PATH_MAX);

    is_protocol = path_has_protocol(backing_file);

    for (curr_bs = bs; curr_bs->backing_hd; curr_bs = curr_bs->backing_hd) {

        /* If either of the filename paths is actually a protocol, then
         * compare unmodified paths; otherwise make paths relative */
        if (is_protocol || path_has_protocol(curr_bs->backing_file)) {
            if (strcmp(backing_file, curr_bs->backing_file) == 0) {
                retval = curr_bs->backing_hd;
                break;
            }
        } else {
            /* If not an absolute filename path, make it relative to the current
             * image's filename path */
            path_combine(filename_tmp, PATH_MAX, curr_bs->filename,
                         backing_file);

            /* We are going to compare absolute pathnames */
            if (!realpath(filename_tmp, filename_full)) {
                continue;
            }

            /* We need to make sure the backing filename we are comparing against
             * is relative to the current image filename (or absolute) */
            path_combine(filename_tmp, PATH_MAX, curr_bs->filename,
                         curr_bs->backing_file);

            if (!realpath(filename_tmp, backing_file_full)) {
                continue;
            }

            if (strcmp(backing_file_full, filename_full) == 0) {
                retval = curr_bs->backing_hd;
                break;
            }
        }
=======
    ret = drv->bdrv_truncate(bs, offset);
    if (ret == 0) {
        ret = refresh_total_sectors(bs, offset >> BDRV_SECTOR_BITS);
        bdrv_dirty_bitmap_truncate(bs);
        bdrv_parent_cb_resize(bs);
        ++bs->write_gen;
>>>>>>> b01ff82c
    }
    return ret;
}

/**
 * Length of a allocated file in bytes. Sparse files are counted by actual
 * allocated space. Return < 0 if error or unknown.
 */
int64_t bdrv_get_allocated_file_size(BlockDriverState *bs)
{
    BlockDriver *drv = bs->drv;
    if (!drv) {
        return -ENOMEDIUM;
    }
    if (drv->bdrv_get_allocated_file_size) {
        return drv->bdrv_get_allocated_file_size(bs);
    }
    if (bs->file) {
        return bdrv_get_allocated_file_size(bs->file->bs);
    }
    return -ENOTSUP;
}

/**
 * Return number of sectors on success, -errno on error.
 */
int64_t bdrv_nb_sectors(BlockDriverState *bs)
{
    BlockDriver *drv = bs->drv;

    if (!drv)
        return -ENOMEDIUM;

    if (drv->has_variable_length) {
        int ret = refresh_total_sectors(bs, bs->total_sectors);
        if (ret < 0) {
            return ret;
        }
    }
    return bs->total_sectors;
}

/**
 * Return length in bytes on success, -errno on error.
 * The length is always a multiple of BDRV_SECTOR_SIZE.
 */
int64_t bdrv_getlength(BlockDriverState *bs)
{
    int64_t ret = bdrv_nb_sectors(bs);

    ret = ret > INT64_MAX / BDRV_SECTOR_SIZE ? -EFBIG : ret;
    return ret < 0 ? ret : ret * BDRV_SECTOR_SIZE;
}

/* return 0 as number of sectors if no device present or error */
void bdrv_get_geometry(BlockDriverState *bs, uint64_t *nb_sectors_ptr)
{
    int64_t nb_sectors = bdrv_nb_sectors(bs);

    *nb_sectors_ptr = nb_sectors < 0 ? 0 : nb_sectors;
}

bool bdrv_is_read_only(BlockDriverState *bs)
{
    return bs->read_only;
}

bool bdrv_is_sg(BlockDriverState *bs)
{
    return bs->sg;
}

bool bdrv_is_encrypted(BlockDriverState *bs)
{
    if (bs->backing && bs->backing->bs->encrypted) {
        return true;
    }
    return bs->encrypted;
}

bool bdrv_key_required(BlockDriverState *bs)
{
    BdrvChild *backing = bs->backing;

    if (backing && backing->bs->encrypted && !backing->bs->valid_key) {
        return true;
    }
    return (bs->encrypted && !bs->valid_key);
}

int bdrv_set_key(BlockDriverState *bs, const char *key)
{
    int ret;
    if (bs->backing && bs->backing->bs->encrypted) {
        ret = bdrv_set_key(bs->backing->bs, key);
        if (ret < 0)
            return ret;
        if (!bs->encrypted)
            return 0;
    }
    if (!bs->encrypted) {
        return -EINVAL;
    } else if (!bs->drv || !bs->drv->bdrv_set_key) {
        return -ENOMEDIUM;
    }
    ret = bs->drv->bdrv_set_key(bs, key);
    if (ret < 0) {
        bs->valid_key = false;
    } else if (!bs->valid_key) {
        /* call the change callback now, we skipped it on open */
        bs->valid_key = true;
        bdrv_parent_cb_change_media(bs, true);
    }
    return ret;
}

/*
 * Provide an encryption key for @bs.
 * If @key is non-null:
 *     If @bs is not encrypted, fail.
 *     Else if the key is invalid, fail.
 *     Else set @bs's key to @key, replacing the existing key, if any.
 * If @key is null:
 *     If @bs is encrypted and still lacks a key, fail.
 *     Else do nothing.
 * On failure, store an error object through @errp if non-null.
 */
void bdrv_add_key(BlockDriverState *bs, const char *key, Error **errp)
{
    if (key) {
        if (!bdrv_is_encrypted(bs)) {
            error_setg(errp, "Node '%s' is not encrypted",
                      bdrv_get_device_or_node_name(bs));
        } else if (bdrv_set_key(bs, key) < 0) {
            error_setg(errp, QERR_INVALID_PASSWORD);
        }
    } else {
        if (bdrv_key_required(bs)) {
            error_set(errp, ERROR_CLASS_DEVICE_ENCRYPTED,
                      "'%s' (%s) is encrypted",
                      bdrv_get_device_or_node_name(bs),
                      bdrv_get_encrypted_filename(bs));
        }
    }
}

const char *bdrv_get_format_name(BlockDriverState *bs)
{
    return bs->drv ? bs->drv->format_name : NULL;
}

static int qsort_strcmp(const void *a, const void *b)
{
    return strcmp(a, b);
}

void bdrv_iterate_format(void (*it)(void *opaque, const char *name),
                         void *opaque)
{
    BlockDriver *drv;
    int count = 0;
    int i;
    const char **formats = NULL;

    QLIST_FOREACH(drv, &bdrv_drivers, list) {
        if (drv->format_name) {
            bool found = false;
            int i = count;
            while (formats && i && !found) {
                found = !strcmp(formats[--i], drv->format_name);
            }

            if (!found) {
                formats = g_renew(const char *, formats, count + 1);
                formats[count++] = drv->format_name;
            }
        }
    }

    qsort(formats, count, sizeof(formats[0]), qsort_strcmp);

    for (i = 0; i < count; i++) {
        it(opaque, formats[i]);
    }

    g_free(formats);
}

/* This function is to find a node in the bs graph */
BlockDriverState *bdrv_find_node(const char *node_name)
{
    BlockDriverState *bs;

    assert(node_name);

    QTAILQ_FOREACH(bs, &graph_bdrv_states, node_list) {
        if (!strcmp(node_name, bs->node_name)) {
            return bs;
        }
    }
    return NULL;
}

/* Put this QMP function here so it can access the static graph_bdrv_states. */
BlockDeviceInfoList *bdrv_named_nodes_list(Error **errp)
{
    BlockDeviceInfoList *list, *entry;
    BlockDriverState *bs;

    list = NULL;
    QTAILQ_FOREACH(bs, &graph_bdrv_states, node_list) {
        BlockDeviceInfo *info = bdrv_block_device_info(NULL, bs, errp);
        if (!info) {
            qapi_free_BlockDeviceInfoList(list);
            return NULL;
        }
        entry = g_malloc0(sizeof(*entry));
        entry->value = info;
        entry->next = list;
        list = entry;
    }

    return list;
}

BlockDriverState *bdrv_lookup_bs(const char *device,
                                 const char *node_name,
                                 Error **errp)
{
    BlockBackend *blk;
    BlockDriverState *bs;

    if (device) {
        blk = blk_by_name(device);

        if (blk) {
            bs = blk_bs(blk);
            if (!bs) {
                error_setg(errp, "Device '%s' has no medium", device);
            }

            return bs;
        }
    }

    if (node_name) {
        bs = bdrv_find_node(node_name);

        if (bs) {
            return bs;
        }
    }

    error_setg(errp, "Cannot find device=%s nor node_name=%s",
                     device ? device : "",
                     node_name ? node_name : "");
    return NULL;
}

/* If 'base' is in the same chain as 'top', return true. Otherwise,
 * return false.  If either argument is NULL, return false. */
bool bdrv_chain_contains(BlockDriverState *top, BlockDriverState *base)
{
    while (top && top != base) {
        top = backing_bs(top);
    }

    return top != NULL;
}

BlockDriverState *bdrv_next_node(BlockDriverState *bs)
{
    if (!bs) {
        return QTAILQ_FIRST(&graph_bdrv_states);
    }
    return QTAILQ_NEXT(bs, node_list);
}

const char *bdrv_get_node_name(const BlockDriverState *bs)
{
    return bs->node_name;
}

const char *bdrv_get_parent_name(const BlockDriverState *bs)
{
    BdrvChild *c;
    const char *name;

    /* If multiple parents have a name, just pick the first one. */
    QLIST_FOREACH(c, &bs->parents, next_parent) {
        if (c->role->get_name) {
            name = c->role->get_name(c);
            if (name && *name) {
                return name;
            }
        }
    }

    return NULL;
}

/* TODO check what callers really want: bs->node_name or blk_name() */
const char *bdrv_get_device_name(const BlockDriverState *bs)
{
    return bdrv_get_parent_name(bs) ?: "";
}

/* This can be used to identify nodes that might not have a device
 * name associated. Since node and device names live in the same
 * namespace, the result is unambiguous. The exception is if both are
 * absent, then this returns an empty (non-null) string. */
const char *bdrv_get_device_or_node_name(const BlockDriverState *bs)
{
    return bdrv_get_parent_name(bs) ?: bs->node_name;
}

int bdrv_get_flags(BlockDriverState *bs)
{
    return bs->open_flags;
}

int bdrv_has_zero_init_1(BlockDriverState *bs)
{
    return 1;
}

int bdrv_has_zero_init(BlockDriverState *bs)
{
    assert(bs->drv);

    /* If BS is a copy on write image, it is initialized to
       the contents of the base image, which may not be zeroes.  */
    if (bs->backing) {
        return 0;
    }
    if (bs->drv->bdrv_has_zero_init) {
        return bs->drv->bdrv_has_zero_init(bs);
    }

    /* safe default */
    return 0;
}

bool bdrv_unallocated_blocks_are_zero(BlockDriverState *bs)
{
    BlockDriverInfo bdi;

    if (bs->backing) {
        return false;
    }

    if (bdrv_get_info(bs, &bdi) == 0) {
        return bdi.unallocated_blocks_are_zero;
    }

    return false;
}

bool bdrv_can_write_zeroes_with_unmap(BlockDriverState *bs)
{
    BlockDriverInfo bdi;

    if (!(bs->open_flags & BDRV_O_UNMAP)) {
        return false;
    }

    if (bdrv_get_info(bs, &bdi) == 0) {
        return bdi.can_write_zeroes_with_unmap;
    }

    return false;
}

const char *bdrv_get_encrypted_filename(BlockDriverState *bs)
{
    if (bs->backing && bs->backing->bs->encrypted)
        return bs->backing_file;
    else if (bs->encrypted)
        return bs->filename;
    else
        return NULL;
}

void bdrv_get_backing_filename(BlockDriverState *bs,
                               char *filename, int filename_size)
{
    pstrcpy(filename, filename_size, bs->backing_file);
}

int bdrv_get_info(BlockDriverState *bs, BlockDriverInfo *bdi)
{
    BlockDriver *drv = bs->drv;
    if (!drv)
        return -ENOMEDIUM;
    if (!drv->bdrv_get_info)
        return -ENOTSUP;
    memset(bdi, 0, sizeof(*bdi));
    return drv->bdrv_get_info(bs, bdi);
}

ImageInfoSpecific *bdrv_get_specific_info(BlockDriverState *bs)
{
    BlockDriver *drv = bs->drv;
    if (drv && drv->bdrv_get_specific_info) {
        return drv->bdrv_get_specific_info(bs);
    }
    return NULL;
}

void bdrv_debug_event(BlockDriverState *bs, BlkdebugEvent event)
{
    if (!bs || !bs->drv || !bs->drv->bdrv_debug_event) {
        return;
    }

    bs->drv->bdrv_debug_event(bs, event);
}

int bdrv_debug_breakpoint(BlockDriverState *bs, const char *event,
                          const char *tag)
{
    while (bs && bs->drv && !bs->drv->bdrv_debug_breakpoint) {
        bs = bs->file ? bs->file->bs : NULL;
    }

    if (bs && bs->drv && bs->drv->bdrv_debug_breakpoint) {
        return bs->drv->bdrv_debug_breakpoint(bs, event, tag);
    }

    return -ENOTSUP;
}

int bdrv_debug_remove_breakpoint(BlockDriverState *bs, const char *tag)
{
    while (bs && bs->drv && !bs->drv->bdrv_debug_remove_breakpoint) {
        bs = bs->file ? bs->file->bs : NULL;
    }

    if (bs && bs->drv && bs->drv->bdrv_debug_remove_breakpoint) {
        return bs->drv->bdrv_debug_remove_breakpoint(bs, tag);
    }

    return -ENOTSUP;
}

int bdrv_debug_resume(BlockDriverState *bs, const char *tag)
{
    while (bs && (!bs->drv || !bs->drv->bdrv_debug_resume)) {
        bs = bs->file ? bs->file->bs : NULL;
    }

    if (bs && bs->drv && bs->drv->bdrv_debug_resume) {
        return bs->drv->bdrv_debug_resume(bs, tag);
    }

    return -ENOTSUP;
}

bool bdrv_debug_is_suspended(BlockDriverState *bs, const char *tag)
{
    while (bs && bs->drv && !bs->drv->bdrv_debug_is_suspended) {
        bs = bs->file ? bs->file->bs : NULL;
    }

    if (bs && bs->drv && bs->drv->bdrv_debug_is_suspended) {
        return bs->drv->bdrv_debug_is_suspended(bs, tag);
    }

    return false;
}

int bdrv_is_snapshot(BlockDriverState *bs)
{
    return !!(bs->open_flags & BDRV_O_SNAPSHOT);
}

/* backing_file can either be relative, or absolute, or a protocol.  If it is
 * relative, it must be relative to the chain.  So, passing in bs->filename
 * from a BDS as backing_file should not be done, as that may be relative to
 * the CWD rather than the chain. */
BlockDriverState *bdrv_find_backing_image(BlockDriverState *bs,
        const char *backing_file)
{
    char *filename_full = NULL;
    char *backing_file_full = NULL;
    char *filename_tmp = NULL;
    int is_protocol = 0;
    BlockDriverState *curr_bs = NULL;
    BlockDriverState *retval = NULL;

    if (!bs || !bs->drv || !backing_file) {
        return NULL;
    }

    filename_full     = g_malloc(PATH_MAX);
    backing_file_full = g_malloc(PATH_MAX);
    filename_tmp      = g_malloc(PATH_MAX);

    is_protocol = path_has_protocol(backing_file);

    for (curr_bs = bs; curr_bs->backing; curr_bs = curr_bs->backing->bs) {

        /* If either of the filename paths is actually a protocol, then
         * compare unmodified paths; otherwise make paths relative */
        if (is_protocol || path_has_protocol(curr_bs->backing_file)) {
            if (strcmp(backing_file, curr_bs->backing_file) == 0) {
                retval = curr_bs->backing->bs;
                break;
            }
        } else {
            /* If not an absolute filename path, make it relative to the current
             * image's filename path */
            path_combine(filename_tmp, PATH_MAX, curr_bs->filename,
                         backing_file);

            /* We are going to compare absolute pathnames */
            if (!realpath(filename_tmp, filename_full)) {
                continue;
            }

            /* We need to make sure the backing filename we are comparing against
             * is relative to the current image filename (or absolute) */
            path_combine(filename_tmp, PATH_MAX, curr_bs->filename,
                         curr_bs->backing_file);

            if (!realpath(filename_tmp, backing_file_full)) {
                continue;
            }

            if (strcmp(backing_file_full, filename_full) == 0) {
                retval = curr_bs->backing->bs;
                break;
            }
        }
    }

    g_free(filename_full);
    g_free(backing_file_full);
    g_free(filename_tmp);
    return retval;
}

int bdrv_get_backing_file_depth(BlockDriverState *bs)
{
    if (!bs->drv) {
        return 0;
    }

    if (!bs->backing) {
        return 0;
    }

    return 1 + bdrv_get_backing_file_depth(bs->backing->bs);
}

void bdrv_init(void)
{
    module_call_init(MODULE_INIT_BLOCK);
}

void bdrv_init_with_whitelist(void)
{
    use_bdrv_whitelist = 1;
    bdrv_init();
}

void bdrv_invalidate_cache(BlockDriverState *bs, Error **errp)
{
    BdrvChild *child;
    Error *local_err = NULL;
    int ret;

    if (!bs->drv)  {
        return;
    }

    if (!(bs->open_flags & BDRV_O_INACTIVE)) {
        return;
    }
    bs->open_flags &= ~BDRV_O_INACTIVE;

    if (bs->drv->bdrv_invalidate_cache) {
        bs->drv->bdrv_invalidate_cache(bs, &local_err);
        if (local_err) {
            bs->open_flags |= BDRV_O_INACTIVE;
            error_propagate(errp, local_err);
            return;
        }
    }

    QLIST_FOREACH(child, &bs->children, next) {
        bdrv_invalidate_cache(child->bs, &local_err);
        if (local_err) {
            bs->open_flags |= BDRV_O_INACTIVE;
            error_propagate(errp, local_err);
            return;
        }
    }

    ret = refresh_total_sectors(bs, bs->total_sectors);
    if (ret < 0) {
        bs->open_flags |= BDRV_O_INACTIVE;
        error_setg_errno(errp, -ret, "Could not refresh total sector count");
        return;
    }
}

void bdrv_invalidate_cache_all(Error **errp)
{
    BlockDriverState *bs;
    Error *local_err = NULL;
    BdrvNextIterator it;

    for (bs = bdrv_first(&it); bs; bs = bdrv_next(&it)) {
        AioContext *aio_context = bdrv_get_aio_context(bs);

        aio_context_acquire(aio_context);
        bdrv_invalidate_cache(bs, &local_err);
        aio_context_release(aio_context);
        if (local_err) {
            error_propagate(errp, local_err);
            return;
        }
    }
}

static int bdrv_inactivate_recurse(BlockDriverState *bs,
                                   bool setting_flag)
{
    BdrvChild *child;
    int ret;

    if (!setting_flag && bs->drv->bdrv_inactivate) {
        ret = bs->drv->bdrv_inactivate(bs);
        if (ret < 0) {
            return ret;
        }
    }

    QLIST_FOREACH(child, &bs->children, next) {
        ret = bdrv_inactivate_recurse(child->bs, setting_flag);
        if (ret < 0) {
            return ret;
        }
    }

    if (setting_flag) {
        bs->open_flags |= BDRV_O_INACTIVE;
    }
    return 0;
}

int bdrv_inactivate_all(void)
{
    BlockDriverState *bs = NULL;
    BdrvNextIterator it;
    int ret = 0;
    int pass;

    for (bs = bdrv_first(&it); bs; bs = bdrv_next(&it)) {
        aio_context_acquire(bdrv_get_aio_context(bs));
    }

    /* We do two passes of inactivation. The first pass calls to drivers'
     * .bdrv_inactivate callbacks recursively so all cache is flushed to disk;
     * the second pass sets the BDRV_O_INACTIVE flag so that no further write
     * is allowed. */
    for (pass = 0; pass < 2; pass++) {
        for (bs = bdrv_first(&it); bs; bs = bdrv_next(&it)) {
            ret = bdrv_inactivate_recurse(bs, pass);
            if (ret < 0) {
                goto out;
            }
        }
    }

out:
    for (bs = bdrv_first(&it); bs; bs = bdrv_next(&it)) {
        aio_context_release(bdrv_get_aio_context(bs));
    }

    return ret;
}

/**************************************************************/
/* removable device support */

/**
 * Return TRUE if the media is present
 */
bool bdrv_is_inserted(BlockDriverState *bs)
{
    BlockDriver *drv = bs->drv;
    BdrvChild *child;

    if (!drv) {
        return false;
    }
    if (drv->bdrv_is_inserted) {
        return drv->bdrv_is_inserted(bs);
    }
    QLIST_FOREACH(child, &bs->children, next) {
        if (!bdrv_is_inserted(child->bs)) {
            return false;
        }
    }
    return true;
}

/**
 * Return whether the media changed since the last call to this
 * function, or -ENOTSUP if we don't know.  Most drivers don't know.
 */
int bdrv_media_changed(BlockDriverState *bs)
{
    BlockDriver *drv = bs->drv;

    if (drv && drv->bdrv_media_changed) {
        return drv->bdrv_media_changed(bs);
    }
    return -ENOTSUP;
}

/**
 * If eject_flag is TRUE, eject the media. Otherwise, close the tray
 */
void bdrv_eject(BlockDriverState *bs, bool eject_flag)
{
    BlockDriver *drv = bs->drv;
    const char *device_name;

    if (drv && drv->bdrv_eject) {
        drv->bdrv_eject(bs, eject_flag);
    }

    device_name = bdrv_get_device_name(bs);
    if (device_name[0] != '\0') {
        qapi_event_send_device_tray_moved(device_name,
                                          eject_flag, &error_abort);
    }
}

/**
 * Lock or unlock the media (if it is locked, the user won't be able
 * to eject it manually).
 */
void bdrv_lock_medium(BlockDriverState *bs, bool locked)
{
    BlockDriver *drv = bs->drv;

    trace_bdrv_lock_medium(bs, locked);

    if (drv && drv->bdrv_lock_medium) {
        drv->bdrv_lock_medium(bs, locked);
    }
}

/* Get a reference to bs */
void bdrv_ref(BlockDriverState *bs)
{
    bs->refcnt++;
}

/* Release a previously grabbed reference to bs.
 * If after releasing, reference count is zero, the BlockDriverState is
 * deleted. */
void bdrv_unref(BlockDriverState *bs)
{
    if (!bs) {
        return;
    }
    assert(bs->refcnt > 0);
    if (--bs->refcnt == 0) {
        bdrv_delete(bs);
    }
}

struct BdrvOpBlocker {
    Error *reason;
    QLIST_ENTRY(BdrvOpBlocker) list;
};

bool bdrv_op_is_blocked(BlockDriverState *bs, BlockOpType op, Error **errp)
{
    BdrvOpBlocker *blocker;
    assert((int) op >= 0 && op < BLOCK_OP_TYPE_MAX);
    if (!QLIST_EMPTY(&bs->op_blockers[op])) {
        blocker = QLIST_FIRST(&bs->op_blockers[op]);
        if (errp) {
            *errp = error_copy(blocker->reason);
            error_prepend(errp, "Node '%s' is busy: ",
                          bdrv_get_device_or_node_name(bs));
        }
        return true;
    }
    return false;
}

void bdrv_op_block(BlockDriverState *bs, BlockOpType op, Error *reason)
{
    BdrvOpBlocker *blocker;
    assert((int) op >= 0 && op < BLOCK_OP_TYPE_MAX);

    blocker = g_new0(BdrvOpBlocker, 1);
    blocker->reason = reason;
    QLIST_INSERT_HEAD(&bs->op_blockers[op], blocker, list);
}

void bdrv_op_unblock(BlockDriverState *bs, BlockOpType op, Error *reason)
{
    BdrvOpBlocker *blocker, *next;
    assert((int) op >= 0 && op < BLOCK_OP_TYPE_MAX);
    QLIST_FOREACH_SAFE(blocker, &bs->op_blockers[op], list, next) {
        if (blocker->reason == reason) {
            QLIST_REMOVE(blocker, list);
            g_free(blocker);
        }
    }
}

void bdrv_op_block_all(BlockDriverState *bs, Error *reason)
{
    int i;
    for (i = 0; i < BLOCK_OP_TYPE_MAX; i++) {
        bdrv_op_block(bs, i, reason);
    }
}

void bdrv_op_unblock_all(BlockDriverState *bs, Error *reason)
{
    int i;
    for (i = 0; i < BLOCK_OP_TYPE_MAX; i++) {
        bdrv_op_unblock(bs, i, reason);
    }
}

bool bdrv_op_blocker_is_empty(BlockDriverState *bs)
{
    int i;

    for (i = 0; i < BLOCK_OP_TYPE_MAX; i++) {
        if (!QLIST_EMPTY(&bs->op_blockers[i])) {
            return false;
        }
    }
    return true;
}

void bdrv_img_create(const char *filename, const char *fmt,
                     const char *base_filename, const char *base_fmt,
                     char *options, uint64_t img_size, int flags,
                     Error **errp, bool quiet)
{
    QemuOptsList *create_opts = NULL;
    QemuOpts *opts = NULL;
    const char *backing_fmt, *backing_file;
    int64_t size;
    BlockDriver *drv, *proto_drv;
    Error *local_err = NULL;
    int ret = 0;

    /* Find driver and parse its options */
    drv = bdrv_find_format(fmt);
    if (!drv) {
        error_setg(errp, "Unknown file format '%s'", fmt);
        return;
    }

    proto_drv = bdrv_find_protocol(filename, true, errp);
    if (!proto_drv) {
        return;
    }

    if (!drv->create_opts) {
        error_setg(errp, "Format driver '%s' does not support image creation",
                   drv->format_name);
        return;
    }

    if (!proto_drv->create_opts) {
        error_setg(errp, "Protocol driver '%s' does not support image creation",
                   proto_drv->format_name);
        return;
    }

    create_opts = qemu_opts_append(create_opts, drv->create_opts);
    create_opts = qemu_opts_append(create_opts, proto_drv->create_opts);

    /* Create parameter list with default values */
    opts = qemu_opts_create(create_opts, NULL, 0, &error_abort);
    qemu_opt_set_number(opts, BLOCK_OPT_SIZE, img_size, &error_abort);

    /* Parse -o options */
    if (options) {
        qemu_opts_do_parse(opts, options, NULL, &local_err);
        if (local_err) {
            error_report_err(local_err);
            local_err = NULL;
            error_setg(errp, "Invalid options for file format '%s'", fmt);
            goto out;
        }
    }

    if (base_filename) {
        qemu_opt_set(opts, BLOCK_OPT_BACKING_FILE, base_filename, &local_err);
        if (local_err) {
            error_setg(errp, "Backing file not supported for file format '%s'",
                       fmt);
            goto out;
        }
    }

    if (base_fmt) {
        qemu_opt_set(opts, BLOCK_OPT_BACKING_FMT, base_fmt, &local_err);
        if (local_err) {
            error_setg(errp, "Backing file format not supported for file "
                             "format '%s'", fmt);
            goto out;
        }
    }

    backing_file = qemu_opt_get(opts, BLOCK_OPT_BACKING_FILE);
    if (backing_file) {
        if (!strcmp(filename, backing_file)) {
            error_setg(errp, "Error: Trying to create an image with the "
                             "same filename as the backing file");
            goto out;
        }
    }

    backing_fmt = qemu_opt_get(opts, BLOCK_OPT_BACKING_FMT);

    // The size for the image must always be specified, with one exception:
    // If we are using a backing file, we can obtain the size from there
    size = qemu_opt_get_size(opts, BLOCK_OPT_SIZE, 0);
    if (size == -1) {
        if (backing_file) {
            BlockDriverState *bs;
            char *full_backing = g_new0(char, PATH_MAX);
            int64_t size;
            int back_flags;
            QDict *backing_options = NULL;

            bdrv_get_full_backing_filename_from_filename(filename, backing_file,
                                                         full_backing, PATH_MAX,
                                                         &local_err);
            if (local_err) {
                g_free(full_backing);
                goto out;
            }

            /* backing files always opened read-only */
            back_flags = flags;
            back_flags &= ~(BDRV_O_RDWR | BDRV_O_SNAPSHOT | BDRV_O_NO_BACKING);

            if (backing_fmt) {
                backing_options = qdict_new();
                qdict_put(backing_options, "driver",
                          qstring_from_str(backing_fmt));
            }

            bs = bdrv_open(full_backing, NULL, backing_options, back_flags,
                           &local_err);
            g_free(full_backing);
            if (!bs) {
                goto out;
            }
            size = bdrv_getlength(bs);
            if (size < 0) {
                error_setg_errno(errp, -size, "Could not get size of '%s'",
                                 backing_file);
                bdrv_unref(bs);
                goto out;
            }

            qemu_opt_set_number(opts, BLOCK_OPT_SIZE, size, &error_abort);

            bdrv_unref(bs);
        } else {
            error_setg(errp, "Image creation needs a size parameter");
            goto out;
        }
    }

    if (!quiet) {
        printf("Formatting '%s', fmt=%s ", filename, fmt);
        qemu_opts_print(opts, " ");
        puts("");
    }

    ret = bdrv_create(drv, filename, opts, &local_err);

    if (ret == -EFBIG) {
        /* This is generally a better message than whatever the driver would
         * deliver (especially because of the cluster_size_hint), since that
         * is most probably not much different from "image too large". */
        const char *cluster_size_hint = "";
        if (qemu_opt_get_size(opts, BLOCK_OPT_CLUSTER_SIZE, 0)) {
            cluster_size_hint = " (try using a larger cluster size)";
        }
        error_setg(errp, "The image size is too large for file format '%s'"
                   "%s", fmt, cluster_size_hint);
        error_free(local_err);
        local_err = NULL;
    }

out:
    qemu_opts_del(opts);
    qemu_opts_free(create_opts);
    error_propagate(errp, local_err);
}

AioContext *bdrv_get_aio_context(BlockDriverState *bs)
{
    return bs->aio_context;
}

static void bdrv_do_remove_aio_context_notifier(BdrvAioNotifier *ban)
{
    QLIST_REMOVE(ban, list);
    g_free(ban);
}

void bdrv_detach_aio_context(BlockDriverState *bs)
{
    BdrvAioNotifier *baf, *baf_tmp;
    BdrvChild *child;

    if (!bs->drv) {
        return;
    }

    assert(!bs->walking_aio_notifiers);
    bs->walking_aio_notifiers = true;
    QLIST_FOREACH_SAFE(baf, &bs->aio_notifiers, list, baf_tmp) {
        if (baf->deleted) {
            bdrv_do_remove_aio_context_notifier(baf);
        } else {
            baf->detach_aio_context(baf->opaque);
        }
    }
    /* Never mind iterating again to check for ->deleted.  bdrv_close() will
     * remove remaining aio notifiers if we aren't called again.
     */
    bs->walking_aio_notifiers = false;

    if (bs->drv->bdrv_detach_aio_context) {
        bs->drv->bdrv_detach_aio_context(bs);
    }
    QLIST_FOREACH(child, &bs->children, next) {
        bdrv_detach_aio_context(child->bs);
    }

    bs->aio_context = NULL;
}

void bdrv_attach_aio_context(BlockDriverState *bs,
                             AioContext *new_context)
{
    BdrvAioNotifier *ban, *ban_tmp;
    BdrvChild *child;

    if (!bs->drv) {
        return;
    }

    bs->aio_context = new_context;

    QLIST_FOREACH(child, &bs->children, next) {
        bdrv_attach_aio_context(child->bs, new_context);
    }
    if (bs->drv->bdrv_attach_aio_context) {
        bs->drv->bdrv_attach_aio_context(bs, new_context);
    }

    assert(!bs->walking_aio_notifiers);
    bs->walking_aio_notifiers = true;
    QLIST_FOREACH_SAFE(ban, &bs->aio_notifiers, list, ban_tmp) {
        if (ban->deleted) {
            bdrv_do_remove_aio_context_notifier(ban);
        } else {
            ban->attached_aio_context(new_context, ban->opaque);
        }
    }
    bs->walking_aio_notifiers = false;
}

void bdrv_set_aio_context(BlockDriverState *bs, AioContext *new_context)
{
    bdrv_drain(bs); /* ensure there are no in-flight requests */

    bdrv_detach_aio_context(bs);

    /* This function executes in the old AioContext so acquire the new one in
     * case it runs in a different thread.
     */
    aio_context_acquire(new_context);
    bdrv_attach_aio_context(bs, new_context);
    aio_context_release(new_context);
}

void bdrv_add_aio_context_notifier(BlockDriverState *bs,
        void (*attached_aio_context)(AioContext *new_context, void *opaque),
        void (*detach_aio_context)(void *opaque), void *opaque)
{
    BdrvAioNotifier *ban = g_new(BdrvAioNotifier, 1);
    *ban = (BdrvAioNotifier){
        .attached_aio_context = attached_aio_context,
        .detach_aio_context   = detach_aio_context,
        .opaque               = opaque
    };

    QLIST_INSERT_HEAD(&bs->aio_notifiers, ban, list);
}

void bdrv_remove_aio_context_notifier(BlockDriverState *bs,
                                      void (*attached_aio_context)(AioContext *,
                                                                   void *),
                                      void (*detach_aio_context)(void *),
                                      void *opaque)
{
    BdrvAioNotifier *ban, *ban_next;

    QLIST_FOREACH_SAFE(ban, &bs->aio_notifiers, list, ban_next) {
        if (ban->attached_aio_context == attached_aio_context &&
            ban->detach_aio_context   == detach_aio_context   &&
            ban->opaque               == opaque               &&
            ban->deleted              == false)
        {
            if (bs->walking_aio_notifiers) {
                ban->deleted = true;
            } else {
                bdrv_do_remove_aio_context_notifier(ban);
            }
            return;
        }
    }

    abort();
}

int bdrv_amend_options(BlockDriverState *bs, QemuOpts *opts,
                       BlockDriverAmendStatusCB *status_cb, void *cb_opaque)
{
    if (!bs->drv->bdrv_amend_options) {
        return -ENOTSUP;
    }
    return bs->drv->bdrv_amend_options(bs, opts, status_cb, cb_opaque);
}

/* This function will be called by the bdrv_recurse_is_first_non_filter method
 * of block filter and by bdrv_is_first_non_filter.
 * It is used to test if the given bs is the candidate or recurse more in the
 * node graph.
 */
bool bdrv_recurse_is_first_non_filter(BlockDriverState *bs,
                                      BlockDriverState *candidate)
{
    /* return false if basic checks fails */
    if (!bs || !bs->drv) {
        return false;
    }

    /* the code reached a non block filter driver -> check if the bs is
     * the same as the candidate. It's the recursion termination condition.
     */
    if (!bs->drv->is_filter) {
        return bs == candidate;
    }
    /* Down this path the driver is a block filter driver */

    /* If the block filter recursion method is defined use it to recurse down
     * the node graph.
     */
    if (bs->drv->bdrv_recurse_is_first_non_filter) {
        return bs->drv->bdrv_recurse_is_first_non_filter(bs, candidate);
    }

    /* the driver is a block filter but don't allow to recurse -> return false
     */
    return false;
}

/* This function checks if the candidate is the first non filter bs down it's
 * bs chain. Since we don't have pointers to parents it explore all bs chains
 * from the top. Some filters can choose not to pass down the recursion.
 */
bool bdrv_is_first_non_filter(BlockDriverState *candidate)
{
    BlockDriverState *bs;
    BdrvNextIterator it;

    /* walk down the bs forest recursively */
    for (bs = bdrv_first(&it); bs; bs = bdrv_next(&it)) {
        bool perm;

        /* try to recurse in this top level bs */
        perm = bdrv_recurse_is_first_non_filter(bs, candidate);

        /* candidate is the first non filter */
        if (perm) {
            return true;
        }
    }

    return false;
}

BlockDriverState *check_to_replace_node(BlockDriverState *parent_bs,
                                        const char *node_name, Error **errp)
{
    BlockDriverState *to_replace_bs = bdrv_find_node(node_name);
    AioContext *aio_context;

    if (!to_replace_bs) {
        error_setg(errp, "Node name '%s' not found", node_name);
        return NULL;
    }

    aio_context = bdrv_get_aio_context(to_replace_bs);
    aio_context_acquire(aio_context);

    if (bdrv_op_is_blocked(to_replace_bs, BLOCK_OP_TYPE_REPLACE, errp)) {
        to_replace_bs = NULL;
        goto out;
    }

    /* We don't want arbitrary node of the BDS chain to be replaced only the top
     * most non filter in order to prevent data corruption.
     * Another benefit is that this tests exclude backing files which are
     * blocked by the backing blockers.
     */
    if (!bdrv_recurse_is_first_non_filter(parent_bs, to_replace_bs)) {
        error_setg(errp, "Only top most non filter can be replaced");
        to_replace_bs = NULL;
        goto out;
    }

out:
    aio_context_release(aio_context);
    return to_replace_bs;
}

static bool append_open_options(QDict *d, BlockDriverState *bs)
{
    const QDictEntry *entry;
    QemuOptDesc *desc;
    BdrvChild *child;
    bool found_any = false;
    const char *p;

    for (entry = qdict_first(bs->options); entry;
         entry = qdict_next(bs->options, entry))
    {
        /* Exclude options for children */
        QLIST_FOREACH(child, &bs->children, next) {
            if (strstart(qdict_entry_key(entry), child->name, &p)
                && (!*p || *p == '.'))
            {
                break;
            }
        }
        if (child) {
            continue;
        }

        /* And exclude all non-driver-specific options */
        for (desc = bdrv_runtime_opts.desc; desc->name; desc++) {
            if (!strcmp(qdict_entry_key(entry), desc->name)) {
                break;
            }
        }
        if (desc->name) {
            continue;
        }

        qobject_incref(qdict_entry_value(entry));
        qdict_put_obj(d, qdict_entry_key(entry), qdict_entry_value(entry));
        found_any = true;
    }

    return found_any;
}

/* Updates the following BDS fields:
 *  - exact_filename: A filename which may be used for opening a block device
 *                    which (mostly) equals the given BDS (even without any
 *                    other options; so reading and writing must return the same
 *                    results, but caching etc. may be different)
 *  - full_open_options: Options which, when given when opening a block device
 *                       (without a filename), result in a BDS (mostly)
 *                       equalling the given one
 *  - filename: If exact_filename is set, it is copied here. Otherwise,
 *              full_open_options is converted to a JSON object, prefixed with
 *              "json:" (for use through the JSON pseudo protocol) and put here.
 */
void bdrv_refresh_filename(BlockDriverState *bs)
{
    BlockDriver *drv = bs->drv;
    QDict *opts;

    if (!drv) {
        return;
    }

    /* This BDS's file name will most probably depend on its file's name, so
     * refresh that first */
    if (bs->file) {
        bdrv_refresh_filename(bs->file->bs);
    }

    if (drv->bdrv_refresh_filename) {
        /* Obsolete information is of no use here, so drop the old file name
         * information before refreshing it */
        bs->exact_filename[0] = '\0';
        if (bs->full_open_options) {
            QDECREF(bs->full_open_options);
            bs->full_open_options = NULL;
        }

        opts = qdict_new();
        append_open_options(opts, bs);
        drv->bdrv_refresh_filename(bs, opts);
        QDECREF(opts);
    } else if (bs->file) {
        /* Try to reconstruct valid information from the underlying file */
        bool has_open_options;

        bs->exact_filename[0] = '\0';
        if (bs->full_open_options) {
            QDECREF(bs->full_open_options);
            bs->full_open_options = NULL;
        }

        opts = qdict_new();
        has_open_options = append_open_options(opts, bs);

        /* If no specific options have been given for this BDS, the filename of
         * the underlying file should suffice for this one as well */
        if (bs->file->bs->exact_filename[0] && !has_open_options) {
            strcpy(bs->exact_filename, bs->file->bs->exact_filename);
        }
        /* Reconstructing the full options QDict is simple for most format block
         * drivers, as long as the full options are known for the underlying
         * file BDS. The full options QDict of that file BDS should somehow
         * contain a representation of the filename, therefore the following
         * suffices without querying the (exact_)filename of this BDS. */
        if (bs->file->bs->full_open_options) {
            qdict_put_obj(opts, "driver",
                          QOBJECT(qstring_from_str(drv->format_name)));
            QINCREF(bs->file->bs->full_open_options);
            qdict_put_obj(opts, "file",
                          QOBJECT(bs->file->bs->full_open_options));

            bs->full_open_options = opts;
        } else {
            QDECREF(opts);
        }
    } else if (!bs->full_open_options && qdict_size(bs->options)) {
        /* There is no underlying file BDS (at least referenced by BDS.file),
         * so the full options QDict should be equal to the options given
         * specifically for this block device when it was opened (plus the
         * driver specification).
         * Because those options don't change, there is no need to update
         * full_open_options when it's already set. */

        opts = qdict_new();
        append_open_options(opts, bs);
        qdict_put_obj(opts, "driver",
                      QOBJECT(qstring_from_str(drv->format_name)));

        if (bs->exact_filename[0]) {
            /* This may not work for all block protocol drivers (some may
             * require this filename to be parsed), but we have to find some
             * default solution here, so just include it. If some block driver
             * does not support pure options without any filename at all or
             * needs some special format of the options QDict, it needs to
             * implement the driver-specific bdrv_refresh_filename() function.
             */
            qdict_put_obj(opts, "filename",
                          QOBJECT(qstring_from_str(bs->exact_filename)));
        }

        bs->full_open_options = opts;
    }

    if (bs->exact_filename[0]) {
        pstrcpy(bs->filename, sizeof(bs->filename), bs->exact_filename);
    } else if (bs->full_open_options) {
        QString *json = qobject_to_json(QOBJECT(bs->full_open_options));
        snprintf(bs->filename, sizeof(bs->filename), "json:%s",
                 qstring_get_str(json));
        QDECREF(json);
    }
}

/*
 * Hot add/remove a BDS's child. So the user can take a child offline when
 * it is broken and take a new child online
 */
void bdrv_add_child(BlockDriverState *parent_bs, BlockDriverState *child_bs,
                    Error **errp)
{

    if (!parent_bs->drv || !parent_bs->drv->bdrv_add_child) {
        error_setg(errp, "The node %s does not support adding a child",
                   bdrv_get_device_or_node_name(parent_bs));
        return;
    }

    if (!QLIST_EMPTY(&child_bs->parents)) {
        error_setg(errp, "The node %s already has a parent",
                   child_bs->node_name);
        return;
    }

    parent_bs->drv->bdrv_add_child(parent_bs, child_bs, errp);
}

void bdrv_del_child(BlockDriverState *parent_bs, BdrvChild *child, Error **errp)
{
    BdrvChild *tmp;

    if (!parent_bs->drv || !parent_bs->drv->bdrv_del_child) {
        error_setg(errp, "The node %s does not support removing a child",
                   bdrv_get_device_or_node_name(parent_bs));
        return;
    }

    QLIST_FOREACH(tmp, &parent_bs->children, next) {
        if (tmp == child) {
            break;
        }
    }

    if (!tmp) {
        error_setg(errp, "The node %s does not have a child named %s",
                   bdrv_get_device_or_node_name(parent_bs),
                   bdrv_get_device_or_node_name(child->bs));
        return;
    }

    parent_bs->drv->bdrv_del_child(parent_bs, child, errp);
}<|MERGE_RESOLUTION|>--- conflicted
+++ resolved
@@ -132,7 +132,7 @@
     return *p == ':';
 }
 
-static int path_check_absolute(const char *path)
+int path_is_absolute(const char *path)
 {
 #ifdef _WIN32
     /* specific case for names like: "\\.\d:" */
@@ -157,7 +157,7 @@
 
     if (dest_size <= 0)
         return;
-    if (path_check_absolute(filename)) {
+    if (path_is_absolute(filename)) {
         pstrcpy(dest, dest_size, filename);
     } else {
         p = strchr(base_path, ':');
@@ -2470,1729 +2470,12 @@
     if (bs->read_only)
         return -EACCES;
 
-<<<<<<< HEAD
-    if (bs->growable)
-        return 0;
-
-    len = bdrv_getlength(bs);
-
-    if (offset < 0)
-        return -EIO;
-
-    if ((offset > len) || (len - offset < size))
-        return -EIO;
-
-    return 0;
-}
-
-static int bdrv_check_request(BlockDriverState *bs, int64_t sector_num,
-                              int nb_sectors)
-{
-    if (nb_sectors < 0 || nb_sectors > INT_MAX / BDRV_SECTOR_SIZE) {
-        return -EIO;
-    }
-
-    return bdrv_check_byte_request(bs, sector_num * BDRV_SECTOR_SIZE,
-                                   nb_sectors * BDRV_SECTOR_SIZE);
-}
-
-typedef struct RwCo {
-    BlockDriverState *bs;
-    int64_t offset;
-    QEMUIOVector *qiov;
-    bool is_write;
-    int ret;
-    BdrvRequestFlags flags;
-} RwCo;
-
-static void coroutine_fn bdrv_rw_co_entry(void *opaque)
-{
-    RwCo *rwco = opaque;
-
-    if (!rwco->is_write) {
-        rwco->ret = bdrv_co_do_preadv(rwco->bs, rwco->offset,
-                                      rwco->qiov->size, rwco->qiov,
-                                      rwco->flags);
-    } else {
-        rwco->ret = bdrv_co_do_pwritev(rwco->bs, rwco->offset,
-                                       rwco->qiov->size, rwco->qiov,
-                                       rwco->flags);
-    }
-}
-
-/*
- * Process a vectored synchronous request using coroutines
- */
-static int bdrv_prwv_co(BlockDriverState *bs, int64_t offset,
-                        QEMUIOVector *qiov, bool is_write,
-                        BdrvRequestFlags flags)
-{
-    Coroutine *co;
-    RwCo rwco = {
-        .bs = bs,
-        .offset = offset,
-        .qiov = qiov,
-        .is_write = is_write,
-        .ret = NOT_DONE,
-        .flags = flags,
-    };
-
-    /**
-     * In sync call context, when the vcpu is blocked, this throttling timer
-     * will not fire; so the I/O throttling function has to be disabled here
-     * if it has been enabled.
-     */
-    if (bs->io_limits_enabled) {
-        fprintf(stderr, "Disabling I/O throttling on '%s' due "
-                        "to synchronous I/O.\n", bdrv_get_device_name(bs));
-        bdrv_io_limits_disable(bs);
-    }
-
-    if (qemu_in_coroutine()) {
-        /* Fast-path if already in coroutine context */
-        bdrv_rw_co_entry(&rwco);
-    } else {
-        AioContext *aio_context = bdrv_get_aio_context(bs);
-
-        co = qemu_coroutine_create(bdrv_rw_co_entry);
-        qemu_coroutine_enter(co, &rwco);
-        while (rwco.ret == NOT_DONE) {
-            aio_poll(aio_context, true);
-        }
-    }
-    return rwco.ret;
-}
-
-/*
- * Process a synchronous request using coroutines
- */
-static int bdrv_rw_co(BlockDriverState *bs, int64_t sector_num, uint8_t *buf,
-                      int nb_sectors, bool is_write, BdrvRequestFlags flags)
-{
-    QEMUIOVector qiov;
-    struct iovec iov = {
-        .iov_base = (void *)buf,
-        .iov_len = nb_sectors * BDRV_SECTOR_SIZE,
-    };
-
-    if (nb_sectors < 0 || nb_sectors > INT_MAX / BDRV_SECTOR_SIZE) {
-        return -EINVAL;
-    }
-
-    qemu_iovec_init_external(&qiov, &iov, 1);
-    return bdrv_prwv_co(bs, sector_num << BDRV_SECTOR_BITS,
-                        &qiov, is_write, flags);
-}
-
-/* return < 0 if error. See bdrv_write() for the return codes */
-int bdrv_read(BlockDriverState *bs, int64_t sector_num,
-              uint8_t *buf, int nb_sectors)
-{
-    return bdrv_rw_co(bs, sector_num, buf, nb_sectors, false, 0);
-}
-
-/* Just like bdrv_read(), but with I/O throttling temporarily disabled */
-int bdrv_read_unthrottled(BlockDriverState *bs, int64_t sector_num,
-                          uint8_t *buf, int nb_sectors)
-{
-    bool enabled;
-    int ret;
-
-    enabled = bs->io_limits_enabled;
-    bs->io_limits_enabled = false;
-    ret = bdrv_read(bs, sector_num, buf, nb_sectors);
-    bs->io_limits_enabled = enabled;
-    return ret;
-}
-
-/* Return < 0 if error. Important errors are:
-  -EIO         generic I/O error (may happen for all errors)
-  -ENOMEDIUM   No media inserted.
-  -EINVAL      Invalid sector number or nb_sectors
-  -EACCES      Trying to write a read-only device
-*/
-int bdrv_write(BlockDriverState *bs, int64_t sector_num,
-               const uint8_t *buf, int nb_sectors)
-{
-    return bdrv_rw_co(bs, sector_num, (uint8_t *)buf, nb_sectors, true, 0);
-}
-
-int bdrv_write_zeroes(BlockDriverState *bs, int64_t sector_num,
-                      int nb_sectors, BdrvRequestFlags flags)
-{
-    return bdrv_rw_co(bs, sector_num, NULL, nb_sectors, true,
-                      BDRV_REQ_ZERO_WRITE | flags);
-}
-
-/*
- * Completely zero out a block device with the help of bdrv_write_zeroes.
- * The operation is sped up by checking the block status and only writing
- * zeroes to the device if they currently do not return zeroes. Optional
- * flags are passed through to bdrv_write_zeroes (e.g. BDRV_REQ_MAY_UNMAP).
- *
- * Returns < 0 on error, 0 on success. For error codes see bdrv_write().
- */
-int bdrv_make_zero(BlockDriverState *bs, BdrvRequestFlags flags)
-{
-    int64_t target_sectors, ret, nb_sectors, sector_num = 0;
-    int n;
-
-    target_sectors = bdrv_nb_sectors(bs);
-    if (target_sectors < 0) {
-        return target_sectors;
-    }
-
-    for (;;) {
-        nb_sectors = target_sectors - sector_num;
-        if (nb_sectors <= 0) {
-            return 0;
-        }
-        if (nb_sectors > INT_MAX / BDRV_SECTOR_SIZE) {
-            nb_sectors = INT_MAX / BDRV_SECTOR_SIZE;
-        }
-        ret = bdrv_get_block_status(bs, sector_num, nb_sectors, &n);
-        if (ret < 0) {
-            error_report("error getting block status at sector %" PRId64 ": %s",
-                         sector_num, strerror(-ret));
-            return ret;
-        }
-        if (ret & BDRV_BLOCK_ZERO) {
-            sector_num += n;
-            continue;
-        }
-        ret = bdrv_write_zeroes(bs, sector_num, n, flags);
-        if (ret < 0) {
-            error_report("error writing zeroes at sector %" PRId64 ": %s",
-                         sector_num, strerror(-ret));
-            return ret;
-        }
-        sector_num += n;
-    }
-}
-
-int bdrv_pread(BlockDriverState *bs, int64_t offset, void *buf, int bytes)
-{
-    QEMUIOVector qiov;
-    struct iovec iov = {
-        .iov_base = (void *)buf,
-        .iov_len = bytes,
-    };
-    int ret;
-
-    if (bytes < 0) {
-        return -EINVAL;
-    }
-
-    qemu_iovec_init_external(&qiov, &iov, 1);
-    ret = bdrv_prwv_co(bs, offset, &qiov, false, 0);
-    if (ret < 0) {
-        return ret;
-    }
-
-    return bytes;
-}
-
-int bdrv_pwritev(BlockDriverState *bs, int64_t offset, QEMUIOVector *qiov)
-{
-    int ret;
-
-    ret = bdrv_prwv_co(bs, offset, qiov, true, 0);
-    if (ret < 0) {
-        return ret;
-    }
-
-    return qiov->size;
-}
-
-int bdrv_pwrite(BlockDriverState *bs, int64_t offset,
-                const void *buf, int bytes)
-{
-    QEMUIOVector qiov;
-    struct iovec iov = {
-        .iov_base   = (void *) buf,
-        .iov_len    = bytes,
-    };
-
-    if (bytes < 0) {
-        return -EINVAL;
-    }
-
-    qemu_iovec_init_external(&qiov, &iov, 1);
-    return bdrv_pwritev(bs, offset, &qiov);
-}
-
-/*
- * Writes to the file and ensures that no writes are reordered across this
- * request (acts as a barrier)
- *
- * Returns 0 on success, -errno in error cases.
- */
-int bdrv_pwrite_sync(BlockDriverState *bs, int64_t offset,
-    const void *buf, int count)
-{
-    int ret;
-
-    ret = bdrv_pwrite(bs, offset, buf, count);
-    if (ret < 0) {
-        return ret;
-    }
-
-    /* No flush needed for cache modes that already do it */
-    if (bs->enable_write_cache) {
-        bdrv_flush(bs);
-    }
-
-    return 0;
-}
-
-static int coroutine_fn bdrv_co_do_copy_on_readv(BlockDriverState *bs,
-        int64_t sector_num, int nb_sectors, QEMUIOVector *qiov)
-{
-    /* Perform I/O through a temporary buffer so that users who scribble over
-     * their read buffer while the operation is in progress do not end up
-     * modifying the image file.  This is critical for zero-copy guest I/O
-     * where anything might happen inside guest memory.
-     */
-    void *bounce_buffer;
-
-    BlockDriver *drv = bs->drv;
-    struct iovec iov;
-    QEMUIOVector bounce_qiov;
-    int64_t cluster_sector_num;
-    int cluster_nb_sectors;
-    size_t skip_bytes;
-    int ret;
-
-    /* Cover entire cluster so no additional backing file I/O is required when
-     * allocating cluster in the image file.
-     */
-    bdrv_round_to_clusters(bs, sector_num, nb_sectors,
-                           &cluster_sector_num, &cluster_nb_sectors);
-
-    trace_bdrv_co_do_copy_on_readv(bs, sector_num, nb_sectors,
-                                   cluster_sector_num, cluster_nb_sectors);
-
-    iov.iov_len = cluster_nb_sectors * BDRV_SECTOR_SIZE;
-    iov.iov_base = bounce_buffer = qemu_try_blockalign(bs, iov.iov_len);
-    if (bounce_buffer == NULL) {
-        ret = -ENOMEM;
-        goto err;
-    }
-
-    qemu_iovec_init_external(&bounce_qiov, &iov, 1);
-
-    ret = drv->bdrv_co_readv(bs, cluster_sector_num, cluster_nb_sectors,
-                             &bounce_qiov);
-    if (ret < 0) {
-        goto err;
-    }
-
-    if (drv->bdrv_co_write_zeroes &&
-        buffer_is_zero(bounce_buffer, iov.iov_len)) {
-        ret = bdrv_co_do_write_zeroes(bs, cluster_sector_num,
-                                      cluster_nb_sectors, 0);
-    } else {
-        /* This does not change the data on the disk, it is not necessary
-         * to flush even in cache=writethrough mode.
-         */
-        ret = drv->bdrv_co_writev(bs, cluster_sector_num, cluster_nb_sectors,
-                                  &bounce_qiov);
-    }
-
-    if (ret < 0) {
-        /* It might be okay to ignore write errors for guest requests.  If this
-         * is a deliberate copy-on-read then we don't want to ignore the error.
-         * Simply report it in all cases.
-         */
-        goto err;
-    }
-
-    skip_bytes = (sector_num - cluster_sector_num) * BDRV_SECTOR_SIZE;
-    qemu_iovec_from_buf(qiov, 0, bounce_buffer + skip_bytes,
-                        nb_sectors * BDRV_SECTOR_SIZE);
-
-err:
-    qemu_vfree(bounce_buffer);
-    return ret;
-}
-
-/*
- * Forwards an already correctly aligned request to the BlockDriver. This
- * handles copy on read and zeroing after EOF; any other features must be
- * implemented by the caller.
- */
-static int coroutine_fn bdrv_aligned_preadv(BlockDriverState *bs,
-    BdrvTrackedRequest *req, int64_t offset, unsigned int bytes,
-    int64_t align, QEMUIOVector *qiov, int flags)
-{
-    BlockDriver *drv = bs->drv;
-    int ret;
-
-    int64_t sector_num = offset >> BDRV_SECTOR_BITS;
-    unsigned int nb_sectors = bytes >> BDRV_SECTOR_BITS;
-
-    assert((offset & (BDRV_SECTOR_SIZE - 1)) == 0);
-    assert((bytes & (BDRV_SECTOR_SIZE - 1)) == 0);
-    assert(!qiov || bytes == qiov->size);
-
-    /* Handle Copy on Read and associated serialisation */
-    if (flags & BDRV_REQ_COPY_ON_READ) {
-        /* If we touch the same cluster it counts as an overlap.  This
-         * guarantees that allocating writes will be serialized and not race
-         * with each other for the same cluster.  For example, in copy-on-read
-         * it ensures that the CoR read and write operations are atomic and
-         * guest writes cannot interleave between them. */
-        mark_request_serialising(req, bdrv_get_cluster_size(bs));
-    }
-
-    wait_serialising_requests(req);
-
-    if (flags & BDRV_REQ_COPY_ON_READ) {
-        int pnum;
-
-        ret = bdrv_is_allocated(bs, sector_num, nb_sectors, &pnum);
-        if (ret < 0) {
-            goto out;
-        }
-
-        if (!ret || pnum != nb_sectors) {
-            ret = bdrv_co_do_copy_on_readv(bs, sector_num, nb_sectors, qiov);
-            goto out;
-        }
-    }
-
-    /* Forward the request to the BlockDriver */
-    if (!(bs->zero_beyond_eof && bs->growable)) {
-        ret = drv->bdrv_co_readv(bs, sector_num, nb_sectors, qiov);
-    } else {
-        /* Read zeros after EOF of growable BDSes */
-        int64_t total_sectors, max_nb_sectors;
-
-        total_sectors = bdrv_nb_sectors(bs);
-        if (total_sectors < 0) {
-            ret = total_sectors;
-            goto out;
-        }
-
-        max_nb_sectors = ROUND_UP(MAX(0, total_sectors - sector_num),
-                                  align >> BDRV_SECTOR_BITS);
-        if (max_nb_sectors > 0) {
-            QEMUIOVector local_qiov;
-            size_t local_sectors;
-
-            max_nb_sectors = MIN(max_nb_sectors, SIZE_MAX / BDRV_SECTOR_BITS);
-            local_sectors = MIN(max_nb_sectors, nb_sectors);
-
-            qemu_iovec_init(&local_qiov, qiov->niov);
-            qemu_iovec_concat(&local_qiov, qiov, 0,
-                              local_sectors * BDRV_SECTOR_SIZE);
-
-            ret = drv->bdrv_co_readv(bs, sector_num, local_sectors,
-                                     &local_qiov);
-
-            qemu_iovec_destroy(&local_qiov);
-        } else {
-            ret = 0;
-        }
-
-        /* Reading beyond end of file is supposed to produce zeroes */
-        if (ret == 0 && total_sectors < sector_num + nb_sectors) {
-            uint64_t offset = MAX(0, total_sectors - sector_num);
-            uint64_t bytes = (sector_num + nb_sectors - offset) *
-                              BDRV_SECTOR_SIZE;
-            qemu_iovec_memset(qiov, offset * BDRV_SECTOR_SIZE, 0, bytes);
-        }
-    }
-
-out:
-    return ret;
-}
-
-/*
- * Handle a read request in coroutine context
- */
-static int coroutine_fn bdrv_co_do_preadv(BlockDriverState *bs,
-    int64_t offset, unsigned int bytes, QEMUIOVector *qiov,
-    BdrvRequestFlags flags)
-{
-    BlockDriver *drv = bs->drv;
-    BdrvTrackedRequest req;
-
-    /* TODO Lift BDRV_SECTOR_SIZE restriction in BlockDriver interface */
-    uint64_t align = MAX(BDRV_SECTOR_SIZE, bs->request_alignment);
-    uint8_t *head_buf = NULL;
-    uint8_t *tail_buf = NULL;
-    QEMUIOVector local_qiov;
-    bool use_local_qiov = false;
-    int ret;
-
-    if (!drv) {
-        return -ENOMEDIUM;
-    }
-    if (bdrv_check_byte_request(bs, offset, bytes)) {
-        return -EIO;
-    }
-
-    if (bs->copy_on_read) {
-        flags |= BDRV_REQ_COPY_ON_READ;
-    }
-
-    /* throttling disk I/O */
-    if (bs->io_limits_enabled) {
-        bdrv_io_limits_intercept(bs, bytes, false);
-    }
-
-    /* Align read if necessary by padding qiov */
-    if (offset & (align - 1)) {
-        head_buf = qemu_blockalign(bs, align);
-        qemu_iovec_init(&local_qiov, qiov->niov + 2);
-        qemu_iovec_add(&local_qiov, head_buf, offset & (align - 1));
-        qemu_iovec_concat(&local_qiov, qiov, 0, qiov->size);
-        use_local_qiov = true;
-
-        bytes += offset & (align - 1);
-        offset = offset & ~(align - 1);
-    }
-
-    if ((offset + bytes) & (align - 1)) {
-        if (!use_local_qiov) {
-            qemu_iovec_init(&local_qiov, qiov->niov + 1);
-            qemu_iovec_concat(&local_qiov, qiov, 0, qiov->size);
-            use_local_qiov = true;
-        }
-        tail_buf = qemu_blockalign(bs, align);
-        qemu_iovec_add(&local_qiov, tail_buf,
-                       align - ((offset + bytes) & (align - 1)));
-
-        bytes = ROUND_UP(bytes, align);
-    }
-
-    tracked_request_begin(&req, bs, offset, bytes, false);
-    ret = bdrv_aligned_preadv(bs, &req, offset, bytes, align,
-                              use_local_qiov ? &local_qiov : qiov,
-                              flags);
-    tracked_request_end(&req);
-
-    if (use_local_qiov) {
-        qemu_iovec_destroy(&local_qiov);
-        qemu_vfree(head_buf);
-        qemu_vfree(tail_buf);
-    }
-
-    return ret;
-}
-
-static int coroutine_fn bdrv_co_do_readv(BlockDriverState *bs,
-    int64_t sector_num, int nb_sectors, QEMUIOVector *qiov,
-    BdrvRequestFlags flags)
-{
-    if (nb_sectors < 0 || nb_sectors > (UINT_MAX >> BDRV_SECTOR_BITS)) {
-        return -EINVAL;
-    }
-
-    return bdrv_co_do_preadv(bs, sector_num << BDRV_SECTOR_BITS,
-                             nb_sectors << BDRV_SECTOR_BITS, qiov, flags);
-}
-
-int coroutine_fn bdrv_co_readv(BlockDriverState *bs, int64_t sector_num,
-    int nb_sectors, QEMUIOVector *qiov)
-{
-    trace_bdrv_co_readv(bs, sector_num, nb_sectors);
-
-    return bdrv_co_do_readv(bs, sector_num, nb_sectors, qiov, 0);
-}
-
-int coroutine_fn bdrv_co_copy_on_readv(BlockDriverState *bs,
-    int64_t sector_num, int nb_sectors, QEMUIOVector *qiov)
-{
-    trace_bdrv_co_copy_on_readv(bs, sector_num, nb_sectors);
-
-    return bdrv_co_do_readv(bs, sector_num, nb_sectors, qiov,
-                            BDRV_REQ_COPY_ON_READ);
-}
-
-/* if no limit is specified in the BlockLimits use a default
- * of 32768 512-byte sectors (16 MiB) per request.
- */
-#define MAX_WRITE_ZEROES_DEFAULT 32768
-
-static int coroutine_fn bdrv_co_do_write_zeroes(BlockDriverState *bs,
-    int64_t sector_num, int nb_sectors, BdrvRequestFlags flags)
-{
-    BlockDriver *drv = bs->drv;
-    QEMUIOVector qiov;
-    struct iovec iov = {0};
-    int ret = 0;
-
-    int max_write_zeroes = bs->bl.max_write_zeroes ?
-                           bs->bl.max_write_zeroes : MAX_WRITE_ZEROES_DEFAULT;
-
-    while (nb_sectors > 0 && !ret) {
-        int num = nb_sectors;
-
-        /* Align request.  Block drivers can expect the "bulk" of the request
-         * to be aligned.
-         */
-        if (bs->bl.write_zeroes_alignment
-            && num > bs->bl.write_zeroes_alignment) {
-            if (sector_num % bs->bl.write_zeroes_alignment != 0) {
-                /* Make a small request up to the first aligned sector.  */
-                num = bs->bl.write_zeroes_alignment;
-                num -= sector_num % bs->bl.write_zeroes_alignment;
-            } else if ((sector_num + num) % bs->bl.write_zeroes_alignment != 0) {
-                /* Shorten the request to the last aligned sector.  num cannot
-                 * underflow because num > bs->bl.write_zeroes_alignment.
-                 */
-                num -= (sector_num + num) % bs->bl.write_zeroes_alignment;
-            }
-        }
-
-        /* limit request size */
-        if (num > max_write_zeroes) {
-            num = max_write_zeroes;
-        }
-
-        ret = -ENOTSUP;
-        /* First try the efficient write zeroes operation */
-        if (drv->bdrv_co_write_zeroes) {
-            ret = drv->bdrv_co_write_zeroes(bs, sector_num, num, flags);
-        }
-
-        if (ret == -ENOTSUP) {
-            /* Fall back to bounce buffer if write zeroes is unsupported */
-            iov.iov_len = num * BDRV_SECTOR_SIZE;
-            if (iov.iov_base == NULL) {
-                iov.iov_base = qemu_try_blockalign(bs, num * BDRV_SECTOR_SIZE);
-                if (iov.iov_base == NULL) {
-                    ret = -ENOMEM;
-                    goto fail;
-                }
-                memset(iov.iov_base, 0, num * BDRV_SECTOR_SIZE);
-            }
-            qemu_iovec_init_external(&qiov, &iov, 1);
-
-            ret = drv->bdrv_co_writev(bs, sector_num, num, &qiov);
-
-            /* Keep bounce buffer around if it is big enough for all
-             * all future requests.
-             */
-            if (num < max_write_zeroes) {
-                qemu_vfree(iov.iov_base);
-                iov.iov_base = NULL;
-            }
-        }
-
-        sector_num += num;
-        nb_sectors -= num;
-    }
-
-fail:
-    qemu_vfree(iov.iov_base);
-    return ret;
-}
-
-/*
- * Forwards an already correctly aligned write request to the BlockDriver.
- */
-static int coroutine_fn bdrv_aligned_pwritev(BlockDriverState *bs,
-    BdrvTrackedRequest *req, int64_t offset, unsigned int bytes,
-    QEMUIOVector *qiov, int flags)
-{
-    BlockDriver *drv = bs->drv;
-    bool waited;
-    int ret;
-
-    int64_t sector_num = offset >> BDRV_SECTOR_BITS;
-    unsigned int nb_sectors = bytes >> BDRV_SECTOR_BITS;
-
-    assert((offset & (BDRV_SECTOR_SIZE - 1)) == 0);
-    assert((bytes & (BDRV_SECTOR_SIZE - 1)) == 0);
-    assert(!qiov || bytes == qiov->size);
-
-    waited = wait_serialising_requests(req);
-    assert(!waited || !req->serialising);
-    assert(req->overlap_offset <= offset);
-    assert(offset + bytes <= req->overlap_offset + req->overlap_bytes);
-    (void)waited;
-
-    ret = notifier_with_return_list_notify(&bs->before_write_notifiers, req);
-
-    if (!ret && bs->detect_zeroes != BLOCKDEV_DETECT_ZEROES_OPTIONS_OFF &&
-        !(flags & BDRV_REQ_ZERO_WRITE) && drv->bdrv_co_write_zeroes &&
-        qemu_iovec_is_zero(qiov)) {
-        flags |= BDRV_REQ_ZERO_WRITE;
-        if (bs->detect_zeroes == BLOCKDEV_DETECT_ZEROES_OPTIONS_UNMAP) {
-            flags |= BDRV_REQ_MAY_UNMAP;
-        }
-    }
-
-    if (ret < 0) {
-        /* Do nothing, write notifier decided to fail this request */
-    } else if (flags & BDRV_REQ_ZERO_WRITE) {
-        BLKDBG_EVENT(bs, BLKDBG_PWRITEV_ZERO);
-        ret = bdrv_co_do_write_zeroes(bs, sector_num, nb_sectors, flags);
-    } else {
-        BLKDBG_EVENT(bs, BLKDBG_PWRITEV);
-        ret = drv->bdrv_co_writev(bs, sector_num, nb_sectors, qiov);
-    }
-    BLKDBG_EVENT(bs, BLKDBG_PWRITEV_DONE);
-
-    if (ret == 0 && !bs->enable_write_cache) {
-        ret = bdrv_co_flush(bs);
-    }
-
-    bdrv_set_dirty(bs, sector_num, nb_sectors);
-
-    block_acct_highest_sector(&bs->stats, sector_num, nb_sectors);
-
-    if (bs->growable && ret >= 0) {
-        bs->total_sectors = MAX(bs->total_sectors, sector_num + nb_sectors);
-    }
-
-    return ret;
-}
-
-/*
- * Handle a write request in coroutine context
- */
-static int coroutine_fn bdrv_co_do_pwritev(BlockDriverState *bs,
-    int64_t offset, unsigned int bytes, QEMUIOVector *qiov,
-    BdrvRequestFlags flags)
-{
-    BdrvTrackedRequest req;
-    /* TODO Lift BDRV_SECTOR_SIZE restriction in BlockDriver interface */
-    uint64_t align = MAX(BDRV_SECTOR_SIZE, bs->request_alignment);
-    uint8_t *head_buf = NULL;
-    uint8_t *tail_buf = NULL;
-    QEMUIOVector local_qiov;
-    bool use_local_qiov = false;
-    int ret;
-
-    if (!bs->drv) {
-        return -ENOMEDIUM;
-    }
-    if (bs->read_only) {
-        return -EACCES;
-    }
-    if (bdrv_check_byte_request(bs, offset, bytes)) {
-        return -EIO;
-    }
-
-    /* throttling disk I/O */
-    if (bs->io_limits_enabled) {
-        bdrv_io_limits_intercept(bs, bytes, true);
-    }
-
-    /*
-     * Align write if necessary by performing a read-modify-write cycle.
-     * Pad qiov with the read parts and be sure to have a tracked request not
-     * only for bdrv_aligned_pwritev, but also for the reads of the RMW cycle.
-     */
-    tracked_request_begin(&req, bs, offset, bytes, true);
-
-    if (offset & (align - 1)) {
-        QEMUIOVector head_qiov;
-        struct iovec head_iov;
-
-        mark_request_serialising(&req, align);
-        wait_serialising_requests(&req);
-
-        head_buf = qemu_blockalign(bs, align);
-        head_iov = (struct iovec) {
-            .iov_base   = head_buf,
-            .iov_len    = align,
-        };
-        qemu_iovec_init_external(&head_qiov, &head_iov, 1);
-
-        BLKDBG_EVENT(bs, BLKDBG_PWRITEV_RMW_HEAD);
-        ret = bdrv_aligned_preadv(bs, &req, offset & ~(align - 1), align,
-                                  align, &head_qiov, 0);
-        if (ret < 0) {
-            goto fail;
-        }
-        BLKDBG_EVENT(bs, BLKDBG_PWRITEV_RMW_AFTER_HEAD);
-
-        qemu_iovec_init(&local_qiov, qiov->niov + 2);
-        qemu_iovec_add(&local_qiov, head_buf, offset & (align - 1));
-        qemu_iovec_concat(&local_qiov, qiov, 0, qiov->size);
-        use_local_qiov = true;
-
-        bytes += offset & (align - 1);
-        offset = offset & ~(align - 1);
-    }
-
-    if ((offset + bytes) & (align - 1)) {
-        QEMUIOVector tail_qiov;
-        struct iovec tail_iov;
-        size_t tail_bytes;
-        bool waited;
-
-        mark_request_serialising(&req, align);
-        waited = wait_serialising_requests(&req);
-        assert(!waited || !use_local_qiov);
-        (void)waited;
-
-        tail_buf = qemu_blockalign(bs, align);
-        tail_iov = (struct iovec) {
-            .iov_base   = tail_buf,
-            .iov_len    = align,
-        };
-        qemu_iovec_init_external(&tail_qiov, &tail_iov, 1);
-
-        BLKDBG_EVENT(bs, BLKDBG_PWRITEV_RMW_TAIL);
-        ret = bdrv_aligned_preadv(bs, &req, (offset + bytes) & ~(align - 1), align,
-                                  align, &tail_qiov, 0);
-        if (ret < 0) {
-            goto fail;
-        }
-        BLKDBG_EVENT(bs, BLKDBG_PWRITEV_RMW_AFTER_TAIL);
-
-        if (!use_local_qiov) {
-            qemu_iovec_init(&local_qiov, qiov->niov + 1);
-            qemu_iovec_concat(&local_qiov, qiov, 0, qiov->size);
-            use_local_qiov = true;
-        }
-
-        tail_bytes = (offset + bytes) & (align - 1);
-        qemu_iovec_add(&local_qiov, tail_buf + tail_bytes, align - tail_bytes);
-
-        bytes = ROUND_UP(bytes, align);
-    }
-
-    ret = bdrv_aligned_pwritev(bs, &req, offset, bytes,
-                               use_local_qiov ? &local_qiov : qiov,
-                               flags);
-
-fail:
-    tracked_request_end(&req);
-
-    if (use_local_qiov) {
-        qemu_iovec_destroy(&local_qiov);
-    }
-    qemu_vfree(head_buf);
-    qemu_vfree(tail_buf);
-
-    return ret;
-}
-
-static int coroutine_fn bdrv_co_do_writev(BlockDriverState *bs,
-    int64_t sector_num, int nb_sectors, QEMUIOVector *qiov,
-    BdrvRequestFlags flags)
-{
-    if (nb_sectors < 0 || nb_sectors > (INT_MAX >> BDRV_SECTOR_BITS)) {
-        return -EINVAL;
-    }
-
-    return bdrv_co_do_pwritev(bs, sector_num << BDRV_SECTOR_BITS,
-                              nb_sectors << BDRV_SECTOR_BITS, qiov, flags);
-}
-
-int coroutine_fn bdrv_co_writev(BlockDriverState *bs, int64_t sector_num,
-    int nb_sectors, QEMUIOVector *qiov)
-{
-    trace_bdrv_co_writev(bs, sector_num, nb_sectors);
-
-    return bdrv_co_do_writev(bs, sector_num, nb_sectors, qiov, 0);
-}
-
-int coroutine_fn bdrv_co_write_zeroes(BlockDriverState *bs,
-                                      int64_t sector_num, int nb_sectors,
-                                      BdrvRequestFlags flags)
-{
-    trace_bdrv_co_write_zeroes(bs, sector_num, nb_sectors, flags);
-
-    if (!(bs->open_flags & BDRV_O_UNMAP)) {
-        flags &= ~BDRV_REQ_MAY_UNMAP;
-    }
-
-    return bdrv_co_do_writev(bs, sector_num, nb_sectors, NULL,
-                             BDRV_REQ_ZERO_WRITE | flags);
-}
-
-/**
- * Truncate file to 'offset' bytes (needed only for file protocols)
- */
-int bdrv_truncate(BlockDriverState *bs, int64_t offset)
-{
-    BlockDriver *drv = bs->drv;
-    int ret;
-    if (!drv)
-        return -ENOMEDIUM;
-    if (!drv->bdrv_truncate)
-        return -ENOTSUP;
-    if (bs->read_only)
-        return -EACCES;
-
-    ret = drv->bdrv_truncate(bs, offset);
-    if (ret == 0) {
-        ret = refresh_total_sectors(bs, offset >> BDRV_SECTOR_BITS);
-        if (bs->blk) {
-            blk_dev_resize_cb(bs->blk);
-        }
-    }
-    return ret;
-}
-
-/**
- * Length of a allocated file in bytes. Sparse files are counted by actual
- * allocated space. Return < 0 if error or unknown.
- */
-int64_t bdrv_get_allocated_file_size(BlockDriverState *bs)
-{
-    BlockDriver *drv = bs->drv;
-    if (!drv) {
-        return -ENOMEDIUM;
-    }
-    if (drv->bdrv_get_allocated_file_size) {
-        return drv->bdrv_get_allocated_file_size(bs);
-    }
-    if (bs->file) {
-        return bdrv_get_allocated_file_size(bs->file);
-    }
-    return -ENOTSUP;
-}
-
-/**
- * Return number of sectors on success, -errno on error.
- */
-int64_t bdrv_nb_sectors(BlockDriverState *bs)
-{
-    BlockDriver *drv = bs->drv;
-
-    if (!drv)
-        return -ENOMEDIUM;
-
-    if (drv->has_variable_length) {
-        int ret = refresh_total_sectors(bs, bs->total_sectors);
-        if (ret < 0) {
-            return ret;
-        }
-    }
-    return bs->total_sectors;
-}
-
-/**
- * Return length in bytes on success, -errno on error.
- * The length is always a multiple of BDRV_SECTOR_SIZE.
- */
-int64_t bdrv_getlength(BlockDriverState *bs)
-{
-    int64_t ret = bdrv_nb_sectors(bs);
-
-    return ret < 0 ? ret : ret * BDRV_SECTOR_SIZE;
-}
-
-/* return 0 as number of sectors if no device present or error */
-void bdrv_get_geometry(BlockDriverState *bs, uint64_t *nb_sectors_ptr)
-{
-    int64_t nb_sectors = bdrv_nb_sectors(bs);
-
-    *nb_sectors_ptr = nb_sectors < 0 ? 0 : nb_sectors;
-}
-
-void bdrv_set_on_error(BlockDriverState *bs, BlockdevOnError on_read_error,
-                       BlockdevOnError on_write_error)
-{
-    bs->on_read_error = on_read_error;
-    bs->on_write_error = on_write_error;
-}
-
-BlockdevOnError bdrv_get_on_error(BlockDriverState *bs, bool is_read)
-{
-    return is_read ? bs->on_read_error : bs->on_write_error;
-}
-
-BlockErrorAction bdrv_get_error_action(BlockDriverState *bs, bool is_read, int error)
-{
-    BlockdevOnError on_err = is_read ? bs->on_read_error : bs->on_write_error;
-
-    switch (on_err) {
-    case BLOCKDEV_ON_ERROR_ENOSPC:
-        return (error == ENOSPC) ?
-               BLOCK_ERROR_ACTION_STOP : BLOCK_ERROR_ACTION_REPORT;
-    case BLOCKDEV_ON_ERROR_STOP:
-        return BLOCK_ERROR_ACTION_STOP;
-    case BLOCKDEV_ON_ERROR_REPORT:
-        return BLOCK_ERROR_ACTION_REPORT;
-    case BLOCKDEV_ON_ERROR_IGNORE:
-        return BLOCK_ERROR_ACTION_IGNORE;
-    default:
-        abort();
-    }
-}
-
-static void send_qmp_error_event(BlockDriverState *bs,
-                                 BlockErrorAction action,
-                                 bool is_read, int error)
-{
-    IoOperationType optype;
-
-    optype = is_read ? IO_OPERATION_TYPE_READ : IO_OPERATION_TYPE_WRITE;
-    qapi_event_send_block_io_error(bdrv_get_device_name(bs), optype, action,
-                                   bdrv_iostatus_is_enabled(bs),
-                                   error == ENOSPC, strerror(error),
-                                   &error_abort);
-}
-
-/* This is done by device models because, while the block layer knows
- * about the error, it does not know whether an operation comes from
- * the device or the block layer (from a job, for example).
- */
-void bdrv_error_action(BlockDriverState *bs, BlockErrorAction action,
-                       bool is_read, int error)
-{
-    assert(error >= 0);
-
-    if (action == BLOCK_ERROR_ACTION_STOP) {
-        /* First set the iostatus, so that "info block" returns an iostatus
-         * that matches the events raised so far (an additional error iostatus
-         * is fine, but not a lost one).
-         */
-        bdrv_iostatus_set_err(bs, error);
-
-        /* Then raise the request to stop the VM and the event.
-         * qemu_system_vmstop_request_prepare has two effects.  First,
-         * it ensures that the STOP event always comes after the
-         * BLOCK_IO_ERROR event.  Second, it ensures that even if management
-         * can observe the STOP event and do a "cont" before the STOP
-         * event is issued, the VM will not stop.  In this case, vm_start()
-         * also ensures that the STOP/RESUME pair of events is emitted.
-         */
-        qemu_system_vmstop_request_prepare();
-        send_qmp_error_event(bs, action, is_read, error);
-        qemu_system_vmstop_request(RUN_STATE_IO_ERROR);
-    } else {
-        send_qmp_error_event(bs, action, is_read, error);
-    }
-}
-
-int bdrv_is_read_only(BlockDriverState *bs)
-{
-    return bs->read_only;
-}
-
-int bdrv_is_sg(BlockDriverState *bs)
-{
-    return bs->sg;
-}
-
-int bdrv_enable_write_cache(BlockDriverState *bs)
-{
-    return bs->enable_write_cache;
-}
-
-void bdrv_set_enable_write_cache(BlockDriverState *bs, bool wce)
-{
-    bs->enable_write_cache = wce;
-
-    /* so a reopen() will preserve wce */
-    if (wce) {
-        bs->open_flags |= BDRV_O_CACHE_WB;
-    } else {
-        bs->open_flags &= ~BDRV_O_CACHE_WB;
-    }
-}
-
-int bdrv_is_encrypted(BlockDriverState *bs)
-{
-    if (bs->backing_hd && bs->backing_hd->encrypted)
-        return 1;
-    return bs->encrypted;
-}
-
-int bdrv_key_required(BlockDriverState *bs)
-{
-    BlockDriverState *backing_hd = bs->backing_hd;
-
-    if (backing_hd && backing_hd->encrypted && !backing_hd->valid_key)
-        return 1;
-    return (bs->encrypted && !bs->valid_key);
-}
-
-int bdrv_set_key(BlockDriverState *bs, const char *key)
-{
-    int ret;
-    if (bs->backing_hd && bs->backing_hd->encrypted) {
-        ret = bdrv_set_key(bs->backing_hd, key);
-        if (ret < 0)
-            return ret;
-        if (!bs->encrypted)
-            return 0;
-    }
-    if (!bs->encrypted) {
-        return -EINVAL;
-    } else if (!bs->drv || !bs->drv->bdrv_set_key) {
-        return -ENOMEDIUM;
-    }
-    ret = bs->drv->bdrv_set_key(bs, key);
-    if (ret < 0) {
-        bs->valid_key = 0;
-    } else if (!bs->valid_key) {
-        bs->valid_key = 1;
-        if (bs->blk) {
-            /* call the change callback now, we skipped it on open */
-            blk_dev_change_media_cb(bs->blk, true);
-        }
-    }
-    return ret;
-}
-
-const char *bdrv_get_format_name(BlockDriverState *bs)
-{
-    return bs->drv ? bs->drv->format_name : NULL;
-}
-
-static int qsort_strcmp(const void *a, const void *b)
-{
-    return strcmp(a, b);
-}
-
-void bdrv_iterate_format(void (*it)(void *opaque, const char *name),
-                         void *opaque)
-{
-    BlockDriver *drv;
-    int count = 0;
-    int i;
-    const char **formats = NULL;
-
-    QLIST_FOREACH(drv, &bdrv_drivers, list) {
-        if (drv->format_name) {
-            bool found = false;
-            int i = count;
-            while (formats && i && !found) {
-                found = !strcmp(formats[--i], drv->format_name);
-            }
-
-            if (!found) {
-                formats = g_renew(const char *, formats, count + 1);
-                formats[count++] = drv->format_name;
-            }
-        }
-    }
-
-    qsort(formats, count, sizeof(formats[0]), qsort_strcmp);
-
-    for (i = 0; i < count; i++) {
-        it(opaque, formats[i]);
-    }
-
-    g_free(formats);
-}
-
-/* This function is to find block backend bs */
-/* TODO convert callers to blk_by_name(), then remove */
-BlockDriverState *bdrv_find(const char *name)
-{
-    BlockBackend *blk = blk_by_name(name);
-
-    return blk ? blk_bs(blk) : NULL;
-}
-
-/* This function is to find a node in the bs graph */
-BlockDriverState *bdrv_find_node(const char *node_name)
-{
-    BlockDriverState *bs;
-
-    assert(node_name);
-
-    QTAILQ_FOREACH(bs, &graph_bdrv_states, node_list) {
-        if (!strcmp(node_name, bs->node_name)) {
-            return bs;
-        }
-    }
-    return NULL;
-}
-
-/* Put this QMP function here so it can access the static graph_bdrv_states. */
-BlockDeviceInfoList *bdrv_named_nodes_list(void)
-{
-    BlockDeviceInfoList *list, *entry;
-    BlockDriverState *bs;
-
-    list = NULL;
-    QTAILQ_FOREACH(bs, &graph_bdrv_states, node_list) {
-        entry = g_malloc0(sizeof(*entry));
-        entry->value = bdrv_block_device_info(bs);
-        entry->next = list;
-        list = entry;
-    }
-
-    return list;
-}
-
-BlockDriverState *bdrv_lookup_bs(const char *device,
-                                 const char *node_name,
-                                 Error **errp)
-{
-    BlockBackend *blk;
-    BlockDriverState *bs;
-
-    if (device) {
-        blk = blk_by_name(device);
-
-        if (blk) {
-            return blk_bs(blk);
-        }
-    }
-
-    if (node_name) {
-        bs = bdrv_find_node(node_name);
-
-        if (bs) {
-            return bs;
-        }
-    }
-
-    error_setg(errp, "Cannot find device=%s nor node_name=%s",
-                     device ? device : "",
-                     node_name ? node_name : "");
-    return NULL;
-}
-
-/* If 'base' is in the same chain as 'top', return true. Otherwise,
- * return false.  If either argument is NULL, return false. */
-bool bdrv_chain_contains(BlockDriverState *top, BlockDriverState *base)
-{
-    while (top && top != base) {
-        top = top->backing_hd;
-    }
-
-    return top != NULL;
-}
-
-BlockDriverState *bdrv_next(BlockDriverState *bs)
-{
-    if (!bs) {
-        return QTAILQ_FIRST(&bdrv_states);
-    }
-    return QTAILQ_NEXT(bs, device_list);
-}
-
-/* TODO check what callers really want: bs->node_name or blk_name() */
-const char *bdrv_get_device_name(const BlockDriverState *bs)
-{
-    return bs->blk ? blk_name(bs->blk) : "";
-}
-
-int bdrv_get_flags(BlockDriverState *bs)
-{
-    return bs->open_flags;
-}
-
-int bdrv_flush_all(void)
-{
-    BlockDriverState *bs;
-    int result = 0;
-
-    QTAILQ_FOREACH(bs, &bdrv_states, device_list) {
-        AioContext *aio_context = bdrv_get_aio_context(bs);
-        int ret;
-
-        aio_context_acquire(aio_context);
-        ret = bdrv_flush(bs);
-        if (ret < 0 && !result) {
-            result = ret;
-        }
-        aio_context_release(aio_context);
-    }
-
-    return result;
-}
-
-int bdrv_has_zero_init_1(BlockDriverState *bs)
-{
-    return 1;
-}
-
-int bdrv_has_zero_init(BlockDriverState *bs)
-{
-    assert(bs->drv);
-
-    /* If BS is a copy on write image, it is initialized to
-       the contents of the base image, which may not be zeroes.  */
-    if (bs->backing_hd) {
-        return 0;
-    }
-    if (bs->drv->bdrv_has_zero_init) {
-        return bs->drv->bdrv_has_zero_init(bs);
-    }
-
-    /* safe default */
-    return 0;
-}
-
-bool bdrv_unallocated_blocks_are_zero(BlockDriverState *bs)
-{
-    BlockDriverInfo bdi;
-
-    if (bs->backing_hd) {
-        return false;
-    }
-
-    if (bdrv_get_info(bs, &bdi) == 0) {
-        return bdi.unallocated_blocks_are_zero;
-    }
-
-    return false;
-}
-
-bool bdrv_can_write_zeroes_with_unmap(BlockDriverState *bs)
-{
-    BlockDriverInfo bdi;
-
-    if (bs->backing_hd || !(bs->open_flags & BDRV_O_UNMAP)) {
-        return false;
-    }
-
-    if (bdrv_get_info(bs, &bdi) == 0) {
-        return bdi.can_write_zeroes_with_unmap;
-    }
-
-    return false;
-}
-
-typedef struct BdrvCoGetBlockStatusData {
-    BlockDriverState *bs;
-    BlockDriverState *base;
-    int64_t sector_num;
-    int nb_sectors;
-    int *pnum;
-    int64_t ret;
-    bool done;
-} BdrvCoGetBlockStatusData;
-
-/*
- * Returns the allocation status of the specified sectors.
- * Drivers not implementing the functionality are assumed to not support
- * backing files, hence all their sectors are reported as allocated.
- *
- * If 'sector_num' is beyond the end of the disk image the return value is 0
- * and 'pnum' is set to 0.
- *
- * 'pnum' is set to the number of sectors (including and immediately following
- * the specified sector) that are known to be in the same
- * allocated/unallocated state.
- *
- * 'nb_sectors' is the max value 'pnum' should be set to.  If nb_sectors goes
- * beyond the end of the disk image it will be clamped.
- */
-static int64_t coroutine_fn bdrv_co_get_block_status(BlockDriverState *bs,
-                                                     int64_t sector_num,
-                                                     int nb_sectors, int *pnum)
-{
-    int64_t total_sectors;
-    int64_t n;
-    int64_t ret, ret2;
-
-    total_sectors = bdrv_nb_sectors(bs);
-    if (total_sectors < 0) {
-        return total_sectors;
-    }
-
-    if (sector_num >= total_sectors) {
-        *pnum = 0;
-        return 0;
-    }
-
-    n = total_sectors - sector_num;
-    if (n < nb_sectors) {
-        nb_sectors = n;
-    }
-
-    if (!bs->drv->bdrv_co_get_block_status) {
-        *pnum = nb_sectors;
-        ret = BDRV_BLOCK_DATA | BDRV_BLOCK_ALLOCATED;
-        if (bs->drv->protocol_name) {
-            ret |= BDRV_BLOCK_OFFSET_VALID | (sector_num * BDRV_SECTOR_SIZE);
-        }
-        return ret;
-    }
-
-    ret = bs->drv->bdrv_co_get_block_status(bs, sector_num, nb_sectors, pnum);
-    if (ret < 0) {
-        *pnum = 0;
-        return ret;
-    }
-
-    if (ret & BDRV_BLOCK_RAW) {
-        assert(ret & BDRV_BLOCK_OFFSET_VALID);
-        return bdrv_get_block_status(bs->file, ret >> BDRV_SECTOR_BITS,
-                                     *pnum, pnum);
-    }
-
-    if (ret & (BDRV_BLOCK_DATA | BDRV_BLOCK_ZERO)) {
-        ret |= BDRV_BLOCK_ALLOCATED;
-    }
-
-    if (!(ret & BDRV_BLOCK_DATA) && !(ret & BDRV_BLOCK_ZERO)) {
-        if (bdrv_unallocated_blocks_are_zero(bs)) {
-            ret |= BDRV_BLOCK_ZERO;
-        } else if (bs->backing_hd) {
-            BlockDriverState *bs2 = bs->backing_hd;
-            int64_t nb_sectors2 = bdrv_nb_sectors(bs2);
-            if (nb_sectors2 >= 0 && sector_num >= nb_sectors2) {
-                ret |= BDRV_BLOCK_ZERO;
-            }
-        }
-    }
-
-    if (bs->file &&
-        (ret & BDRV_BLOCK_DATA) && !(ret & BDRV_BLOCK_ZERO) &&
-        (ret & BDRV_BLOCK_OFFSET_VALID)) {
-        int file_pnum;
-
-        ret2 = bdrv_co_get_block_status(bs->file, ret >> BDRV_SECTOR_BITS,
-                                        *pnum, &file_pnum);
-        if (ret2 >= 0) {
-            /* Ignore errors.  This is just providing extra information, it
-             * is useful but not necessary.
-             */
-            if (!file_pnum) {
-                /* !file_pnum indicates an offset at or beyond the EOF; it is
-                 * perfectly valid for the format block driver to point to such
-                 * offsets, so catch it and mark everything as zero */
-                ret |= BDRV_BLOCK_ZERO;
-            } else {
-                /* Limit request to the range reported by the protocol driver */
-                *pnum = file_pnum;
-                ret |= (ret2 & BDRV_BLOCK_ZERO);
-            }
-        }
-    }
-
-    return ret;
-}
-
-/* Coroutine wrapper for bdrv_get_block_status() */
-static void coroutine_fn bdrv_get_block_status_co_entry(void *opaque)
-{
-    BdrvCoGetBlockStatusData *data = opaque;
-    BlockDriverState *bs = data->bs;
-
-    data->ret = bdrv_co_get_block_status(bs, data->sector_num, data->nb_sectors,
-                                         data->pnum);
-    data->done = true;
-}
-
-/*
- * Synchronous wrapper around bdrv_co_get_block_status().
- *
- * See bdrv_co_get_block_status() for details.
- */
-int64_t bdrv_get_block_status(BlockDriverState *bs, int64_t sector_num,
-                              int nb_sectors, int *pnum)
-{
-    Coroutine *co;
-    BdrvCoGetBlockStatusData data = {
-        .bs = bs,
-        .sector_num = sector_num,
-        .nb_sectors = nb_sectors,
-        .pnum = pnum,
-        .done = false,
-    };
-
-    if (qemu_in_coroutine()) {
-        /* Fast-path if already in coroutine context */
-        bdrv_get_block_status_co_entry(&data);
-    } else {
-        AioContext *aio_context = bdrv_get_aio_context(bs);
-
-        co = qemu_coroutine_create(bdrv_get_block_status_co_entry);
-        qemu_coroutine_enter(co, &data);
-        while (!data.done) {
-            aio_poll(aio_context, true);
-        }
-    }
-    return data.ret;
-}
-
-int coroutine_fn bdrv_is_allocated(BlockDriverState *bs, int64_t sector_num,
-                                   int nb_sectors, int *pnum)
-{
-    int64_t ret = bdrv_get_block_status(bs, sector_num, nb_sectors, pnum);
-    if (ret < 0) {
-        return ret;
-    }
-    return !!(ret & BDRV_BLOCK_ALLOCATED);
-}
-
-/*
- * Given an image chain: ... -> [BASE] -> [INTER1] -> [INTER2] -> [TOP]
- *
- * Return true if the given sector is allocated in any image between
- * BASE and TOP (inclusive).  BASE can be NULL to check if the given
- * sector is allocated in any image of the chain.  Return false otherwise.
- *
- * 'pnum' is set to the number of sectors (including and immediately following
- *  the specified sector) that are known to be in the same
- *  allocated/unallocated state.
- *
- */
-int bdrv_is_allocated_above(BlockDriverState *top,
-                            BlockDriverState *base,
-                            int64_t sector_num,
-                            int nb_sectors, int *pnum)
-{
-    BlockDriverState *intermediate;
-    int ret, n = nb_sectors;
-
-    intermediate = top;
-    while (intermediate && intermediate != base) {
-        int pnum_inter;
-        ret = bdrv_is_allocated(intermediate, sector_num, nb_sectors,
-                                &pnum_inter);
-        if (ret < 0) {
-            return ret;
-        } else if (ret) {
-            *pnum = pnum_inter;
-            return 1;
-        }
-
-        /*
-         * [sector_num, nb_sectors] is unallocated on top but intermediate
-         * might have
-         *
-         * [sector_num+x, nr_sectors] allocated.
-         */
-        if (n > pnum_inter &&
-            (intermediate == top ||
-             sector_num + pnum_inter < intermediate->total_sectors)) {
-            n = pnum_inter;
-        }
-
-        intermediate = intermediate->backing_hd;
-    }
-
-    *pnum = n;
-    return 0;
-}
-
-const char *bdrv_get_encrypted_filename(BlockDriverState *bs)
-{
-    if (bs->backing_hd && bs->backing_hd->encrypted)
-        return bs->backing_file;
-    else if (bs->encrypted)
-        return bs->filename;
-    else
-        return NULL;
-}
-
-void bdrv_get_backing_filename(BlockDriverState *bs,
-                               char *filename, int filename_size)
-{
-    pstrcpy(filename, filename_size, bs->backing_file);
-}
-
-int bdrv_write_compressed(BlockDriverState *bs, int64_t sector_num,
-                          const uint8_t *buf, int nb_sectors)
-{
-    BlockDriver *drv = bs->drv;
-    if (!drv)
-        return -ENOMEDIUM;
-    if (!drv->bdrv_write_compressed)
-        return -ENOTSUP;
-    if (bdrv_check_request(bs, sector_num, nb_sectors))
-        return -EIO;
-
-    assert(QLIST_EMPTY(&bs->dirty_bitmaps));
-
-    return drv->bdrv_write_compressed(bs, sector_num, buf, nb_sectors);
-}
-
-int bdrv_get_info(BlockDriverState *bs, BlockDriverInfo *bdi)
-{
-    BlockDriver *drv = bs->drv;
-    if (!drv)
-        return -ENOMEDIUM;
-    if (!drv->bdrv_get_info)
-        return -ENOTSUP;
-    memset(bdi, 0, sizeof(*bdi));
-    return drv->bdrv_get_info(bs, bdi);
-}
-
-ImageInfoSpecific *bdrv_get_specific_info(BlockDriverState *bs)
-{
-    BlockDriver *drv = bs->drv;
-    if (drv && drv->bdrv_get_specific_info) {
-        return drv->bdrv_get_specific_info(bs);
-    }
-    return NULL;
-}
-
-int bdrv_save_vmstate(BlockDriverState *bs, const uint8_t *buf,
-                      int64_t pos, int size)
-{
-    QEMUIOVector qiov;
-    struct iovec iov = {
-        .iov_base   = (void *) buf,
-        .iov_len    = size,
-    };
-
-    qemu_iovec_init_external(&qiov, &iov, 1);
-    return bdrv_writev_vmstate(bs, &qiov, pos);
-}
-
-int bdrv_writev_vmstate(BlockDriverState *bs, QEMUIOVector *qiov, int64_t pos)
-{
-    BlockDriver *drv = bs->drv;
-
-    if (!drv) {
-        return -ENOMEDIUM;
-    } else if (drv->bdrv_save_vmstate) {
-        return drv->bdrv_save_vmstate(bs, qiov, pos);
-    } else if (bs->file) {
-        return bdrv_writev_vmstate(bs->file, qiov, pos);
-    }
-
-    return -ENOTSUP;
-}
-
-int bdrv_load_vmstate(BlockDriverState *bs, uint8_t *buf,
-                      int64_t pos, int size)
-{
-    BlockDriver *drv = bs->drv;
-    if (!drv)
-        return -ENOMEDIUM;
-    if (drv->bdrv_load_vmstate)
-        return drv->bdrv_load_vmstate(bs, buf, pos, size);
-    if (bs->file)
-        return bdrv_load_vmstate(bs->file, buf, pos, size);
-    return -ENOTSUP;
-}
-
-void bdrv_debug_event(BlockDriverState *bs, BlkDebugEvent event)
-{
-    if (!bs || !bs->drv || !bs->drv->bdrv_debug_event) {
-        return;
-    }
-
-    bs->drv->bdrv_debug_event(bs, event);
-}
-
-int bdrv_debug_breakpoint(BlockDriverState *bs, const char *event,
-                          const char *tag)
-{
-    while (bs && bs->drv && !bs->drv->bdrv_debug_breakpoint) {
-        bs = bs->file;
-    }
-
-    if (bs && bs->drv && bs->drv->bdrv_debug_breakpoint) {
-        return bs->drv->bdrv_debug_breakpoint(bs, event, tag);
-    }
-
-    return -ENOTSUP;
-}
-
-int bdrv_debug_remove_breakpoint(BlockDriverState *bs, const char *tag)
-{
-    while (bs && bs->drv && !bs->drv->bdrv_debug_remove_breakpoint) {
-        bs = bs->file;
-    }
-
-    if (bs && bs->drv && bs->drv->bdrv_debug_remove_breakpoint) {
-        return bs->drv->bdrv_debug_remove_breakpoint(bs, tag);
-    }
-
-    return -ENOTSUP;
-}
-
-int bdrv_debug_resume(BlockDriverState *bs, const char *tag)
-{
-    while (bs && (!bs->drv || !bs->drv->bdrv_debug_resume)) {
-        bs = bs->file;
-    }
-
-    if (bs && bs->drv && bs->drv->bdrv_debug_resume) {
-        return bs->drv->bdrv_debug_resume(bs, tag);
-    }
-
-    return -ENOTSUP;
-}
-
-bool bdrv_debug_is_suspended(BlockDriverState *bs, const char *tag)
-{
-    while (bs && bs->drv && !bs->drv->bdrv_debug_is_suspended) {
-        bs = bs->file;
-    }
-
-    if (bs && bs->drv && bs->drv->bdrv_debug_is_suspended) {
-        return bs->drv->bdrv_debug_is_suspended(bs, tag);
-    }
-
-    return false;
-}
-
-int bdrv_is_snapshot(BlockDriverState *bs)
-{
-    return !!(bs->open_flags & BDRV_O_SNAPSHOT);
-}
-
-/* backing_file can either be relative, or absolute, or a protocol.  If it is
- * relative, it must be relative to the chain.  So, passing in bs->filename
- * from a BDS as backing_file should not be done, as that may be relative to
- * the CWD rather than the chain. */
-BlockDriverState *bdrv_find_backing_image(BlockDriverState *bs,
-        const char *backing_file)
-{
-    char *filename_full = NULL;
-    char *backing_file_full = NULL;
-    char *filename_tmp = NULL;
-    int is_protocol = 0;
-    BlockDriverState *curr_bs = NULL;
-    BlockDriverState *retval = NULL;
-
-    if (!bs || !bs->drv || !backing_file) {
-        return NULL;
-    }
-
-    filename_full     = g_malloc(PATH_MAX);
-    backing_file_full = g_malloc(PATH_MAX);
-    filename_tmp      = g_malloc(PATH_MAX);
-
-    is_protocol = path_has_protocol(backing_file);
-
-    for (curr_bs = bs; curr_bs->backing_hd; curr_bs = curr_bs->backing_hd) {
-
-        /* If either of the filename paths is actually a protocol, then
-         * compare unmodified paths; otherwise make paths relative */
-        if (is_protocol || path_has_protocol(curr_bs->backing_file)) {
-            if (strcmp(backing_file, curr_bs->backing_file) == 0) {
-                retval = curr_bs->backing_hd;
-                break;
-            }
-        } else {
-            /* If not an absolute filename path, make it relative to the current
-             * image's filename path */
-            path_combine(filename_tmp, PATH_MAX, curr_bs->filename,
-                         backing_file);
-
-            /* We are going to compare absolute pathnames */
-            if (!realpath(filename_tmp, filename_full)) {
-                continue;
-            }
-
-            /* We need to make sure the backing filename we are comparing against
-             * is relative to the current image filename (or absolute) */
-            path_combine(filename_tmp, PATH_MAX, curr_bs->filename,
-                         curr_bs->backing_file);
-
-            if (!realpath(filename_tmp, backing_file_full)) {
-                continue;
-            }
-
-            if (strcmp(backing_file_full, filename_full) == 0) {
-                retval = curr_bs->backing_hd;
-                break;
-            }
-        }
-=======
     ret = drv->bdrv_truncate(bs, offset);
     if (ret == 0) {
         ret = refresh_total_sectors(bs, offset >> BDRV_SECTOR_BITS);
         bdrv_dirty_bitmap_truncate(bs);
         bdrv_parent_cb_resize(bs);
         ++bs->write_gen;
->>>>>>> b01ff82c
     }
     return ret;
 }
