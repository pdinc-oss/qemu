/*
 * Copyright (c) 1982, 1986, 1988, 1990, 1993
 *	The Regents of the University of California.  All rights reserved.
 *
 * Redistribution and use in source and binary forms, with or without
 * modification, are permitted provided that the following conditions
 * are met:
 * 1. Redistributions of source code must retain the above copyright
 *    notice, this list of conditions and the following disclaimer.
 * 2. Redistributions in binary form must reproduce the above copyright
 *    notice, this list of conditions and the following disclaimer in the
 *    documentation and/or other materials provided with the distribution.
 * 3. Neither the name of the University nor the names of its contributors
 *    may be used to endorse or promote products derived from this software
 *    without specific prior written permission.
 *
 * THIS SOFTWARE IS PROVIDED BY THE REGENTS AND CONTRIBUTORS ``AS IS'' AND
 * ANY EXPRESS OR IMPLIED WARRANTIES, INCLUDING, BUT NOT LIMITED TO, THE
 * IMPLIED WARRANTIES OF MERCHANTABILITY AND FITNESS FOR A PARTICULAR PURPOSE
 * ARE DISCLAIMED.  IN NO EVENT SHALL THE REGENTS OR CONTRIBUTORS BE LIABLE
 * FOR ANY DIRECT, INDIRECT, INCIDENTAL, SPECIAL, EXEMPLARY, OR CONSEQUENTIAL
 * DAMAGES (INCLUDING, BUT NOT LIMITED TO, PROCUREMENT OF SUBSTITUTE GOODS
 * OR SERVICES; LOSS OF USE, DATA, OR PROFITS; OR BUSINESS INTERRUPTION)
 * HOWEVER CAUSED AND ON ANY THEORY OF LIABILITY, WHETHER IN CONTRACT, STRICT
 * LIABILITY, OR TORT (INCLUDING NEGLIGENCE OR OTHERWISE) ARISING IN ANY WAY
 * OUT OF THE USE OF THIS SOFTWARE, EVEN IF ADVISED OF THE POSSIBILITY OF
 * SUCH DAMAGE.
 *
 *	@(#)tcp_subr.c	8.1 (Berkeley) 6/10/93
 * tcp_subr.c,v 1.5 1994/10/08 22:39:58 phk Exp
 */

/*
 * Changes and additions relating to SLiRP
 * Copyright (c) 1995 Danny Gasparovski.
 *
 * Please read the file COPYRIGHT for the
 * terms and conditions of the copyright.
 */

#include "qemu/osdep.h"
#include "slirp.h"
#include "proxy.h"

#ifdef CONFIG_ANDROID
#include "android/proxy/proxy_common.h"
#endif  // CONFIG_ANDROID

/* patchable/settable parameters for tcp */
/* Don't do rfc1323 performance enhancements */
#define TCP_DO_RFC1323 0

/*
 * Tcp initialization
 */
void
tcp_init(Slirp *slirp)
{
    slirp->tcp_iss = 1;		/* wrong */
    slirp->tcb.so_next = slirp->tcb.so_prev = &slirp->tcb;
    slirp->tcp_last_so = &slirp->tcb;
}

void tcp_cleanup(Slirp *slirp)
{
    while (slirp->tcb.so_next != &slirp->tcb) {
        tcp_close(sototcpcb(slirp->tcb.so_next));
    }
}

/*
 * Create template to be used to send tcp packets on a connection.
 * Call after host entry created, fills
 * in a skeletal tcp/ip header, minimizing the amount of work
 * necessary when the connection is used.
 */
void
tcp_template(struct tcpcb *tp)
{
	struct socket *so = tp->t_socket;
	register struct tcpiphdr *n = &tp->t_template;

	n->ti_mbuf = NULL;
	memset(&n->ti, 0, sizeof(n->ti));
	n->ti_x0 = 0;
	switch (so->so_ffamily) {
	case AF_INET:
	    n->ti_pr = IPPROTO_TCP;
	    n->ti_len = htons(sizeof(struct tcphdr));
	    n->ti_src = so->so_faddr;
	    n->ti_dst = so->so_laddr;
	    n->ti_sport = so->so_fport;
	    n->ti_dport = so->so_lport;
	    break;

	case AF_INET6:
	    n->ti_nh6 = IPPROTO_TCP;
	    n->ti_len = htons(sizeof(struct tcphdr));
	    n->ti_src6 = so->so_faddr6;
	    n->ti_dst6 = so->so_laddr6;
	    n->ti_sport = so->so_fport6;
	    n->ti_dport = so->so_lport6;
	    break;

	default:
	    g_assert_not_reached();
	}

	n->ti_seq = 0;
	n->ti_ack = 0;
	n->ti_x2 = 0;
	n->ti_off = 5;
	n->ti_flags = 0;
	n->ti_win = 0;
	n->ti_sum = 0;
	n->ti_urp = 0;
}

/*
 * Send a single message to the TCP at address specified by
 * the given TCP/IP header.  If m == 0, then we make a copy
 * of the tcpiphdr at ti and send directly to the addressed host.
 * This is used to force keep alive messages out using the TCP
 * template for a connection tp->t_template.  If flags are given
 * then we send a message back to the TCP which originated the
 * segment ti, and discard the mbuf containing it and any other
 * attached mbufs.
 *
 * In any case the ack and sequence number of the transmitted
 * segment are as specified by the parameters.
 */
void
tcp_respond(struct tcpcb *tp, struct tcpiphdr *ti, struct mbuf *m,
            tcp_seq ack, tcp_seq seq, int flags, unsigned short af)
{
	register int tlen;
	int win = 0;

	DEBUG_CALL("tcp_respond");
	DEBUG_ARG("tp = %p", tp);
	DEBUG_ARG("ti = %p", ti);
	DEBUG_ARG("m = %p", m);
	DEBUG_ARG("ack = %u", ack);
	DEBUG_ARG("seq = %u", seq);
	DEBUG_ARG("flags = %x", flags);

	if (tp)
		win = sbspace(&tp->t_socket->so_rcv);
        if (m == NULL) {
		if (!tp || (m = m_get(tp->t_socket->slirp)) == NULL)
			return;
		tlen = 0;
		m->m_data += IF_MAXLINKHDR;
		*mtod(m, struct tcpiphdr *) = *ti;
		ti = mtod(m, struct tcpiphdr *);
		memset(&ti->ti, 0, sizeof(ti->ti));
		flags = TH_ACK;
	} else {
		/*
		 * ti points into m so the next line is just making
		 * the mbuf point to ti
		 */
		m->m_data = (caddr_t)ti;

		m->m_len = sizeof (struct tcpiphdr);
		tlen = 0;
#define xchg(a,b,type) { type t; t=a; a=b; b=t; }
		switch (af) {
		case AF_INET:
		    xchg(ti->ti_dst.s_addr, ti->ti_src.s_addr, uint32_t);
		    xchg(ti->ti_dport, ti->ti_sport, uint16_t);
		    break;
		case AF_INET6:
		    xchg(ti->ti_dst6, ti->ti_src6, struct in6_addr);
		    xchg(ti->ti_dport, ti->ti_sport, uint16_t);
		    break;
		default:
		    g_assert_not_reached();
		}
#undef xchg
	}
	ti->ti_len = htons((u_short)(sizeof (struct tcphdr) + tlen));
	tlen += sizeof (struct tcpiphdr);
	m->m_len = tlen;

	ti->ti_mbuf = NULL;
	ti->ti_x0 = 0;
	ti->ti_seq = htonl(seq);
	ti->ti_ack = htonl(ack);
	ti->ti_x2 = 0;
	ti->ti_off = sizeof (struct tcphdr) >> 2;
	ti->ti_flags = flags;
	if (tp)
		ti->ti_win = htons((uint16_t) (win >> tp->rcv_scale));
	else
		ti->ti_win = htons((uint16_t)win);
	ti->ti_urp = 0;
	ti->ti_sum = 0;
	ti->ti_sum = cksum(m, tlen);

	struct tcpiphdr tcpiph_save = *(mtod(m, struct tcpiphdr *));
	struct ip *ip;
	struct ip6 *ip6;

	switch (af) {
	case AF_INET:
	    m->m_data += sizeof(struct tcpiphdr) - sizeof(struct tcphdr)
	                                         - sizeof(struct ip);
	    m->m_len  -= sizeof(struct tcpiphdr) - sizeof(struct tcphdr)
	                                         - sizeof(struct ip);
	    ip = mtod(m, struct ip *);
	    ip->ip_len = tlen;
	    ip->ip_dst = tcpiph_save.ti_dst;
	    ip->ip_src = tcpiph_save.ti_src;
	    ip->ip_p = tcpiph_save.ti_pr;

	    if (flags & TH_RST) {
	        ip->ip_ttl = MAXTTL;
	    } else {
	        ip->ip_ttl = IPDEFTTL;
	    }

	    ip_output(NULL, m);
	    break;

	case AF_INET6:
	    m->m_data += sizeof(struct tcpiphdr) - sizeof(struct tcphdr)
	                                         - sizeof(struct ip6);
	    m->m_len  -= sizeof(struct tcpiphdr) - sizeof(struct tcphdr)
	                                         - sizeof(struct ip6);
	    ip6 = mtod(m, struct ip6 *);
	    ip6->ip_pl = tlen;
	    ip6->ip_dst = tcpiph_save.ti_dst6;
	    ip6->ip_src = tcpiph_save.ti_src6;
	    ip6->ip_nh = tcpiph_save.ti_nh6;

	    ip6_output(NULL, m, 0);
	    break;

	default:
	    g_assert_not_reached();
	}
}

/*
 * Create a new TCP control block, making an
 * empty reassembly queue and hooking it to the argument
 * protocol control block.
 */
struct tcpcb *
tcp_newtcpcb(struct socket *so)
{
	register struct tcpcb *tp;

	tp = (struct tcpcb *)malloc(sizeof(*tp));
	if (tp == NULL)
		return ((struct tcpcb *)0);

	memset((char *) tp, 0, sizeof(struct tcpcb));
	tp->seg_next = tp->seg_prev = (struct tcpiphdr*)tp;
	tp->t_maxseg = (so->so_ffamily == AF_INET) ? TCP_MSS : TCP6_MSS;

	tp->t_flags = TCP_DO_RFC1323 ? (TF_REQ_SCALE|TF_REQ_TSTMP) : 0;
	tp->t_socket = so;

	/*
	 * Init srtt to TCPTV_SRTTBASE (0), so we can tell that we have no
	 * rtt estimate.  Set rttvar so that srtt + 2 * rttvar gives
	 * reasonable initial retransmit time.
	 */
	tp->t_srtt = TCPTV_SRTTBASE;
	tp->t_rttvar = TCPTV_SRTTDFLT << 2;
	tp->t_rttmin = TCPTV_MIN;

	TCPT_RANGESET(tp->t_rxtcur,
	    ((TCPTV_SRTTBASE >> 2) + (TCPTV_SRTTDFLT << 2)) >> 1,
	    TCPTV_MIN, TCPTV_REXMTMAX);

	tp->snd_cwnd = TCP_MAXWIN << TCP_MAX_WINSHIFT;
	tp->snd_ssthresh = TCP_MAXWIN << TCP_MAX_WINSHIFT;
	tp->t_state = TCPS_CLOSED;

	so->so_tcpcb = tp;

	return (tp);
}

/*
 * Drop a TCP connection, reporting
 * the specified error.  If connection is synchronized,
 * then send a RST to peer.
 */
struct tcpcb *tcp_drop(struct tcpcb *tp, int err)
{
	DEBUG_CALL("tcp_drop");
	DEBUG_ARG("tp = %p", tp);
	DEBUG_ARG("errno = %d", errno);

	if (TCPS_HAVERCVDSYN(tp->t_state)) {
		tp->t_state = TCPS_CLOSED;
		(void) tcp_output(tp);
	}
	return (tcp_close(tp));
}

/*
 * Close a TCP control block:
 *	discard all space held by the tcp
 *	discard internet protocol block
 *	wake up any sleepers
 */
struct tcpcb *
tcp_close(struct tcpcb *tp)
{
	register struct tcpiphdr *t;
	struct socket *so = tp->t_socket;
	Slirp *slirp = so->slirp;
	register struct mbuf *m;

	DEBUG_CALL("tcp_close");
	DEBUG_ARG("tp = %p", tp);

	/* free the reassembly queue, if any */
	t = tcpfrag_list_first(tp);
	while (!tcpfrag_list_end(t, tp)) {
		t = tcpiphdr_next(t);
		m = tcpiphdr_prev(t)->ti_mbuf;
		remque(tcpiphdr2qlink(tcpiphdr_prev(t)));
		m_free(m);
	}
	free(tp);
        so->so_tcpcb = NULL;
	/* clobber input socket cache if we're closing the cached connection */
	if (so == slirp->tcp_last_so)
		slirp->tcp_last_so = &slirp->tcb;
	closesocket(so->s);
	sbfree(&so->so_rcv);
	sbfree(&so->so_snd);
	sofree(so);
	return ((struct tcpcb *)0);
}

/*
 * TCP protocol interface to socket abstraction.
 */

/*
 * User issued close, and wish to trail through shutdown states:
 * if never received SYN, just forget it.  If got a SYN from peer,
 * but haven't sent FIN, then go to FIN_WAIT_1 state to send peer a FIN.
 * If already got a FIN from peer, then almost done; go to LAST_ACK
 * state.  In all other cases, have already sent FIN to peer (e.g.
 * after PRU_SHUTDOWN), and just have to play tedious game waiting
 * for peer to send FIN or not respond to keep-alives, etc.
 * We can let the user exit from the close as soon as the FIN is acked.
 */
void
tcp_sockclosed(struct tcpcb *tp)
{

	DEBUG_CALL("tcp_sockclosed");
	DEBUG_ARG("tp = %p", tp);

	if (!tp) {
		return;
	}

	switch (tp->t_state) {

	case TCPS_CLOSED:
	case TCPS_LISTEN:
	case TCPS_SYN_SENT:
		tp->t_state = TCPS_CLOSED;
		tp = tcp_close(tp);
		break;

	case TCPS_SYN_RECEIVED:
	case TCPS_ESTABLISHED:
		tp->t_state = TCPS_FIN_WAIT_1;
		break;

	case TCPS_CLOSE_WAIT:
		tp->t_state = TCPS_LAST_ACK;
		break;
	}
	tcp_output(tp);
}

static void
tcp_on_proxy_connection(void *opaque, int fd, int af) {
        struct socket *so = opaque;
	so->so_state &= ~SS_PROXIFIED;
	if (fd >= 0) {
		so->s = fd;
		so->so_state &= ~(SS_ISFCONNECTING);
	} else {
		so->so_state = SS_NOFDREF;
	}
	/* continue the request */
	tcp_input(NULL,
                  (af == AF_INET6) ? sizeof(struct ip6) : sizeof(struct ip),
                  so, af);
}

#ifdef CONFIG_ANDROID
static void
tcp_proxy_event(struct socket*  so, int s, ProxyEvent event) {
    so->so_state &= ~SS_PROXIFIED;

    if (event == PROXY_EVENT_CONNECTED) {
        so->s         = s;
        so->so_state &= ~(SS_ISFCONNECTING);
    } else {
        so->so_state = SS_NOFDREF;
    }

    /* continue the connect */
    tcp_input(NULL, sizeof(struct ip), so);
}
#endif  // CONFIG_ANDROID

/*
 * Connect to a host on the Internet
 * Called by tcp_input
 * Only do a connect, the tcp fields will be set in tcp_input
 * return 0 if there's a result of the connect,
 * else return -1 means we're still connecting
 * The return value is almost always -1 since the socket is
 * nonblocking.  Connect returns after the SYN is sent, and does
 * not wait for ACK+SYN.
 */
int tcp_fconnect(struct socket *so, unsigned short af)
{
  int ret=0;
  int try_proxy = 0;

  DEBUG_CALL("tcp_fconnect");
  DEBUG_ARG("so = %p", so);

  struct sockaddr_storage addr;
  addr = so->fhost.ss;
  DEBUG_CALL(" connect()ing")
  sotranslate_out(so, &addr);

  if (slirp_proxy &&
      slirp_proxy->try_connect(&addr, tcp_on_proxy_connection, so)) {
	soisfconnecting(so);
	so->s = -1;
	so->so_state |= SS_PROXIFIED;
	return 0;
  }

  ret = so->s = qemu_socket(addr.ss_family, SOCK_STREAM, 0);
  if (ret >= 0) {
    int opt, s=so->s;

    qemu_set_nonblock(s);
    socket_set_fast_reuse(s);
    opt = 1;
    qemu_setsockopt(s, SOL_SOCKET, SO_OOBINLINE, &opt, sizeof(opt));

<<<<<<< HEAD
    addr.sin_family = AF_INET;
    if ((so->so_faddr.s_addr & slirp->vnetwork_mask.s_addr) ==
        slirp->vnetwork_addr.s_addr) {
      /* It's an alias */
      if (is_dns_addr(slirp, &so->so_faddr)) {
	if (get_dns_addr(&so->so_faddr, &addr.sin_addr) < 0)
	  addr.sin_addr = loopback_addr;
      } else {
	addr.sin_addr = loopback_addr;
      }
    } else {
      try_proxy = 1;
      addr.sin_addr = so->so_faddr;
    }
    addr.sin_port = so->so_fport;

    DEBUG_MISC((dfd, " connect()ing, addr.sin_port=%d, "
        "addr.sin_addr.s_addr=%.16s, proxy=%d\n",
        ntohs(addr.sin_port), inet_ntoa(addr.sin_addr), try_proxy));

#ifdef CONFIG_ANDROID
    if (try_proxy) {
        SockAddress sockaddr;
        sock_address_init_inet(&sockaddr,
                               ntohl(addr.sin_addr.s_addr),
                               ntohs(addr.sin_port));
        if (!proxy_manager_add(&sockaddr, SOCKET_STREAM,
                               (ProxyEventFunc)tcp_proxy_event, so)) {
            soisfconnecting(so);
            so->s = -1;
            so->so_state |= SS_PROXIFIED;
            return 0;
        }
    }
#else
    (void)try_proxy;  /* make compiler happy */
#endif  // CONFIG_ANDROID

=======
>>>>>>> b01ff82c
    /* We don't care what port we get */
    ret = connect(s, (struct sockaddr *)&addr, sockaddr_size(&addr));

    /*
     * If it's not in progress, it failed, so we just return 0,
     * without clearing SS_NOFDREF
     */
    soisfconnecting(so);
  }

  return(ret);
}

/*
 * Accept the socket and connect to the local-host
 *
 * We have a problem. The correct thing to do would be
 * to first connect to the local-host, and only if the
 * connection is accepted, then do an accept() here.
 * But, a) we need to know who's trying to connect
 * to the socket to be able to SYN the local-host, and
 * b) we are already connected to the foreign host by
 * the time it gets to accept(), so... We simply accept
 * here and SYN the local-host.
 */
void tcp_connect(struct socket *inso)
{
    Slirp *slirp = inso->slirp;
    struct socket *so;
    struct sockaddr_storage addr;
    socklen_t addrlen = sizeof(struct sockaddr_storage);
    struct tcpcb *tp;
    int s, opt;

    DEBUG_CALL("tcp_connect");
    DEBUG_ARG("inso = %p", inso);

    /*
     * If it's an SS_ACCEPTONCE socket, no need to socreate()
     * another socket, just use the accept() socket.
     */
    if (inso->so_state & SS_FACCEPTONCE) {
        /* FACCEPTONCE already have a tcpcb */
        so = inso;
    } else {
        so = socreate(slirp);
        if (so == NULL) {
            /* If it failed, get rid of the pending connection */
            closesocket(accept(inso->s, (struct sockaddr *)&addr, &addrlen));
            return;
        }
        if (tcp_attach(so) < 0) {
            free(so); /* NOT sofree */
            return;
        }
        so->lhost = inso->lhost;
        so->so_ffamily = inso->so_ffamily;
    }

    tcp_mss(sototcpcb(so), 0);

    s = accept(inso->s, (struct sockaddr *)&addr, &addrlen);
    if (s < 0) {
        tcp_close(sototcpcb(so)); /* This will sofree() as well */
        return;
    }
    qemu_set_nonblock(s);
    socket_set_fast_reuse(s);
    opt = 1;
    qemu_setsockopt(s, SOL_SOCKET, SO_OOBINLINE, &opt, sizeof(int));
    socket_set_nodelay(s);

    so->fhost.ss = addr;
    sotranslate_accept(so);

    /* Close the accept() socket, set right state */
    if (inso->so_state & SS_FACCEPTONCE) {
        /* If we only accept once, close the accept() socket */
        closesocket(so->s);

        /* Don't select it yet, even though we have an FD */
        /* if it's not FACCEPTONCE, it's already NOFDREF */
        so->so_state = SS_NOFDREF;
    }
    so->s = s;
    so->so_state |= SS_INCOMING;

    so->so_iptos = tcp_tos(so);
    tp = sototcpcb(so);

    tcp_template(tp);

    tp->t_state = TCPS_SYN_SENT;
    tp->t_timer[TCPT_KEEP] = TCPTV_KEEP_INIT;
    tp->iss = slirp->tcp_iss;
    slirp->tcp_iss += TCP_ISSINCR/2;
    tcp_sendseqinit(tp);
    tcp_output(tp);
}

/*
 * Attach a TCPCB to a socket.
 */
int
tcp_attach(struct socket *so)
{
	if ((so->so_tcpcb = tcp_newtcpcb(so)) == NULL)
	   return -1;

	insque(so, &so->slirp->tcb);

	return 0;
}

/*
 * Set the socket's type of service field
 */
static const struct tos_t tcptos[] = {
	  {0, 20, IPTOS_THROUGHPUT, 0},	/* ftp data */
	  {21, 21, IPTOS_LOWDELAY,  EMU_FTP},	/* ftp control */
	  {0, 23, IPTOS_LOWDELAY, 0},	/* telnet */
	  {0, 80, IPTOS_THROUGHPUT, 0},	/* WWW */
	  {0, 513, IPTOS_LOWDELAY, EMU_RLOGIN|EMU_NOCONNECT},	/* rlogin */
	  {0, 514, IPTOS_LOWDELAY, EMU_RSH|EMU_NOCONNECT},	/* shell */
	  {0, 544, IPTOS_LOWDELAY, EMU_KSH},		/* kshell */
	  {0, 543, IPTOS_LOWDELAY, 0},	/* klogin */
	  {0, 6667, IPTOS_THROUGHPUT, EMU_IRC},	/* IRC */
	  {0, 6668, IPTOS_THROUGHPUT, EMU_IRC},	/* IRC undernet */
	  {0, 7070, IPTOS_LOWDELAY, EMU_REALAUDIO }, /* RealAudio control */
	  {0, 113, IPTOS_LOWDELAY, EMU_IDENT }, /* identd protocol */
	  {0, 0, 0, 0}
};

static struct emu_t *tcpemu = NULL;

/*
 * Return TOS according to the above table
 */
uint8_t
tcp_tos(struct socket *so)
{
	int i = 0;
	struct emu_t *emup;

	while(tcptos[i].tos) {
		if ((tcptos[i].fport && (ntohs(so->so_fport) == tcptos[i].fport)) ||
		    (tcptos[i].lport && (ntohs(so->so_lport) == tcptos[i].lport))) {
			so->so_emu = tcptos[i].emu;
			return tcptos[i].tos;
		}
		i++;
	}

	/* Nope, lets see if there's a user-added one */
	for (emup = tcpemu; emup; emup = emup->next) {
		if ((emup->fport && (ntohs(so->so_fport) == emup->fport)) ||
		    (emup->lport && (ntohs(so->so_lport) == emup->lport))) {
			so->so_emu = emup->emu;
			return emup->tos;
		}
	}

	return 0;
}

/*
 * Emulate programs that try and connect to us
 * This includes ftp (the data connection is
 * initiated by the server) and IRC (DCC CHAT and
 * DCC SEND) for now
 *
 * NOTE: It's possible to crash SLiRP by sending it
 * unstandard strings to emulate... if this is a problem,
 * more checks are needed here
 *
 * XXX Assumes the whole command came in one packet
 *
 * XXX Some ftp clients will have their TOS set to
 * LOWDELAY and so Nagel will kick in.  Because of this,
 * we'll get the first letter, followed by the rest, so
 * we simply scan for ORT instead of PORT...
 * DCC doesn't have this problem because there's other stuff
 * in the packet before the DCC command.
 *
 * Return 1 if the mbuf m is still valid and should be
 * sbappend()ed
 *
 * NOTE: if you return 0 you MUST m_free() the mbuf!
 */
int
tcp_emu(struct socket *so, struct mbuf *m)
{
	Slirp *slirp = so->slirp;
	u_int n1, n2, n3, n4, n5, n6;
        char buff[257];
	uint32_t laddr;
	u_int lport;
	char *bptr;

	DEBUG_CALL("tcp_emu");
	DEBUG_ARG("so = %p", so);
	DEBUG_ARG("m = %p", m);

	switch(so->so_emu) {
		int x, i;

	 case EMU_IDENT:
		/*
		 * Identification protocol as per rfc-1413
		 */

		{
			struct socket *tmpso;
			struct sockaddr_in addr;
			socklen_t addrlen = sizeof(struct sockaddr_in);
			struct sbuf *so_rcv = &so->so_rcv;

			memcpy(so_rcv->sb_wptr, m->m_data, m->m_len);
			so_rcv->sb_wptr += m->m_len;
			so_rcv->sb_rptr += m->m_len;
			m->m_data[m->m_len] = 0; /* NULL terminate */
			if (strchr(m->m_data, '\r') || strchr(m->m_data, '\n')) {
				if (sscanf(so_rcv->sb_data, "%u%*[ ,]%u", &n1, &n2) == 2) {
					HTONS(n1);
					HTONS(n2);
					/* n2 is the one on our host */
					for (tmpso = slirp->tcb.so_next;
					     tmpso != &slirp->tcb;
					     tmpso = tmpso->so_next) {
						if (tmpso->so_laddr.s_addr == so->so_laddr.s_addr &&
						    tmpso->so_lport == n2 &&
						    tmpso->so_faddr.s_addr == so->so_faddr.s_addr &&
						    tmpso->so_fport == n1) {
							if (getsockname(tmpso->s,
								(struct sockaddr *)&addr, &addrlen) == 0)
							   n2 = ntohs(addr.sin_port);
							break;
						}
					}
				}
                                so_rcv->sb_cc = snprintf(so_rcv->sb_data,
                                                         so_rcv->sb_datalen,
                                                         "%d,%d\r\n", n1, n2);
				so_rcv->sb_rptr = so_rcv->sb_data;
				so_rcv->sb_wptr = so_rcv->sb_data + so_rcv->sb_cc;
			}
			m_free(m);
			return 0;
		}

        case EMU_FTP: /* ftp */
                *(m->m_data+m->m_len) = 0; /* NUL terminate for strstr */
		if ((bptr = (char *)strstr(m->m_data, "ORT")) != NULL) {
			/*
			 * Need to emulate the PORT command
			 */
			x = sscanf(bptr, "ORT %u,%u,%u,%u,%u,%u\r\n%256[^\177]",
				   &n1, &n2, &n3, &n4, &n5, &n6, buff);
			if (x < 6)
			   return 1;

			laddr = htonl((n1 << 24) | (n2 << 16) | (n3 << 8) | (n4));
			lport = htons((n5 << 8) | (n6));

			if ((so = tcp_listen(slirp, INADDR_ANY, 0, laddr,
			                     lport, SS_FACCEPTONCE)) == NULL) {
			   return 1;
			}
			n6 = ntohs(so->so_fport);

			n5 = (n6 >> 8) & 0xff;
			n6 &= 0xff;

			laddr = ntohl(so->so_faddr.s_addr);

			n1 = ((laddr >> 24) & 0xff);
			n2 = ((laddr >> 16) & 0xff);
			n3 = ((laddr >> 8)  & 0xff);
			n4 =  (laddr & 0xff);

			m->m_len = bptr - m->m_data; /* Adjust length */
                        m->m_len += snprintf(bptr, m->m_size - m->m_len,
                                             "ORT %d,%d,%d,%d,%d,%d\r\n%s",
                                             n1, n2, n3, n4, n5, n6, x==7?buff:"");
			return 1;
		} else if ((bptr = (char *)strstr(m->m_data, "27 Entering")) != NULL) {
			/*
			 * Need to emulate the PASV response
			 */
			x = sscanf(bptr, "27 Entering Passive Mode (%u,%u,%u,%u,%u,%u)\r\n%256[^\177]",
				   &n1, &n2, &n3, &n4, &n5, &n6, buff);
			if (x < 6)
			   return 1;

			laddr = htonl((n1 << 24) | (n2 << 16) | (n3 << 8) | (n4));
			lport = htons((n5 << 8) | (n6));

			if ((so = tcp_listen(slirp, INADDR_ANY, 0, laddr,
			                     lport, SS_FACCEPTONCE)) == NULL) {
			   return 1;
			}
			n6 = ntohs(so->so_fport);

			n5 = (n6 >> 8) & 0xff;
			n6 &= 0xff;

			laddr = ntohl(so->so_faddr.s_addr);

			n1 = ((laddr >> 24) & 0xff);
			n2 = ((laddr >> 16) & 0xff);
			n3 = ((laddr >> 8)  & 0xff);
			n4 =  (laddr & 0xff);

			m->m_len = bptr - m->m_data; /* Adjust length */
			m->m_len += snprintf(bptr, m->m_size - m->m_len,
                                             "27 Entering Passive Mode (%d,%d,%d,%d,%d,%d)\r\n%s",
                                             n1, n2, n3, n4, n5, n6, x==7?buff:"");

			return 1;
		}

		return 1;

	 case EMU_KSH:
		/*
		 * The kshell (Kerberos rsh) and shell services both pass
		 * a local port port number to carry signals to the server
		 * and stderr to the client.  It is passed at the beginning
		 * of the connection as a NUL-terminated decimal ASCII string.
		 */
		so->so_emu = 0;
		for (lport = 0, i = 0; i < m->m_len-1; ++i) {
			if (m->m_data[i] < '0' || m->m_data[i] > '9')
				return 1;       /* invalid number */
			lport *= 10;
			lport += m->m_data[i] - '0';
		}
		if (m->m_data[m->m_len-1] == '\0' && lport != 0 &&
		    (so = tcp_listen(slirp, INADDR_ANY, 0, so->so_laddr.s_addr,
		                     htons(lport), SS_FACCEPTONCE)) != NULL)
                    m->m_len = snprintf(m->m_data, m->m_size, "%d",
                                        ntohs(so->so_fport)) + 1;
		return 1;

	 case EMU_IRC:
		/*
		 * Need to emulate DCC CHAT, DCC SEND and DCC MOVE
		 */
		*(m->m_data+m->m_len) = 0; /* NULL terminate the string for strstr */
		if ((bptr = (char *)strstr(m->m_data, "DCC")) == NULL)
			 return 1;

		/* The %256s is for the broken mIRC */
		if (sscanf(bptr, "DCC CHAT %256s %u %u", buff, &laddr, &lport) == 3) {
			if ((so = tcp_listen(slirp, INADDR_ANY, 0,
			                     htonl(laddr), htons(lport),
			                     SS_FACCEPTONCE)) == NULL) {
				return 1;
			}
			m->m_len = bptr - m->m_data; /* Adjust length */
                        m->m_len += snprintf(bptr, m->m_size,
                                             "DCC CHAT chat %lu %u%c\n",
                                             (unsigned long)ntohl(so->so_faddr.s_addr),
                                             ntohs(so->so_fport), 1);
		} else if (sscanf(bptr, "DCC SEND %256s %u %u %u", buff, &laddr, &lport, &n1) == 4) {
			if ((so = tcp_listen(slirp, INADDR_ANY, 0,
			                     htonl(laddr), htons(lport),
			                     SS_FACCEPTONCE)) == NULL) {
				return 1;
			}
			m->m_len = bptr - m->m_data; /* Adjust length */
                        m->m_len += snprintf(bptr, m->m_size,
                                             "DCC SEND %s %lu %u %u%c\n", buff,
                                             (unsigned long)ntohl(so->so_faddr.s_addr),
                                             ntohs(so->so_fport), n1, 1);
		} else if (sscanf(bptr, "DCC MOVE %256s %u %u %u", buff, &laddr, &lport, &n1) == 4) {
			if ((so = tcp_listen(slirp, INADDR_ANY, 0,
			                     htonl(laddr), htons(lport),
			                     SS_FACCEPTONCE)) == NULL) {
				return 1;
			}
			m->m_len = bptr - m->m_data; /* Adjust length */
                        m->m_len += snprintf(bptr, m->m_size,
                                             "DCC MOVE %s %lu %u %u%c\n", buff,
                                             (unsigned long)ntohl(so->so_faddr.s_addr),
                                             ntohs(so->so_fport), n1, 1);
		}
		return 1;

	 case EMU_REALAUDIO:
                /*
		 * RealAudio emulation - JP. We must try to parse the incoming
		 * data and try to find the two characters that contain the
		 * port number. Then we redirect an udp port and replace the
		 * number with the real port we got.
		 *
		 * The 1.0 beta versions of the player are not supported
		 * any more.
		 *
		 * A typical packet for player version 1.0 (release version):
		 *
		 * 0000:50 4E 41 00 05
		 * 0000:00 01 00 02 1B D7 00 00 67 E6 6C DC 63 00 12 50 ........g.l.c..P
		 * 0010:4E 43 4C 49 45 4E 54 20 31 30 31 20 41 4C 50 48 NCLIENT 101 ALPH
		 * 0020:41 6C 00 00 52 00 17 72 61 66 69 6C 65 73 2F 76 Al..R..rafiles/v
		 * 0030:6F 61 2F 65 6E 67 6C 69 73 68 5F 2E 72 61 79 42 oa/english_.rayB
		 *
		 * Now the port number 0x1BD7 is found at offset 0x04 of the
		 * Now the port number 0x1BD7 is found at offset 0x04 of the
		 * second packet. This time we received five bytes first and
		 * then the rest. You never know how many bytes you get.
		 *
		 * A typical packet for player version 2.0 (beta):
		 *
		 * 0000:50 4E 41 00 06 00 02 00 00 00 01 00 02 1B C1 00 PNA.............
		 * 0010:00 67 75 78 F5 63 00 0A 57 69 6E 32 2E 30 2E 30 .gux.c..Win2.0.0
		 * 0020:2E 35 6C 00 00 52 00 1C 72 61 66 69 6C 65 73 2F .5l..R..rafiles/
		 * 0030:77 65 62 73 69 74 65 2F 32 30 72 65 6C 65 61 73 website/20releas
		 * 0040:65 2E 72 61 79 53 00 00 06 36 42                e.rayS...6B
		 *
		 * Port number 0x1BC1 is found at offset 0x0d.
		 *
		 * This is just a horrible switch statement. Variable ra tells
		 * us where we're going.
		 */

		bptr = m->m_data;
		while (bptr < m->m_data + m->m_len) {
			u_short p;
			static int ra = 0;
			char ra_tbl[4];

			ra_tbl[0] = 0x50;
			ra_tbl[1] = 0x4e;
			ra_tbl[2] = 0x41;
			ra_tbl[3] = 0;

			switch (ra) {
			 case 0:
			 case 2:
			 case 3:
				if (*bptr++ != ra_tbl[ra]) {
					ra = 0;
					continue;
				}
				break;

			 case 1:
				/*
				 * We may get 0x50 several times, ignore them
				 */
				if (*bptr == 0x50) {
					ra = 1;
					bptr++;
					continue;
				} else if (*bptr++ != ra_tbl[ra]) {
					ra = 0;
					continue;
				}
				break;

			 case 4:
				/*
				 * skip version number
				 */
				bptr++;
				break;

			 case 5:
				/*
				 * The difference between versions 1.0 and
				 * 2.0 is here. For future versions of
				 * the player this may need to be modified.
				 */
				if (*(bptr + 1) == 0x02)
				   bptr += 8;
				else
				   bptr += 4;
				break;

			 case 6:
				/* This is the field containing the port
				 * number that RA-player is listening to.
				 */
				lport = (((u_char*)bptr)[0] << 8)
				+ ((u_char *)bptr)[1];
				if (lport < 6970)
				   lport += 256;   /* don't know why */
				if (lport < 6970 || lport > 7170)
				   return 1;       /* failed */

				/* try to get udp port between 6970 - 7170 */
				for (p = 6970; p < 7071; p++) {
					if (udp_listen(slirp, INADDR_ANY,
						       htons(p),
						       so->so_laddr.s_addr,
						       htons(lport),
						       SS_FACCEPTONCE)) {
						break;
					}
				}
				if (p == 7071)
				   p = 0;
				*(u_char *)bptr++ = (p >> 8) & 0xff;
                                *(u_char *)bptr = p & 0xff;
				ra = 0;
				return 1;   /* port redirected, we're done */
				break;

			 default:
				ra = 0;
			}
			ra++;
		}
		return 1;

	 default:
		/* Ooops, not emulated, won't call tcp_emu again */
		so->so_emu = 0;
		return 1;
	}
}

/*
 * Do misc. config of SLiRP while its running.
 * Return 0 if this connections is to be closed, 1 otherwise,
 * return 2 if this is a command-line connection
 */
int tcp_ctl(struct socket *so)
{
    Slirp *slirp = so->slirp;
    struct sbuf *sb = &so->so_snd;
    struct ex_list *ex_ptr;
    int do_pty;

    DEBUG_CALL("tcp_ctl");
    DEBUG_ARG("so = %p", so);

    if (so->so_faddr.s_addr != slirp->vhost_addr.s_addr) {
        /* Check if it's pty_exec */
        for (ex_ptr = slirp->exec_list; ex_ptr; ex_ptr = ex_ptr->ex_next) {
            if (ex_ptr->ex_fport == so->so_fport &&
                so->so_faddr.s_addr == ex_ptr->ex_addr.s_addr) {
                if (ex_ptr->ex_pty == 3) {
                    so->s = -1;
                    so->extra = (void *)ex_ptr->ex_exec;
                    return 1;
                }
                do_pty = ex_ptr->ex_pty;
                DEBUG_MISC((dfd, " executing %s\n", ex_ptr->ex_exec));
                return fork_exec(so, ex_ptr->ex_exec, do_pty);
            }
        }
    }
    sb->sb_cc =
        snprintf(sb->sb_wptr, sb->sb_datalen - (sb->sb_wptr - sb->sb_data),
                 "Error: No application configured.\r\n");
    sb->sb_wptr += sb->sb_cc;
    return 0;
}<|MERGE_RESOLUTION|>--- conflicted
+++ resolved
@@ -41,10 +41,6 @@
 #include "qemu/osdep.h"
 #include "slirp.h"
 #include "proxy.h"
-
-#ifdef CONFIG_ANDROID
-#include "android/proxy/proxy_common.h"
-#endif  // CONFIG_ANDROID
 
 /* patchable/settable parameters for tcp */
 /* Don't do rfc1323 performance enhancements */
@@ -402,23 +398,6 @@
                   so, af);
 }
 
-#ifdef CONFIG_ANDROID
-static void
-tcp_proxy_event(struct socket*  so, int s, ProxyEvent event) {
-    so->so_state &= ~SS_PROXIFIED;
-
-    if (event == PROXY_EVENT_CONNECTED) {
-        so->s         = s;
-        so->so_state &= ~(SS_ISFCONNECTING);
-    } else {
-        so->so_state = SS_NOFDREF;
-    }
-
-    /* continue the connect */
-    tcp_input(NULL, sizeof(struct ip), so);
-}
-#endif  // CONFIG_ANDROID
-
 /*
  * Connect to a host on the Internet
  * Called by tcp_input
@@ -432,7 +411,6 @@
 int tcp_fconnect(struct socket *so, unsigned short af)
 {
   int ret=0;
-  int try_proxy = 0;
 
   DEBUG_CALL("tcp_fconnect");
   DEBUG_ARG("so = %p", so);
@@ -459,47 +437,6 @@
     opt = 1;
     qemu_setsockopt(s, SOL_SOCKET, SO_OOBINLINE, &opt, sizeof(opt));
 
-<<<<<<< HEAD
-    addr.sin_family = AF_INET;
-    if ((so->so_faddr.s_addr & slirp->vnetwork_mask.s_addr) ==
-        slirp->vnetwork_addr.s_addr) {
-      /* It's an alias */
-      if (is_dns_addr(slirp, &so->so_faddr)) {
-	if (get_dns_addr(&so->so_faddr, &addr.sin_addr) < 0)
-	  addr.sin_addr = loopback_addr;
-      } else {
-	addr.sin_addr = loopback_addr;
-      }
-    } else {
-      try_proxy = 1;
-      addr.sin_addr = so->so_faddr;
-    }
-    addr.sin_port = so->so_fport;
-
-    DEBUG_MISC((dfd, " connect()ing, addr.sin_port=%d, "
-        "addr.sin_addr.s_addr=%.16s, proxy=%d\n",
-        ntohs(addr.sin_port), inet_ntoa(addr.sin_addr), try_proxy));
-
-#ifdef CONFIG_ANDROID
-    if (try_proxy) {
-        SockAddress sockaddr;
-        sock_address_init_inet(&sockaddr,
-                               ntohl(addr.sin_addr.s_addr),
-                               ntohs(addr.sin_port));
-        if (!proxy_manager_add(&sockaddr, SOCKET_STREAM,
-                               (ProxyEventFunc)tcp_proxy_event, so)) {
-            soisfconnecting(so);
-            so->s = -1;
-            so->so_state |= SS_PROXIFIED;
-            return 0;
-        }
-    }
-#else
-    (void)try_proxy;  /* make compiler happy */
-#endif  // CONFIG_ANDROID
-
-=======
->>>>>>> b01ff82c
     /* We don't care what port we get */
     ret = connect(s, (struct sockaddr *)&addr, sockaddr_size(&addr));
 
