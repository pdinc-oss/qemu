#ifndef LIBSLIRP_H
#define LIBSLIRP_H

#include "qemu-common.h"

int is_dns_addr(Slirp* slirp, const struct in_addr* guest_addr);

<<<<<<< HEAD
int get_dns_addr(const struct in_addr* guest_addr, struct in_addr* host_addr);

int slirp_get_system_dns_servers(void);

int slirp_parse_dns_servers(const char* servers);

int slirp_get_max_dns_servers(void);

Slirp *slirp_init(int restricted, struct in_addr vnetwork,
=======
Slirp *slirp_init(int restricted, bool in_enabled, struct in_addr vnetwork,
>>>>>>> b01ff82c
                  struct in_addr vnetmask, struct in_addr vhost,
                  bool in6_enabled,
                  struct in6_addr vprefix_addr6, uint8_t vprefix_len,
                  struct in6_addr vhost6, const char *vhostname,
                  const char *tftp_path, const char *bootfile,
                  struct in_addr vdhcp_start, struct in_addr vnameserver,
                  struct in6_addr vnameserver6, const char **vdnssearch,
                  void *opaque);
void slirp_cleanup(Slirp *slirp);

/* Setup custom DNS servers to be used. |dns_servers| is an array of
 * |num_dns_servers| IPv4 host addresses for DNS servers to be used
 * when translating guest IPv4 DNS addresses (typically from 10.0.2.3
 * to 10.0.2.(3 + num_dns_servers - 1). */
void slirp_init_custom_dns_servers(Slirp *slirp,
                                   const struct sockaddr_storage *dns_servers,
                                   int num_dns_servers);


/* Check whether |guest_ip| is the IPv4 address of a guest DNS server.
 * If that's the case, set |*host_ip| to the corresponding host DNS server
 * address and return 0. Otherwise, leave |host_ip| untouched and
 * return -1. NOTE: |*host_ip| can be an IPv6 host address in certain
 */
int slirp_translate_guest_dns(Slirp *slirp,
                              const struct sockaddr_in *guest_ip,
                              struct sockaddr_storage *host_ip);

/* Same for IPv6 addresses */
int slirp_translate_guest_dns6(Slirp *slirp,
                               const struct sockaddr_in6 *guest_ip,
                               struct sockaddr_storage *host_ip);

void slirp_pollfds_fill(GArray *pollfds, uint32_t *timeout);

void slirp_pollfds_poll(GArray *pollfds, int select_error);

void slirp_input(Slirp *slirp, const uint8_t *pkt, int pkt_len);

/* you must provide the following functions: */
void slirp_output(void *opaque, const uint8_t *pkt, int pkt_len);

int slirp_add_hostfwd(Slirp *slirp, int is_udp,
                      struct in_addr host_addr, int host_port,
                      struct in_addr guest_addr, int guest_port);
int slirp_remove_hostfwd(Slirp *slirp, int is_udp,
                         struct in_addr host_addr, int host_port);
int slirp_add_exec(Slirp *slirp, int do_pty, const void *args,
                   struct in_addr *guest_addr, int guest_port);

void slirp_connection_info(Slirp *slirp, Monitor *mon);

void slirp_socket_recv(Slirp *slirp, struct in_addr guest_addr,
                       int guest_port, const uint8_t *buf, int size);
size_t slirp_socket_can_recv(Slirp *slirp, struct in_addr guest_addr,
                             int guest_port);

#endif<|MERGE_RESOLUTION|>--- conflicted
+++ resolved
@@ -3,21 +3,10 @@
 
 #include "qemu-common.h"
 
-int is_dns_addr(Slirp* slirp, const struct in_addr* guest_addr);
+struct Slirp;
+typedef struct Slirp Slirp;
 
-<<<<<<< HEAD
-int get_dns_addr(const struct in_addr* guest_addr, struct in_addr* host_addr);
-
-int slirp_get_system_dns_servers(void);
-
-int slirp_parse_dns_servers(const char* servers);
-
-int slirp_get_max_dns_servers(void);
-
-Slirp *slirp_init(int restricted, struct in_addr vnetwork,
-=======
 Slirp *slirp_init(int restricted, bool in_enabled, struct in_addr vnetwork,
->>>>>>> b01ff82c
                   struct in_addr vnetmask, struct in_addr vhost,
                   bool in6_enabled,
                   struct in6_addr vprefix_addr6, uint8_t vprefix_len,
