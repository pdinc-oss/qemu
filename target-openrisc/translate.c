--- conflicted
+++ resolved
@@ -1670,24 +1670,8 @@
     gen_tb_start(tb);
 
     do {
-<<<<<<< HEAD
-        check_breakpoint(cpu, dc);
-        if (search_pc) {
-            j = tcg_op_buf_count();
-            if (k < j) {
-                k++;
-                while (k < j) {
-                    tcg_ctx.gen_opc_instr_start[k++] = 0;
-                }
-            }
-            tcg_ctx.gen_opc_pc[k] = dc->pc;
-            tcg_ctx.gen_opc_instr_start[k] = 1;
-            tcg_ctx.gen_opc_icount[k] = num_insns;
-        }
-=======
         tcg_gen_insn_start(dc->pc);
         num_insns++;
->>>>>>> b01ff82c
 
         if (unlikely(cpu_breakpoint_test(cs, dc->pc, BP_ANY))) {
             tcg_gen_movi_tl(cpu_pc, dc->pc);
@@ -1764,31 +1748,14 @@
 
     gen_tb_end(tb, num_insns);
 
-<<<<<<< HEAD
-    if (search_pc) {
-        j = tcg_op_buf_count();
-        k++;
-        while (k <= j) {
-            tcg_ctx.gen_opc_instr_start[k++] = 0;
-        }
-    } else {
-        tb->size = dc->pc - pc_start;
-        tb->icount = num_insns;
-    }
-=======
     tb->size = dc->pc - pc_start;
     tb->icount = num_insns;
->>>>>>> b01ff82c
 
 #ifdef DEBUG_DISAS
     if (qemu_loglevel_mask(CPU_LOG_TB_IN_ASM)
         && qemu_log_in_addr_range(pc_start)) {
         qemu_log("\n");
-<<<<<<< HEAD
-        log_target_disas(&cpu->env, pc_start, dc->pc - pc_start, 0);
-=======
         log_target_disas(cs, pc_start, dc->pc - pc_start, 0);
->>>>>>> b01ff82c
         qemu_log("\nisize=%d osize=%d\n",
                  dc->pc - pc_start, tcg_op_buf_count());
     }
