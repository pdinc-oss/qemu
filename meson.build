--- conflicted
+++ resolved
@@ -225,13 +225,9 @@
 if targetos == 'darwin'
   # Disable attempts to use ObjectiveC features in os/object.h since they
   # won't work when we're compiling with gcc as a C compiler.
-<<<<<<< HEAD
-  qemu_common_flags += '-DOS_OBJECT_USE_OBJC=0'
-=======
   if compiler.get_id() == 'gcc'
     qemu_common_flags += '-DOS_OBJECT_USE_OBJC=0'
   endif
->>>>>>> aa43af02
 elif targetos == 'sunos'
   # needed for CMSG_ macros in sys/socket.h
   qemu_common_flags += '-D_XOPEN_SOURCE=600'
@@ -2170,11 +2166,8 @@
 if seccomp.found()
   config_host_data.set('CONFIG_SECCOMP_SYSRAWRC', seccomp_has_sysrawrc)
 endif
-<<<<<<< HEAD
 config_host_data.set('CONFIG_ANDROID', get_option('android').enabled())
-=======
 config_host_data.set('CONFIG_PIXMAN', pixman.found())
->>>>>>> aa43af02
 config_host_data.set('CONFIG_SNAPPY', snappy.found())
 config_host_data.set('CONFIG_SOLARIS', targetos == 'sunos')
 if get_option('tcg').allowed()
