/*
 * QEMU Block driver for CURL images
 *
 * Copyright (c) 2009 Alexander Graf <agraf@suse.de>
 *
 * Permission is hereby granted, free of charge, to any person obtaining a copy
 * of this software and associated documentation files (the "Software"), to deal
 * in the Software without restriction, including without limitation the rights
 * to use, copy, modify, merge, publish, distribute, sublicense, and/or sell
 * copies of the Software, and to permit persons to whom the Software is
 * furnished to do so, subject to the following conditions:
 *
 * The above copyright notice and this permission notice shall be included in
 * all copies or substantial portions of the Software.
 *
 * THE SOFTWARE IS PROVIDED "AS IS", WITHOUT WARRANTY OF ANY KIND, EXPRESS OR
 * IMPLIED, INCLUDING BUT NOT LIMITED TO THE WARRANTIES OF MERCHANTABILITY,
 * FITNESS FOR A PARTICULAR PURPOSE AND NONINFRINGEMENT. IN NO EVENT SHALL
 * THE AUTHORS OR COPYRIGHT HOLDERS BE LIABLE FOR ANY CLAIM, DAMAGES OR OTHER
 * LIABILITY, WHETHER IN AN ACTION OF CONTRACT, TORT OR OTHERWISE, ARISING FROM,
 * OUT OF OR IN CONNECTION WITH THE SOFTWARE OR THE USE OR OTHER DEALINGS IN
 * THE SOFTWARE.
 */

#include "qemu/osdep.h"
#include "qapi/error.h"
#include "qemu/error-report.h"
#include "qemu/option.h"
#include "block/block_int.h"
#include "qapi/qmp/qdict.h"
#include "qapi/qmp/qstring.h"
#include "crypto/secret.h"
#include <curl/curl.h>
#include "qemu/cutils.h"

// #define DEBUG_CURL
// #define DEBUG_VERBOSE

#ifdef DEBUG_CURL
#define DEBUG_CURL_PRINT 1
#else
#define DEBUG_CURL_PRINT 0
#endif
#define DPRINTF(fmt, ...)                                            \
    do {                                                             \
        if (DEBUG_CURL_PRINT) {                                      \
            fprintf(stderr, fmt, ## __VA_ARGS__);                    \
        }                                                            \
    } while (0)

#if LIBCURL_VERSION_NUM >= 0x071000
/* The multi interface timer callback was introduced in 7.16.0 */
#define NEED_CURL_TIMER_CALLBACK
#define HAVE_SOCKET_ACTION
#endif

#ifndef HAVE_SOCKET_ACTION
/* If curl_multi_socket_action isn't available, define it statically here in
 * terms of curl_multi_socket. Note that ev_bitmask will be ignored, which is
 * less efficient but still safe. */
static CURLMcode __curl_multi_socket_action(CURLM *multi_handle,
                                            curl_socket_t sockfd,
                                            int ev_bitmask,
                                            int *running_handles)
{
    return curl_multi_socket(multi_handle, sockfd, running_handles);
}
#define curl_multi_socket_action __curl_multi_socket_action
#endif

#define PROTOCOLS (CURLPROTO_HTTP | CURLPROTO_HTTPS | \
                   CURLPROTO_FTP | CURLPROTO_FTPS)

#define CURL_NUM_STATES 8
#define CURL_NUM_ACB    8
#define READ_AHEAD_DEFAULT (256 * 1024)
#define CURL_TIMEOUT_DEFAULT 5
#define CURL_TIMEOUT_MAX 10000

#define CURL_BLOCK_OPT_URL       "url"
#define CURL_BLOCK_OPT_READAHEAD "readahead"
#define CURL_BLOCK_OPT_SSLVERIFY "sslverify"
#define CURL_BLOCK_OPT_TIMEOUT "timeout"
#define CURL_BLOCK_OPT_COOKIE    "cookie"
#define CURL_BLOCK_OPT_COOKIE_SECRET "cookie-secret"
#define CURL_BLOCK_OPT_USERNAME "username"
#define CURL_BLOCK_OPT_PASSWORD_SECRET "password-secret"
#define CURL_BLOCK_OPT_PROXY_USERNAME "proxy-username"
#define CURL_BLOCK_OPT_PROXY_PASSWORD_SECRET "proxy-password-secret"

struct BDRVCURLState;

static bool libcurl_initialized;

typedef struct CURLAIOCB {
    Coroutine *co;
    QEMUIOVector *qiov;

    uint64_t offset;
    uint64_t bytes;
    int ret;

    size_t start;
    size_t end;
} CURLAIOCB;

typedef struct CURLSocket {
    int fd;
    QLIST_ENTRY(CURLSocket) next;
} CURLSocket;

typedef struct CURLState
{
    struct BDRVCURLState *s;
    CURLAIOCB *acb[CURL_NUM_ACB];
    CURL *curl;
    QLIST_HEAD(, CURLSocket) sockets;
    char *orig_buf;
    uint64_t buf_start;
    size_t buf_off;
    size_t buf_len;
    char range[128];
    char errmsg[CURL_ERROR_SIZE];
    char in_use;
} CURLState;

typedef struct BDRVCURLState {
    CURLM *multi;
    QEMUTimer timer;
    uint64_t len;
    CURLState states[CURL_NUM_STATES];
    char *url;
    size_t readahead_size;
    bool sslverify;
    uint64_t timeout;
    char *cookie;
    bool accept_range;
    AioContext *aio_context;
    QemuMutex mutex;
    CoQueue free_state_waitq;
    char *username;
    char *password;
    char *proxyusername;
    char *proxypassword;
} BDRVCURLState;

static void curl_clean_state(CURLState *s);
static void curl_multi_do(void *arg);
static void curl_multi_read(void *arg);

#ifdef NEED_CURL_TIMER_CALLBACK
/* Called from curl_multi_do_locked, with s->mutex held.  */
static int curl_timer_cb(CURLM *multi, long timeout_ms, void *opaque)
{
    BDRVCURLState *s = opaque;

    DPRINTF("CURL: timer callback timeout_ms %ld\n", timeout_ms);
    if (timeout_ms == -1) {
        timer_del(&s->timer);
    } else {
        int64_t timeout_ns = (int64_t)timeout_ms * 1000 * 1000;
        timer_mod(&s->timer,
                  qemu_clock_get_ns(QEMU_CLOCK_REALTIME) + timeout_ns);
    }
    return 0;
}
#endif

/* Called from curl_multi_do_locked, with s->mutex held.  */
static int curl_sock_cb(CURL *curl, curl_socket_t fd, int action,
                        void *userp, void *sp)
{
    BDRVCURLState *s;
    CURLState *state = NULL;
    CURLSocket *socket;

    curl_easy_getinfo(curl, CURLINFO_PRIVATE, (char **)&state);
    s = state->s;

    QLIST_FOREACH(socket, &state->sockets, next) {
        if (socket->fd == fd) {
            if (action == CURL_POLL_REMOVE) {
                QLIST_REMOVE(socket, next);
                g_free(socket);
            }
            break;
        }
    }
    if (!socket) {
        socket = g_new0(CURLSocket, 1);
        socket->fd = fd;
        QLIST_INSERT_HEAD(&state->sockets, socket, next);
    }
    socket = NULL;

    DPRINTF("CURL (AIO): Sock action %d on fd %d\n", action, (int)fd);
    switch (action) {
        case CURL_POLL_IN:
            aio_set_fd_handler(s->aio_context, fd, false,
                               curl_multi_read, NULL, NULL, state);
            break;
        case CURL_POLL_OUT:
            aio_set_fd_handler(s->aio_context, fd, false,
                               NULL, curl_multi_do, NULL, state);
            break;
        case CURL_POLL_INOUT:
            aio_set_fd_handler(s->aio_context, fd, false,
                               curl_multi_read, curl_multi_do, NULL, state);
            break;
        case CURL_POLL_REMOVE:
            aio_set_fd_handler(s->aio_context, fd, false,
                               NULL, NULL, NULL, NULL);
            break;
    }

    return 0;
}

/* Called from curl_multi_do_locked, with s->mutex held.  */
static size_t curl_header_cb(void *ptr, size_t size, size_t nmemb, void *opaque)
{
    BDRVCURLState *s = opaque;
    size_t realsize = size * nmemb;
    const char *accept_line = "Accept-Ranges: bytes";

    if (realsize >= strlen(accept_line)
        && strncmp((char *)ptr, accept_line, strlen(accept_line)) == 0) {
        s->accept_range = true;
    }

    return realsize;
}

/* Called from curl_multi_do_locked, with s->mutex held.  */
static size_t curl_read_cb(void *ptr, size_t size, size_t nmemb, void *opaque)
{
    CURLState *s = ((CURLState*)opaque);
    size_t realsize = size * nmemb;
    int i;

    DPRINTF("CURL: Just reading %zd bytes\n", realsize);

    if (!s || !s->orig_buf) {
        goto read_end;
    }

    if (s->buf_off >= s->buf_len) {
        /* buffer full, read nothing */
        goto read_end;
    }
    realsize = MIN(realsize, s->buf_len - s->buf_off);
    memcpy(s->orig_buf + s->buf_off, ptr, realsize);
    s->buf_off += realsize;

    for(i=0; i<CURL_NUM_ACB; i++) {
        CURLAIOCB *acb = s->acb[i];

        if (!acb)
            continue;

        if ((s->buf_off >= acb->end)) {
            size_t request_length = acb->bytes;

            qemu_iovec_from_buf(acb->qiov, 0, s->orig_buf + acb->start,
                                acb->end - acb->start);

            if (acb->end - acb->start < request_length) {
                size_t offset = acb->end - acb->start;
                qemu_iovec_memset(acb->qiov, offset, 0,
                                  request_length - offset);
            }

            acb->ret = 0;
            s->acb[i] = NULL;
            qemu_mutex_unlock(&s->s->mutex);
            aio_co_wake(acb->co);
            qemu_mutex_lock(&s->s->mutex);
        }
    }

read_end:
    /* curl will error out if we do not return this value */
    return size * nmemb;
}

/* Called with s->mutex held.  */
static bool curl_find_buf(BDRVCURLState *s, uint64_t start, uint64_t len,
                          CURLAIOCB *acb)
{
    int i;
    uint64_t end = start + len;
    uint64_t clamped_end = MIN(end, s->len);
    uint64_t clamped_len = clamped_end - start;

    for (i=0; i<CURL_NUM_STATES; i++) {
        CURLState *state = &s->states[i];
        uint64_t buf_end = (state->buf_start + state->buf_off);
        uint64_t buf_fend = (state->buf_start + state->buf_len);

        if (!state->orig_buf)
            continue;
        if (!state->buf_off)
            continue;

        // Does the existing buffer cover our section?
        if ((start >= state->buf_start) &&
            (start <= buf_end) &&
            (clamped_end >= state->buf_start) &&
            (clamped_end <= buf_end))
        {
            char *buf = state->orig_buf + (start - state->buf_start);

            qemu_iovec_from_buf(acb->qiov, 0, buf, clamped_len);
            if (clamped_len < len) {
                qemu_iovec_memset(acb->qiov, clamped_len, 0, len - clamped_len);
            }
            acb->ret = 0;
            return true;
        }

        // Wait for unfinished chunks
        if (state->in_use &&
            (start >= state->buf_start) &&
            (start <= buf_fend) &&
            (clamped_end >= state->buf_start) &&
            (clamped_end <= buf_fend))
        {
            int j;

            acb->start = start - state->buf_start;
            acb->end = acb->start + clamped_len;

            for (j=0; j<CURL_NUM_ACB; j++) {
                if (!state->acb[j]) {
                    state->acb[j] = acb;
                    return true;
                }
            }
        }
    }

    return false;
}

/* Called with s->mutex held.  */
static void curl_multi_check_completion(BDRVCURLState *s)
{
    int msgs_in_queue;

    /* Try to find done transfers, so we can free the easy
     * handle again. */
    for (;;) {
        CURLMsg *msg;
        msg = curl_multi_info_read(s->multi, &msgs_in_queue);

        /* Quit when there are no more completions */
        if (!msg)
            break;

        if (msg->msg == CURLMSG_DONE) {
            CURLState *state = NULL;
            curl_easy_getinfo(msg->easy_handle, CURLINFO_PRIVATE,
                              (char **)&state);

            /* ACBs for successful messages get completed in curl_read_cb */
            if (msg->data.result != CURLE_OK) {
                int i;
                static int errcount = 100;

                /* Don't lose the original error message from curl, since
                 * it contains extra data.
                 */
                if (errcount > 0) {
                    error_report("curl: %s", state->errmsg);
                    if (--errcount == 0) {
                        error_report("curl: further errors suppressed");
                    }
                }

                for (i = 0; i < CURL_NUM_ACB; i++) {
                    CURLAIOCB *acb = state->acb[i];

                    if (acb == NULL) {
                        continue;
                    }

                    acb->ret = -EIO;
                    state->acb[i] = NULL;
                    qemu_mutex_unlock(&s->mutex);
                    aio_co_wake(acb->co);
                    qemu_mutex_lock(&s->mutex);
                }
            }

            curl_clean_state(state);
            break;
        }
    }
}

/* Called with s->mutex held.  */
static void curl_multi_do_locked(CURLState *s)
{
    CURLSocket *socket, *next_socket;
    int running;
    int r;

    if (!s->s->multi) {
        return;
    }

    /* Need to use _SAFE because curl_multi_socket_action() may trigger
     * curl_sock_cb() which might modify this list */
    QLIST_FOREACH_SAFE(socket, &s->sockets, next, next_socket) {
        do {
            r = curl_multi_socket_action(s->s->multi, socket->fd, 0, &running);
        } while (r == CURLM_CALL_MULTI_PERFORM);
    }
}

static void curl_multi_do(void *arg)
{
    CURLState *s = (CURLState *)arg;

    qemu_mutex_lock(&s->s->mutex);
    curl_multi_do_locked(s);
    qemu_mutex_unlock(&s->s->mutex);
}

static void curl_multi_read(void *arg)
{
    CURLState *s = (CURLState *)arg;

    qemu_mutex_lock(&s->s->mutex);
    curl_multi_do_locked(s);
    curl_multi_check_completion(s->s);
    qemu_mutex_unlock(&s->s->mutex);
}

static void curl_multi_timeout_do(void *arg)
{
#ifdef NEED_CURL_TIMER_CALLBACK
    BDRVCURLState *s = (BDRVCURLState *)arg;
    int running;

    if (!s->multi) {
        return;
    }

    qemu_mutex_lock(&s->mutex);
    curl_multi_socket_action(s->multi, CURL_SOCKET_TIMEOUT, 0, &running);

    curl_multi_check_completion(s);
    qemu_mutex_unlock(&s->mutex);
#else
    abort();
#endif
}

/* Called with s->mutex held.  */
static CURLState *curl_find_state(BDRVCURLState *s)
{
    CURLState *state = NULL;
    int i;

    for (i = 0; i < CURL_NUM_STATES; i++) {
        if (!s->states[i].in_use) {
            state = &s->states[i];
            state->in_use = 1;
            break;
        }
    }
    return state;
}

static int curl_init_state(BDRVCURLState *s, CURLState *state)
{
    if (!state->curl) {
        state->curl = curl_easy_init();
        if (!state->curl) {
            return -EIO;
        }
        curl_easy_setopt(state->curl, CURLOPT_URL, s->url);
        curl_easy_setopt(state->curl, CURLOPT_SSL_VERIFYPEER,
                         (long) s->sslverify);
        if (s->cookie) {
            curl_easy_setopt(state->curl, CURLOPT_COOKIE, s->cookie);
        }
        curl_easy_setopt(state->curl, CURLOPT_TIMEOUT, (long)s->timeout);
        curl_easy_setopt(state->curl, CURLOPT_WRITEFUNCTION,
                         (void *)curl_read_cb);
        curl_easy_setopt(state->curl, CURLOPT_WRITEDATA, (void *)state);
        curl_easy_setopt(state->curl, CURLOPT_PRIVATE, (void *)state);
        curl_easy_setopt(state->curl, CURLOPT_AUTOREFERER, 1);
        curl_easy_setopt(state->curl, CURLOPT_FOLLOWLOCATION, 1);
        curl_easy_setopt(state->curl, CURLOPT_NOSIGNAL, 1);
        curl_easy_setopt(state->curl, CURLOPT_ERRORBUFFER, state->errmsg);
        curl_easy_setopt(state->curl, CURLOPT_FAILONERROR, 1);

        if (s->username) {
            curl_easy_setopt(state->curl, CURLOPT_USERNAME, s->username);
        }
        if (s->password) {
            curl_easy_setopt(state->curl, CURLOPT_PASSWORD, s->password);
        }
        if (s->proxyusername) {
            curl_easy_setopt(state->curl,
                             CURLOPT_PROXYUSERNAME, s->proxyusername);
        }
        if (s->proxypassword) {
            curl_easy_setopt(state->curl,
                             CURLOPT_PROXYPASSWORD, s->proxypassword);
        }

        /* Restrict supported protocols to avoid security issues in the more
         * obscure protocols.  For example, do not allow POP3/SMTP/IMAP see
         * CVE-2013-0249.
         *
         * Restricting protocols is only supported from 7.19.4 upwards.
         */
#if LIBCURL_VERSION_NUM >= 0x071304
        curl_easy_setopt(state->curl, CURLOPT_PROTOCOLS, PROTOCOLS);
        curl_easy_setopt(state->curl, CURLOPT_REDIR_PROTOCOLS, PROTOCOLS);
#endif

#ifdef DEBUG_VERBOSE
        curl_easy_setopt(state->curl, CURLOPT_VERBOSE, 1);
#endif
    }

    QLIST_INIT(&state->sockets);
    state->s = s;

    return 0;
}

/* Called with s->mutex held.  */
static void curl_clean_state(CURLState *s)
{
    int j;
    for (j = 0; j < CURL_NUM_ACB; j++) {
        assert(!s->acb[j]);
    }

    if (s->s->multi)
        curl_multi_remove_handle(s->s->multi, s->curl);

    while (!QLIST_EMPTY(&s->sockets)) {
        CURLSocket *socket = QLIST_FIRST(&s->sockets);

        QLIST_REMOVE(socket, next);
        g_free(socket);
    }

    s->in_use = 0;

    qemu_co_enter_next(&s->s->free_state_waitq, &s->s->mutex);
}

static void curl_parse_filename(const char *filename, QDict *options,
                                Error **errp)
{
    qdict_put_str(options, CURL_BLOCK_OPT_URL, filename);
}

static void curl_detach_aio_context(BlockDriverState *bs)
{
    BDRVCURLState *s = bs->opaque;
    int i;

    qemu_mutex_lock(&s->mutex);
    for (i = 0; i < CURL_NUM_STATES; i++) {
        if (s->states[i].in_use) {
            curl_clean_state(&s->states[i]);
        }
        if (s->states[i].curl) {
            curl_easy_cleanup(s->states[i].curl);
            s->states[i].curl = NULL;
        }
        g_free(s->states[i].orig_buf);
        s->states[i].orig_buf = NULL;
    }
    if (s->multi) {
        curl_multi_cleanup(s->multi);
        s->multi = NULL;
    }
    qemu_mutex_unlock(&s->mutex);

    timer_del(&s->timer);
}

static void curl_attach_aio_context(BlockDriverState *bs,
                                    AioContext *new_context)
{
    BDRVCURLState *s = bs->opaque;

    aio_timer_init(new_context, &s->timer,
                   QEMU_CLOCK_REALTIME, SCALE_NS,
                   curl_multi_timeout_do, s);

    assert(!s->multi);
    s->multi = curl_multi_init();
    s->aio_context = new_context;
    curl_multi_setopt(s->multi, CURLMOPT_SOCKETFUNCTION, curl_sock_cb);
#ifdef NEED_CURL_TIMER_CALLBACK
    curl_multi_setopt(s->multi, CURLMOPT_TIMERDATA, s);
    curl_multi_setopt(s->multi, CURLMOPT_TIMERFUNCTION, curl_timer_cb);
#endif
}

static QemuOptsList runtime_opts = {
    .name = "curl",
    .head = QTAILQ_HEAD_INITIALIZER(runtime_opts.head),
    .desc = {
        {
            .name = CURL_BLOCK_OPT_URL,
            .type = QEMU_OPT_STRING,
            .help = "URL to open",
        },
        {
            .name = CURL_BLOCK_OPT_READAHEAD,
            .type = QEMU_OPT_SIZE,
            .help = "Readahead size",
        },
        {
            .name = CURL_BLOCK_OPT_SSLVERIFY,
            .type = QEMU_OPT_BOOL,
            .help = "Verify SSL certificate"
        },
        {
            .name = CURL_BLOCK_OPT_TIMEOUT,
            .type = QEMU_OPT_NUMBER,
            .help = "Curl timeout"
        },
        {
            .name = CURL_BLOCK_OPT_COOKIE,
            .type = QEMU_OPT_STRING,
            .help = "Pass the cookie or list of cookies with each request"
        },
        {
            .name = CURL_BLOCK_OPT_COOKIE_SECRET,
            .type = QEMU_OPT_STRING,
            .help = "ID of secret used as cookie passed with each request"
        },
        {
            .name = CURL_BLOCK_OPT_USERNAME,
            .type = QEMU_OPT_STRING,
            .help = "Username for HTTP auth"
        },
        {
            .name = CURL_BLOCK_OPT_PASSWORD_SECRET,
            .type = QEMU_OPT_STRING,
            .help = "ID of secret used as password for HTTP auth",
        },
        {
            .name = CURL_BLOCK_OPT_PROXY_USERNAME,
            .type = QEMU_OPT_STRING,
            .help = "Username for HTTP proxy auth"
        },
        {
            .name = CURL_BLOCK_OPT_PROXY_PASSWORD_SECRET,
            .type = QEMU_OPT_STRING,
            .help = "ID of secret used as password for HTTP proxy auth",
        },
        { /* end of list */ }
    },
};


static int curl_open(BlockDriverState *bs, QDict *options, int flags,
                     Error **errp)
{
    BDRVCURLState *s = bs->opaque;
    CURLState *state = NULL;
    QemuOpts *opts;
    Error *local_err = NULL;
    const char *file;
    const char *cookie;
    const char *cookie_secret;
    double d;
    const char *secretid;
    const char *protocol_delimiter;
    int ret;


    if (flags & BDRV_O_RDWR) {
        error_setg(errp, "curl block device does not support writes");
        return -EROFS;
    }

    if (!libcurl_initialized) {
        ret = curl_global_init(CURL_GLOBAL_ALL);
        if (ret) {
            error_setg(errp, "libcurl initialization failed with %d", ret);
            return -EIO;
        }
        libcurl_initialized = true;
    }

    qemu_mutex_init(&s->mutex);
    opts = qemu_opts_create(&runtime_opts, NULL, 0, &error_abort);
    qemu_opts_absorb_qdict(opts, options, &local_err);
    if (local_err) {
        error_propagate(errp, local_err);
        goto out_noclean;
    }

    s->readahead_size = qemu_opt_get_size(opts, CURL_BLOCK_OPT_READAHEAD,
                                          READ_AHEAD_DEFAULT);
    if ((s->readahead_size & 0x1ff) != 0) {
        error_setg(errp, "HTTP_READAHEAD_SIZE %zd is not a multiple of 512",
                   s->readahead_size);
        goto out_noclean;
    }

    s->timeout = qemu_opt_get_number(opts, CURL_BLOCK_OPT_TIMEOUT,
                                     CURL_TIMEOUT_DEFAULT);
    if (s->timeout > CURL_TIMEOUT_MAX) {
        error_setg(errp, "timeout parameter is too large or negative");
        goto out_noclean;
    }

    s->sslverify = qemu_opt_get_bool(opts, CURL_BLOCK_OPT_SSLVERIFY, true);

    cookie = qemu_opt_get(opts, CURL_BLOCK_OPT_COOKIE);
    cookie_secret = qemu_opt_get(opts, CURL_BLOCK_OPT_COOKIE_SECRET);

    if (cookie && cookie_secret) {
        error_setg(errp,
                   "curl driver cannot handle both cookie and cookie secret");
        goto out_noclean;
    }

    if (cookie_secret) {
        s->cookie = qcrypto_secret_lookup_as_utf8(cookie_secret, errp);
        if (!s->cookie) {
            goto out_noclean;
        }
    } else {
        s->cookie = g_strdup(cookie);
    }

    file = qemu_opt_get(opts, CURL_BLOCK_OPT_URL);
    if (file == NULL) {
        error_setg(errp, "curl block driver requires an 'url' option");
        goto out_noclean;
    }

    if (!strstart(file, bs->drv->protocol_name, &protocol_delimiter) ||
        !strstart(protocol_delimiter, "://", NULL))
    {
        error_setg(errp, "%s curl driver cannot handle the URL '%s' (does not "
                   "start with '%s://')", bs->drv->protocol_name, file,
                   bs->drv->protocol_name);
        goto out_noclean;
    }

    s->username = g_strdup(qemu_opt_get(opts, CURL_BLOCK_OPT_USERNAME));
    secretid = qemu_opt_get(opts, CURL_BLOCK_OPT_PASSWORD_SECRET);

    if (secretid) {
        s->password = qcrypto_secret_lookup_as_utf8(secretid, errp);
        if (!s->password) {
            goto out_noclean;
        }
    }

    s->proxyusername = g_strdup(
        qemu_opt_get(opts, CURL_BLOCK_OPT_PROXY_USERNAME));
    secretid = qemu_opt_get(opts, CURL_BLOCK_OPT_PROXY_PASSWORD_SECRET);
    if (secretid) {
        s->proxypassword = qcrypto_secret_lookup_as_utf8(secretid, errp);
        if (!s->proxypassword) {
            goto out_noclean;
        }
    }

    DPRINTF("CURL: Opening %s\n", file);
    qemu_co_queue_init(&s->free_state_waitq);
    s->aio_context = bdrv_get_aio_context(bs);
    s->url = g_strdup(file);
    qemu_mutex_lock(&s->mutex);
    state = curl_find_state(s);
    qemu_mutex_unlock(&s->mutex);
    if (!state) {
        goto out_noclean;
    }

    // Get file size

    if (curl_init_state(s, state) < 0) {
        goto out;
    }

    s->accept_range = false;
    curl_easy_setopt(state->curl, CURLOPT_NOBODY, 1);
    curl_easy_setopt(state->curl, CURLOPT_HEADERFUNCTION,
                     curl_header_cb);
    curl_easy_setopt(state->curl, CURLOPT_HEADERDATA, s);
    if (curl_easy_perform(state->curl))
        goto out;
    if (curl_easy_getinfo(state->curl, CURLINFO_CONTENT_LENGTH_DOWNLOAD, &d)) {
        goto out;
    }
    /* Prior CURL 7.19.4 return value of 0 could mean that the file size is not
     * know or the size is zero. From 7.19.4 CURL returns -1 if size is not
     * known and zero if it is realy zero-length file. */
#if LIBCURL_VERSION_NUM >= 0x071304
    if (d < 0) {
        pstrcpy(state->errmsg, CURL_ERROR_SIZE,
                "Server didn't report file size.");
        goto out;
    }
#else
    if (d <= 0) {
        pstrcpy(state->errmsg, CURL_ERROR_SIZE,
                "Unknown file size or zero-length file.");
        goto out;
    }
#endif

    s->len = d;

    if ((!strncasecmp(s->url, "http://", strlen("http://"))
        || !strncasecmp(s->url, "https://", strlen("https://")))
        && !s->accept_range) {
        pstrcpy(state->errmsg, CURL_ERROR_SIZE,
                "Server does not support 'range' (byte ranges).");
        goto out;
    }
    DPRINTF("CURL: Size = %" PRIu64 "\n", s->len);

    qemu_mutex_lock(&s->mutex);
    curl_clean_state(state);
    qemu_mutex_unlock(&s->mutex);
    curl_easy_cleanup(state->curl);
    state->curl = NULL;

    curl_attach_aio_context(bs, bdrv_get_aio_context(bs));

    qemu_opts_del(opts);
    return 0;

out:
    error_setg(errp, "CURL: Error opening file: %s", state->errmsg);
    curl_easy_cleanup(state->curl);
    state->curl = NULL;
out_noclean:
    qemu_mutex_destroy(&s->mutex);
    g_free(s->cookie);
    g_free(s->url);
    g_free(s->username);
    g_free(s->proxyusername);
    g_free(s->proxypassword);
    qemu_opts_del(opts);
    return -EINVAL;
}

static void curl_setup_preadv(BlockDriverState *bs, CURLAIOCB *acb)
{
    CURLState *state;
    int running;

    BDRVCURLState *s = bs->opaque;

<<<<<<< HEAD
    qemu_bh_delete(acb->bh);
    acb->bh = NULL;

    size_t start = acb->sector_num * BDRV_SECTOR_SIZE;
    size_t end;
=======
    uint64_t start = acb->offset;
    uint64_t end;
>>>>>>> 4743c235

    qemu_mutex_lock(&s->mutex);

    // In case we have the requested data already (e.g. read-ahead),
    // we can just call the callback and be done.
    if (curl_find_buf(s, start, acb->bytes, acb)) {
        goto out;
    }

    // No cache found, so let's start a new request
    for (;;) {
        state = curl_find_state(s);
        if (state) {
            break;
        }
        qemu_co_queue_wait(&s->free_state_waitq, &s->mutex);
    }

    if (curl_init_state(s, state) < 0) {
        curl_clean_state(state);
        acb->ret = -EIO;
        goto out;
    }

    acb->start = 0;
    acb->end = MIN(acb->bytes, s->len - start);

    state->buf_off = 0;
    g_free(state->orig_buf);
    state->buf_start = start;
    state->buf_len = MIN(acb->end + s->readahead_size, s->len - start);
    end = start + state->buf_len - 1;
    state->orig_buf = g_try_malloc(state->buf_len);
    if (state->buf_len && state->orig_buf == NULL) {
        curl_clean_state(state);
        acb->ret = -ENOMEM;
        goto out;
    }
    state->acb[0] = acb;

    snprintf(state->range, 127, "%" PRIu64 "-%" PRIu64, start, end);
    DPRINTF("CURL (AIO): Reading %" PRIu64 " at %" PRIu64 " (%s)\n",
            acb->bytes, start, state->range);
    curl_easy_setopt(state->curl, CURLOPT_RANGE, state->range);

    curl_multi_add_handle(s->multi, state->curl);

    /* Tell curl it needs to kick things off */
    curl_multi_socket_action(s->multi, CURL_SOCKET_TIMEOUT, 0, &running);

out:
    qemu_mutex_unlock(&s->mutex);
}

static int coroutine_fn curl_co_preadv(BlockDriverState *bs,
        uint64_t offset, uint64_t bytes, QEMUIOVector *qiov, int flags)
{
    CURLAIOCB acb = {
        .co = qemu_coroutine_self(),
        .ret = -EINPROGRESS,
        .qiov = qiov,
        .offset = offset,
        .bytes = bytes
    };

    curl_setup_preadv(bs, &acb);
    while (acb.ret == -EINPROGRESS) {
        qemu_coroutine_yield();
    }
    return acb.ret;
}

static void curl_close(BlockDriverState *bs)
{
    BDRVCURLState *s = bs->opaque;

    DPRINTF("CURL: Close\n");
    curl_detach_aio_context(bs);
    qemu_mutex_destroy(&s->mutex);

    g_free(s->cookie);
    g_free(s->url);
    g_free(s->username);
    g_free(s->proxyusername);
    g_free(s->proxypassword);
}

static int64_t curl_getlength(BlockDriverState *bs)
{
    BDRVCURLState *s = bs->opaque;
    return s->len;
}

static BlockDriver bdrv_http = {
    .format_name                = "http",
    .protocol_name              = "http",

    .instance_size              = sizeof(BDRVCURLState),
    .bdrv_parse_filename        = curl_parse_filename,
    .bdrv_file_open             = curl_open,
    .bdrv_close                 = curl_close,
    .bdrv_getlength             = curl_getlength,

    .bdrv_co_preadv             = curl_co_preadv,

    .bdrv_detach_aio_context    = curl_detach_aio_context,
    .bdrv_attach_aio_context    = curl_attach_aio_context,
};

static BlockDriver bdrv_https = {
    .format_name                = "https",
    .protocol_name              = "https",

    .instance_size              = sizeof(BDRVCURLState),
    .bdrv_parse_filename        = curl_parse_filename,
    .bdrv_file_open             = curl_open,
    .bdrv_close                 = curl_close,
    .bdrv_getlength             = curl_getlength,

    .bdrv_co_preadv             = curl_co_preadv,

    .bdrv_detach_aio_context    = curl_detach_aio_context,
    .bdrv_attach_aio_context    = curl_attach_aio_context,
};

static BlockDriver bdrv_ftp = {
    .format_name                = "ftp",
    .protocol_name              = "ftp",

    .instance_size              = sizeof(BDRVCURLState),
    .bdrv_parse_filename        = curl_parse_filename,
    .bdrv_file_open             = curl_open,
    .bdrv_close                 = curl_close,
    .bdrv_getlength             = curl_getlength,

    .bdrv_co_preadv             = curl_co_preadv,

    .bdrv_detach_aio_context    = curl_detach_aio_context,
    .bdrv_attach_aio_context    = curl_attach_aio_context,
};

static BlockDriver bdrv_ftps = {
    .format_name                = "ftps",
    .protocol_name              = "ftps",

    .instance_size              = sizeof(BDRVCURLState),
    .bdrv_parse_filename        = curl_parse_filename,
    .bdrv_file_open             = curl_open,
    .bdrv_close                 = curl_close,
    .bdrv_getlength             = curl_getlength,

    .bdrv_co_preadv             = curl_co_preadv,

    .bdrv_detach_aio_context    = curl_detach_aio_context,
    .bdrv_attach_aio_context    = curl_attach_aio_context,
};

static void curl_block_init(void)
{
    bdrv_register(&bdrv_http);
    bdrv_register(&bdrv_https);
    bdrv_register(&bdrv_ftp);
    bdrv_register(&bdrv_ftps);
}

block_init(curl_block_init);<|MERGE_RESOLUTION|>--- conflicted
+++ resolved
@@ -863,16 +863,11 @@
 
     BDRVCURLState *s = bs->opaque;
 
-<<<<<<< HEAD
     qemu_bh_delete(acb->bh);
     acb->bh = NULL;
 
     size_t start = acb->sector_num * BDRV_SECTOR_SIZE;
     size_t end;
-=======
-    uint64_t start = acb->offset;
-    uint64_t end;
->>>>>>> 4743c235
 
     qemu_mutex_lock(&s->mutex);
 
