--- conflicted
+++ resolved
@@ -1,8 +1,4 @@
-<<<<<<< HEAD
-block-obj-y += raw_bsd.o qcow.o vdi.o vmdk.o cloop.o bochs.o vpc.o vvfat.o dmg.o cat.o
-=======
-block-obj-y += raw-format.o qcow.o vdi.o vmdk.o cloop.o bochs.o vpc.o vvfat.o dmg.o
->>>>>>> 359c41ab
+block-obj-y += raw-format.o qcow.o vdi.o vmdk.o cloop.o bochs.o vpc.o vvfat.o dmg.o cat.o
 block-obj-y += qcow2.o qcow2-refcount.o qcow2-cluster.o qcow2-snapshot.o qcow2-cache.o
 block-obj-y += qed.o qed-gencb.o qed-l2-cache.o qed-table.o qed-cluster.o
 block-obj-y += qed-check.o
