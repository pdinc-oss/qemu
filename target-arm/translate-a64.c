/*
 *  AArch64 translation
 *
 *  Copyright (c) 2013 Alexander Graf <agraf@suse.de>
 *
 * This library is free software; you can redistribute it and/or
 * modify it under the terms of the GNU Lesser General Public
 * License as published by the Free Software Foundation; either
 * version 2 of the License, or (at your option) any later version.
 *
 * This library is distributed in the hope that it will be useful,
 * but WITHOUT ANY WARRANTY; without even the implied warranty of
 * MERCHANTABILITY or FITNESS FOR A PARTICULAR PURPOSE.  See the GNU
 * Lesser General Public License for more details.
 *
 * You should have received a copy of the GNU Lesser General Public
 * License along with this library; if not, see <http://www.gnu.org/licenses/>.
 */
#include "qemu/osdep.h"

#include "cpu.h"
#include "exec/exec-all.h"
#include "tcg-op.h"
#include "qemu/log.h"
#include "arm_ldst.h"
#include "translate.h"
#include "internals.h"
#include "qemu/host-utils.h"

#include "exec/semihost.h"
#include "exec/gen-icount.h"

#include "exec/helper-proto.h"
#include "exec/helper-gen.h"
#include "exec/log.h"

#include "trace-tcg.h"

static TCGv_i64 cpu_X[32];
static TCGv_i64 cpu_pc;

/* Load/store exclusive handling */
static TCGv_i64 cpu_exclusive_high;

static const char *regnames[] = {
    "x0", "x1", "x2", "x3", "x4", "x5", "x6", "x7",
    "x8", "x9", "x10", "x11", "x12", "x13", "x14", "x15",
    "x16", "x17", "x18", "x19", "x20", "x21", "x22", "x23",
    "x24", "x25", "x26", "x27", "x28", "x29", "lr", "sp"
};

enum a64_shift_type {
    A64_SHIFT_TYPE_LSL = 0,
    A64_SHIFT_TYPE_LSR = 1,
    A64_SHIFT_TYPE_ASR = 2,
    A64_SHIFT_TYPE_ROR = 3
};

/* Table based decoder typedefs - used when the relevant bits for decode
 * are too awkwardly scattered across the instruction (eg SIMD).
 */
typedef void AArch64DecodeFn(DisasContext *s, uint32_t insn);

typedef struct AArch64DecodeTable {
    uint32_t pattern;
    uint32_t mask;
    AArch64DecodeFn *disas_fn;
} AArch64DecodeTable;

/* Function prototype for gen_ functions for calling Neon helpers */
typedef void NeonGenOneOpEnvFn(TCGv_i32, TCGv_ptr, TCGv_i32);
typedef void NeonGenTwoOpFn(TCGv_i32, TCGv_i32, TCGv_i32);
typedef void NeonGenTwoOpEnvFn(TCGv_i32, TCGv_ptr, TCGv_i32, TCGv_i32);
typedef void NeonGenTwo64OpFn(TCGv_i64, TCGv_i64, TCGv_i64);
typedef void NeonGenTwo64OpEnvFn(TCGv_i64, TCGv_ptr, TCGv_i64, TCGv_i64);
typedef void NeonGenNarrowFn(TCGv_i32, TCGv_i64);
typedef void NeonGenNarrowEnvFn(TCGv_i32, TCGv_ptr, TCGv_i64);
typedef void NeonGenWidenFn(TCGv_i64, TCGv_i32);
typedef void NeonGenTwoSingleOPFn(TCGv_i32, TCGv_i32, TCGv_i32, TCGv_ptr);
typedef void NeonGenTwoDoubleOPFn(TCGv_i64, TCGv_i64, TCGv_i64, TCGv_ptr);
typedef void NeonGenOneOpFn(TCGv_i64, TCGv_i64);
typedef void CryptoTwoOpEnvFn(TCGv_ptr, TCGv_i32, TCGv_i32);
typedef void CryptoThreeOpEnvFn(TCGv_ptr, TCGv_i32, TCGv_i32, TCGv_i32);

/* initialize TCG globals.  */
void a64_translate_init(void)
{
    int i;

    cpu_pc = tcg_global_mem_new_i64(cpu_env,
                                    offsetof(CPUARMState, pc),
                                    "pc");
    for (i = 0; i < 32; i++) {
        cpu_X[i] = tcg_global_mem_new_i64(cpu_env,
                                          offsetof(CPUARMState, xregs[i]),
                                          regnames[i]);
    }

    cpu_exclusive_high = tcg_global_mem_new_i64(cpu_env,
        offsetof(CPUARMState, exclusive_high), "exclusive_high");
}

static inline ARMMMUIdx get_a64_user_mem_index(DisasContext *s)
{
    /* Return the mmu_idx to use for A64 "unprivileged load/store" insns:
     *  if EL1, access as if EL0; otherwise access at current EL
     */
    switch (s->mmu_idx) {
    case ARMMMUIdx_S12NSE1:
        return ARMMMUIdx_S12NSE0;
    case ARMMMUIdx_S1SE1:
        return ARMMMUIdx_S1SE0;
    case ARMMMUIdx_S2NS:
        g_assert_not_reached();
    default:
        return s->mmu_idx;
    }
}

void aarch64_cpu_dump_state(CPUState *cs, FILE *f,
                            fprintf_function cpu_fprintf, int flags)
{
    ARMCPU *cpu = ARM_CPU(cs);
    CPUARMState *env = &cpu->env;
    uint32_t psr = pstate_read(env);
    int i;
    int el = arm_current_el(env);
    const char *ns_status;

    cpu_fprintf(f, "PC=%016"PRIx64"  SP=%016"PRIx64"\n",
            env->pc, env->xregs[31]);
    for (i = 0; i < 31; i++) {
        cpu_fprintf(f, "X%02d=%016"PRIx64, i, env->xregs[i]);
        if ((i % 4) == 3) {
            cpu_fprintf(f, "\n");
        } else {
            cpu_fprintf(f, " ");
        }
    }

    if (arm_feature(env, ARM_FEATURE_EL3) && el != 3) {
        ns_status = env->cp15.scr_el3 & SCR_NS ? "NS " : "S ";
    } else {
        ns_status = "";
    }

    cpu_fprintf(f, "\nPSTATE=%08x %c%c%c%c %sEL%d%c\n",
                psr,
                psr & PSTATE_N ? 'N' : '-',
                psr & PSTATE_Z ? 'Z' : '-',
                psr & PSTATE_C ? 'C' : '-',
                psr & PSTATE_V ? 'V' : '-',
                ns_status,
                el,
                psr & PSTATE_SP ? 'h' : 't');

    if (flags & CPU_DUMP_FPU) {
        int numvfpregs = 32;
        for (i = 0; i < numvfpregs; i += 2) {
            uint64_t vlo = float64_val(env->vfp.regs[i * 2]);
            uint64_t vhi = float64_val(env->vfp.regs[(i * 2) + 1]);
            cpu_fprintf(f, "q%02d=%016" PRIx64 ":%016" PRIx64 " ",
                        i, vhi, vlo);
            vlo = float64_val(env->vfp.regs[(i + 1) * 2]);
            vhi = float64_val(env->vfp.regs[((i + 1) * 2) + 1]);
            cpu_fprintf(f, "q%02d=%016" PRIx64 ":%016" PRIx64 "\n",
                        i + 1, vhi, vlo);
        }
        cpu_fprintf(f, "FPCR: %08x  FPSR: %08x\n",
                    vfp_get_fpcr(env), vfp_get_fpsr(env));
    }
}

void gen_a64_set_pc_im(uint64_t val)
{
    tcg_gen_movi_i64(cpu_pc, val);
}

typedef struct DisasCompare64 {
    TCGCond cond;
    TCGv_i64 value;
} DisasCompare64;

static void a64_test_cc(DisasCompare64 *c64, int cc)
{
    DisasCompare c32;

    arm_test_cc(&c32, cc);

    /* Sign-extend the 32-bit value so that the GE/LT comparisons work
       * properly.  The NE/EQ comparisons are also fine with this choice.  */
    c64->cond = c32.cond;
    c64->value = tcg_temp_new_i64();
    tcg_gen_ext_i32_i64(c64->value, c32.value);

    arm_free_cc(&c32);
}

static void a64_free_cc(DisasCompare64 *c64)
{
    tcg_temp_free_i64(c64->value);
}

static void gen_exception_internal(int excp)
{
    TCGv_i32 tcg_excp = tcg_const_i32(excp);

    assert(excp_is_internal(excp));
    gen_helper_exception_internal(cpu_env, tcg_excp);
    tcg_temp_free_i32(tcg_excp);
}

static void gen_exception(int excp, uint32_t syndrome, uint32_t target_el)
{
    TCGv_i32 tcg_excp = tcg_const_i32(excp);
    TCGv_i32 tcg_syn = tcg_const_i32(syndrome);
    TCGv_i32 tcg_el = tcg_const_i32(target_el);

    gen_helper_exception_with_syndrome(cpu_env, tcg_excp,
                                       tcg_syn, tcg_el);
    tcg_temp_free_i32(tcg_el);
    tcg_temp_free_i32(tcg_syn);
    tcg_temp_free_i32(tcg_excp);
}

static void gen_exception_internal_insn(DisasContext *s, int offset, int excp)
{
    gen_a64_set_pc_im(s->pc - offset);
    gen_exception_internal(excp);
    s->is_jmp = DISAS_EXC;
}

static void gen_exception_insn(DisasContext *s, int offset, int excp,
                               uint32_t syndrome, uint32_t target_el)
{
    gen_a64_set_pc_im(s->pc - offset);
    gen_exception(excp, syndrome, target_el);
    s->is_jmp = DISAS_EXC;
}

static void gen_ss_advance(DisasContext *s)
{
    /* If the singlestep state is Active-not-pending, advance to
     * Active-pending.
     */
    if (s->ss_active) {
        s->pstate_ss = 0;
        gen_helper_clear_pstate_ss(cpu_env);
    }
}

static void gen_step_complete_exception(DisasContext *s)
{
    /* We just completed step of an insn. Move from Active-not-pending
     * to Active-pending, and then also take the swstep exception.
     * This corresponds to making the (IMPDEF) choice to prioritize
     * swstep exceptions over asynchronous exceptions taken to an exception
     * level where debug is disabled. This choice has the advantage that
     * we do not need to maintain internal state corresponding to the
     * ISV/EX syndrome bits between completion of the step and generation
     * of the exception, and our syndrome information is always correct.
     */
    gen_ss_advance(s);
    gen_exception(EXCP_UDEF, syn_swstep(s->ss_same_el, 1, s->is_ldex),
                  default_exception_el(s));
    s->is_jmp = DISAS_EXC;
}

static inline bool use_goto_tb(DisasContext *s, int n, uint64_t dest)
{
    /* No direct tb linking with singlestep (either QEMU's or the ARM
     * debug architecture kind) or deterministic io
     */
    if (s->singlestep_enabled || s->ss_active || (s->tb->cflags & CF_LAST_IO)) {
        return false;
    }

#ifndef CONFIG_USER_ONLY
    /* Only link tbs from inside the same guest page */
    if ((s->tb->pc & TARGET_PAGE_MASK) != (dest & TARGET_PAGE_MASK)) {
        return false;
    }
#endif

    return true;
}

static inline void gen_goto_tb(DisasContext *s, int n, uint64_t dest)
{
    TranslationBlock *tb;

    tb = s->tb;
    if (use_goto_tb(s, n, dest)) {
        tcg_gen_goto_tb(n);
        gen_a64_set_pc_im(dest);
        tcg_gen_exit_tb((intptr_t)tb + n);
        s->is_jmp = DISAS_TB_JUMP;
    } else {
        gen_a64_set_pc_im(dest);
        if (s->ss_active) {
            gen_step_complete_exception(s);
        } else if (s->singlestep_enabled) {
            gen_exception_internal(EXCP_DEBUG);
        } else {
            tcg_gen_exit_tb(0);
            s->is_jmp = DISAS_TB_JUMP;
        }
    }
}

static void disas_set_insn_syndrome(DisasContext *s, uint32_t syn)
{
    /* We don't need to save all of the syndrome so we mask and shift
     * out uneeded bits to help the sleb128 encoder do a better job.
     */
    syn &= ARM_INSN_START_WORD2_MASK;
    syn >>= ARM_INSN_START_WORD2_SHIFT;

    /* We check and clear insn_start_idx to catch multiple updates.  */
    assert(s->insn_start_idx != 0);
    tcg_set_insn_param(s->insn_start_idx, 2, syn);
    s->insn_start_idx = 0;
}

static void unallocated_encoding(DisasContext *s)
{
    /* Unallocated and reserved encodings are uncategorized */
    gen_exception_insn(s, 4, EXCP_UDEF, syn_uncategorized(),
                       default_exception_el(s));
}

#define unsupported_encoding(s, insn)                                    \
    do {                                                                 \
        qemu_log_mask(LOG_UNIMP,                                         \
                      "%s:%d: unsupported instruction encoding 0x%08x "  \
                      "at pc=%016" PRIx64 "\n",                          \
                      __FILE__, __LINE__, insn, s->pc - 4);              \
        unallocated_encoding(s);                                         \
    } while (0);

static void init_tmp_a64_array(DisasContext *s)
{
#ifdef CONFIG_DEBUG_TCG
    int i;
    for (i = 0; i < ARRAY_SIZE(s->tmp_a64); i++) {
        TCGV_UNUSED_I64(s->tmp_a64[i]);
    }
#endif
    s->tmp_a64_count = 0;
}

static void free_tmp_a64(DisasContext *s)
{
    int i;
    for (i = 0; i < s->tmp_a64_count; i++) {
        tcg_temp_free_i64(s->tmp_a64[i]);
    }
    init_tmp_a64_array(s);
}

static TCGv_i64 new_tmp_a64(DisasContext *s)
{
    assert(s->tmp_a64_count < TMP_A64_MAX);
    return s->tmp_a64[s->tmp_a64_count++] = tcg_temp_new_i64();
}

static TCGv_i64 new_tmp_a64_zero(DisasContext *s)
{
    TCGv_i64 t = new_tmp_a64(s);
    tcg_gen_movi_i64(t, 0);
    return t;
}

/*
 * Register access functions
 *
 * These functions are used for directly accessing a register in where
 * changes to the final register value are likely to be made. If you
 * need to use a register for temporary calculation (e.g. index type
 * operations) use the read_* form.
 *
 * B1.2.1 Register mappings
 *
 * In instruction register encoding 31 can refer to ZR (zero register) or
 * the SP (stack pointer) depending on context. In QEMU's case we map SP
 * to cpu_X[31] and ZR accesses to a temporary which can be discarded.
 * This is the point of the _sp forms.
 */
static TCGv_i64 cpu_reg(DisasContext *s, int reg)
{
    if (reg == 31) {
        return new_tmp_a64_zero(s);
    } else {
        return cpu_X[reg];
    }
}

/* register access for when 31 == SP */
static TCGv_i64 cpu_reg_sp(DisasContext *s, int reg)
{
    return cpu_X[reg];
}

/* read a cpu register in 32bit/64bit mode. Returns a TCGv_i64
 * representing the register contents. This TCGv is an auto-freed
 * temporary so it need not be explicitly freed, and may be modified.
 */
static TCGv_i64 read_cpu_reg(DisasContext *s, int reg, int sf)
{
    TCGv_i64 v = new_tmp_a64(s);
    if (reg != 31) {
        if (sf) {
            tcg_gen_mov_i64(v, cpu_X[reg]);
        } else {
            tcg_gen_ext32u_i64(v, cpu_X[reg]);
        }
    } else {
        tcg_gen_movi_i64(v, 0);
    }
    return v;
}

static TCGv_i64 read_cpu_reg_sp(DisasContext *s, int reg, int sf)
{
    TCGv_i64 v = new_tmp_a64(s);
    if (sf) {
        tcg_gen_mov_i64(v, cpu_X[reg]);
    } else {
        tcg_gen_ext32u_i64(v, cpu_X[reg]);
    }
    return v;
}

/* We should have at some point before trying to access an FP register
 * done the necessary access check, so assert that
 * (a) we did the check and
 * (b) we didn't then just plough ahead anyway if it failed.
 * Print the instruction pattern in the abort message so we can figure
 * out what we need to fix if a user encounters this problem in the wild.
 */
static inline void assert_fp_access_checked(DisasContext *s)
{
#ifdef CONFIG_DEBUG_TCG
    if (unlikely(!s->fp_access_checked || s->fp_excp_el)) {
        fprintf(stderr, "target-arm: FP access check missing for "
                "instruction 0x%08x\n", s->insn);
        abort();
    }
#endif
}

/* Return the offset into CPUARMState of an element of specified
 * size, 'element' places in from the least significant end of
 * the FP/vector register Qn.
 */
static inline int vec_reg_offset(DisasContext *s, int regno,
                                 int element, TCGMemOp size)
{
    int offs = offsetof(CPUARMState, vfp.regs[regno * 2]);
#ifdef HOST_WORDS_BIGENDIAN
    /* This is complicated slightly because vfp.regs[2n] is
     * still the low half and  vfp.regs[2n+1] the high half
     * of the 128 bit vector, even on big endian systems.
     * Calculate the offset assuming a fully bigendian 128 bits,
     * then XOR to account for the order of the two 64 bit halves.
     */
    offs += (16 - ((element + 1) * (1 << size)));
    offs ^= 8;
#else
    offs += element * (1 << size);
#endif
    assert_fp_access_checked(s);
    return offs;
}

/* Return the offset into CPUARMState of a slice (from
 * the least significant end) of FP register Qn (ie
 * Dn, Sn, Hn or Bn).
 * (Note that this is not the same mapping as for A32; see cpu.h)
 */
static inline int fp_reg_offset(DisasContext *s, int regno, TCGMemOp size)
{
    int offs = offsetof(CPUARMState, vfp.regs[regno * 2]);
#ifdef HOST_WORDS_BIGENDIAN
    offs += (8 - (1 << size));
#endif
    assert_fp_access_checked(s);
    return offs;
}

/* Offset of the high half of the 128 bit vector Qn */
static inline int fp_reg_hi_offset(DisasContext *s, int regno)
{
    assert_fp_access_checked(s);
    return offsetof(CPUARMState, vfp.regs[regno * 2 + 1]);
}

/* Convenience accessors for reading and writing single and double
 * FP registers. Writing clears the upper parts of the associated
 * 128 bit vector register, as required by the architecture.
 * Note that unlike the GP register accessors, the values returned
 * by the read functions must be manually freed.
 */
static TCGv_i64 read_fp_dreg(DisasContext *s, int reg)
{
    TCGv_i64 v = tcg_temp_new_i64();

    tcg_gen_ld_i64(v, cpu_env, fp_reg_offset(s, reg, MO_64));
    return v;
}

static TCGv_i32 read_fp_sreg(DisasContext *s, int reg)
{
    TCGv_i32 v = tcg_temp_new_i32();

    tcg_gen_ld_i32(v, cpu_env, fp_reg_offset(s, reg, MO_32));
    return v;
}

static void write_fp_dreg(DisasContext *s, int reg, TCGv_i64 v)
{
    TCGv_i64 tcg_zero = tcg_const_i64(0);

    tcg_gen_st_i64(v, cpu_env, fp_reg_offset(s, reg, MO_64));
    tcg_gen_st_i64(tcg_zero, cpu_env, fp_reg_hi_offset(s, reg));
    tcg_temp_free_i64(tcg_zero);
}

static void write_fp_sreg(DisasContext *s, int reg, TCGv_i32 v)
{
    TCGv_i64 tmp = tcg_temp_new_i64();

    tcg_gen_extu_i32_i64(tmp, v);
    write_fp_dreg(s, reg, tmp);
    tcg_temp_free_i64(tmp);
}

static TCGv_ptr get_fpstatus_ptr(void)
{
    TCGv_ptr statusptr = tcg_temp_new_ptr();
    int offset;

    /* In A64 all instructions (both FP and Neon) use the FPCR;
     * there is no equivalent of the A32 Neon "standard FPSCR value"
     * and all operations use vfp.fp_status.
     */
    offset = offsetof(CPUARMState, vfp.fp_status);
    tcg_gen_addi_ptr(statusptr, cpu_env, offset);
    return statusptr;
}

/* Set ZF and NF based on a 64 bit result. This is alas fiddlier
 * than the 32 bit equivalent.
 */
static inline void gen_set_NZ64(TCGv_i64 result)
{
    tcg_gen_extr_i64_i32(cpu_ZF, cpu_NF, result);
    tcg_gen_or_i32(cpu_ZF, cpu_ZF, cpu_NF);
}

/* Set NZCV as for a logical operation: NZ as per result, CV cleared. */
static inline void gen_logic_CC(int sf, TCGv_i64 result)
{
    if (sf) {
        gen_set_NZ64(result);
    } else {
        tcg_gen_extrl_i64_i32(cpu_ZF, result);
        tcg_gen_mov_i32(cpu_NF, cpu_ZF);
    }
    tcg_gen_movi_i32(cpu_CF, 0);
    tcg_gen_movi_i32(cpu_VF, 0);
}

/* dest = T0 + T1; compute C, N, V and Z flags */
static void gen_add_CC(int sf, TCGv_i64 dest, TCGv_i64 t0, TCGv_i64 t1)
{
    if (sf) {
        TCGv_i64 result, flag, tmp;
        result = tcg_temp_new_i64();
        flag = tcg_temp_new_i64();
        tmp = tcg_temp_new_i64();

        tcg_gen_movi_i64(tmp, 0);
        tcg_gen_add2_i64(result, flag, t0, tmp, t1, tmp);

        tcg_gen_extrl_i64_i32(cpu_CF, flag);

        gen_set_NZ64(result);

        tcg_gen_xor_i64(flag, result, t0);
        tcg_gen_xor_i64(tmp, t0, t1);
        tcg_gen_andc_i64(flag, flag, tmp);
        tcg_temp_free_i64(tmp);
        tcg_gen_extrh_i64_i32(cpu_VF, flag);

        tcg_gen_mov_i64(dest, result);
        tcg_temp_free_i64(result);
        tcg_temp_free_i64(flag);
    } else {
        /* 32 bit arithmetic */
        TCGv_i32 t0_32 = tcg_temp_new_i32();
        TCGv_i32 t1_32 = tcg_temp_new_i32();
        TCGv_i32 tmp = tcg_temp_new_i32();

        tcg_gen_movi_i32(tmp, 0);
        tcg_gen_extrl_i64_i32(t0_32, t0);
        tcg_gen_extrl_i64_i32(t1_32, t1);
        tcg_gen_add2_i32(cpu_NF, cpu_CF, t0_32, tmp, t1_32, tmp);
        tcg_gen_mov_i32(cpu_ZF, cpu_NF);
        tcg_gen_xor_i32(cpu_VF, cpu_NF, t0_32);
        tcg_gen_xor_i32(tmp, t0_32, t1_32);
        tcg_gen_andc_i32(cpu_VF, cpu_VF, tmp);
        tcg_gen_extu_i32_i64(dest, cpu_NF);

        tcg_temp_free_i32(tmp);
        tcg_temp_free_i32(t0_32);
        tcg_temp_free_i32(t1_32);
    }
}

/* dest = T0 - T1; compute C, N, V and Z flags */
static void gen_sub_CC(int sf, TCGv_i64 dest, TCGv_i64 t0, TCGv_i64 t1)
{
    if (sf) {
        /* 64 bit arithmetic */
        TCGv_i64 result, flag, tmp;

        result = tcg_temp_new_i64();
        flag = tcg_temp_new_i64();
        tcg_gen_sub_i64(result, t0, t1);

        gen_set_NZ64(result);

        tcg_gen_setcond_i64(TCG_COND_GEU, flag, t0, t1);
        tcg_gen_extrl_i64_i32(cpu_CF, flag);

        tcg_gen_xor_i64(flag, result, t0);
        tmp = tcg_temp_new_i64();
        tcg_gen_xor_i64(tmp, t0, t1);
        tcg_gen_and_i64(flag, flag, tmp);
        tcg_temp_free_i64(tmp);
        tcg_gen_extrh_i64_i32(cpu_VF, flag);
        tcg_gen_mov_i64(dest, result);
        tcg_temp_free_i64(flag);
        tcg_temp_free_i64(result);
    } else {
        /* 32 bit arithmetic */
        TCGv_i32 t0_32 = tcg_temp_new_i32();
        TCGv_i32 t1_32 = tcg_temp_new_i32();
        TCGv_i32 tmp;

        tcg_gen_extrl_i64_i32(t0_32, t0);
        tcg_gen_extrl_i64_i32(t1_32, t1);
        tcg_gen_sub_i32(cpu_NF, t0_32, t1_32);
        tcg_gen_mov_i32(cpu_ZF, cpu_NF);
        tcg_gen_setcond_i32(TCG_COND_GEU, cpu_CF, t0_32, t1_32);
        tcg_gen_xor_i32(cpu_VF, cpu_NF, t0_32);
        tmp = tcg_temp_new_i32();
        tcg_gen_xor_i32(tmp, t0_32, t1_32);
        tcg_temp_free_i32(t0_32);
        tcg_temp_free_i32(t1_32);
        tcg_gen_and_i32(cpu_VF, cpu_VF, tmp);
        tcg_temp_free_i32(tmp);
        tcg_gen_extu_i32_i64(dest, cpu_NF);
    }
}

/* dest = T0 + T1 + CF; do not compute flags. */
static void gen_adc(int sf, TCGv_i64 dest, TCGv_i64 t0, TCGv_i64 t1)
{
    TCGv_i64 flag = tcg_temp_new_i64();
    tcg_gen_extu_i32_i64(flag, cpu_CF);
    tcg_gen_add_i64(dest, t0, t1);
    tcg_gen_add_i64(dest, dest, flag);
    tcg_temp_free_i64(flag);

    if (!sf) {
        tcg_gen_ext32u_i64(dest, dest);
    }
}

/* dest = T0 + T1 + CF; compute C, N, V and Z flags. */
static void gen_adc_CC(int sf, TCGv_i64 dest, TCGv_i64 t0, TCGv_i64 t1)
{
    if (sf) {
        TCGv_i64 result, cf_64, vf_64, tmp;
        result = tcg_temp_new_i64();
        cf_64 = tcg_temp_new_i64();
        vf_64 = tcg_temp_new_i64();
        tmp = tcg_const_i64(0);

        tcg_gen_extu_i32_i64(cf_64, cpu_CF);
        tcg_gen_add2_i64(result, cf_64, t0, tmp, cf_64, tmp);
        tcg_gen_add2_i64(result, cf_64, result, cf_64, t1, tmp);
        tcg_gen_extrl_i64_i32(cpu_CF, cf_64);
        gen_set_NZ64(result);

        tcg_gen_xor_i64(vf_64, result, t0);
        tcg_gen_xor_i64(tmp, t0, t1);
        tcg_gen_andc_i64(vf_64, vf_64, tmp);
        tcg_gen_extrh_i64_i32(cpu_VF, vf_64);

        tcg_gen_mov_i64(dest, result);

        tcg_temp_free_i64(tmp);
        tcg_temp_free_i64(vf_64);
        tcg_temp_free_i64(cf_64);
        tcg_temp_free_i64(result);
    } else {
        TCGv_i32 t0_32, t1_32, tmp;
        t0_32 = tcg_temp_new_i32();
        t1_32 = tcg_temp_new_i32();
        tmp = tcg_const_i32(0);

        tcg_gen_extrl_i64_i32(t0_32, t0);
        tcg_gen_extrl_i64_i32(t1_32, t1);
        tcg_gen_add2_i32(cpu_NF, cpu_CF, t0_32, tmp, cpu_CF, tmp);
        tcg_gen_add2_i32(cpu_NF, cpu_CF, cpu_NF, cpu_CF, t1_32, tmp);

        tcg_gen_mov_i32(cpu_ZF, cpu_NF);
        tcg_gen_xor_i32(cpu_VF, cpu_NF, t0_32);
        tcg_gen_xor_i32(tmp, t0_32, t1_32);
        tcg_gen_andc_i32(cpu_VF, cpu_VF, tmp);
        tcg_gen_extu_i32_i64(dest, cpu_NF);

        tcg_temp_free_i32(tmp);
        tcg_temp_free_i32(t1_32);
        tcg_temp_free_i32(t0_32);
    }
}

/*
 * Load/Store generators
 */

/*
 * Store from GPR register to memory.
 */
static void do_gpr_st_memidx(DisasContext *s, TCGv_i64 source,
                             TCGv_i64 tcg_addr, int size, int memidx,
                             bool iss_valid,
                             unsigned int iss_srt,
                             bool iss_sf, bool iss_ar)
{
    g_assert(size <= 3);
    tcg_gen_qemu_st_i64(source, tcg_addr, memidx, s->be_data + size);

    if (iss_valid) {
        uint32_t syn;

        syn = syn_data_abort_with_iss(0,
                                      size,
                                      false,
                                      iss_srt,
                                      iss_sf,
                                      iss_ar,
                                      0, 0, 0, 0, 0, false);
        disas_set_insn_syndrome(s, syn);
    }
}

static void do_gpr_st(DisasContext *s, TCGv_i64 source,
                      TCGv_i64 tcg_addr, int size,
                      bool iss_valid,
                      unsigned int iss_srt,
                      bool iss_sf, bool iss_ar)
{
    do_gpr_st_memidx(s, source, tcg_addr, size, get_mem_index(s),
                     iss_valid, iss_srt, iss_sf, iss_ar);
}

/*
 * Load from memory to GPR register
 */
static void do_gpr_ld_memidx(DisasContext *s,
                             TCGv_i64 dest, TCGv_i64 tcg_addr,
                             int size, bool is_signed,
                             bool extend, int memidx,
                             bool iss_valid, unsigned int iss_srt,
                             bool iss_sf, bool iss_ar)
{
    TCGMemOp memop = s->be_data + size;

    g_assert(size <= 3);

    if (is_signed) {
        memop += MO_SIGN;
    }

    tcg_gen_qemu_ld_i64(dest, tcg_addr, memidx, memop);

    if (extend && is_signed) {
        g_assert(size < 3);
        tcg_gen_ext32u_i64(dest, dest);
    }

    if (iss_valid) {
        uint32_t syn;

        syn = syn_data_abort_with_iss(0,
                                      size,
                                      is_signed,
                                      iss_srt,
                                      iss_sf,
                                      iss_ar,
                                      0, 0, 0, 0, 0, false);
        disas_set_insn_syndrome(s, syn);
    }
}

static void do_gpr_ld(DisasContext *s,
                      TCGv_i64 dest, TCGv_i64 tcg_addr,
                      int size, bool is_signed, bool extend,
                      bool iss_valid, unsigned int iss_srt,
                      bool iss_sf, bool iss_ar)
{
    do_gpr_ld_memidx(s, dest, tcg_addr, size, is_signed, extend,
                     get_mem_index(s),
                     iss_valid, iss_srt, iss_sf, iss_ar);
}

/*
 * Store from FP register to memory
 */
static void do_fp_st(DisasContext *s, int srcidx, TCGv_i64 tcg_addr, int size)
{
    /* This writes the bottom N bits of a 128 bit wide vector to memory */
    TCGv_i64 tmp = tcg_temp_new_i64();
    tcg_gen_ld_i64(tmp, cpu_env, fp_reg_offset(s, srcidx, MO_64));
    if (size < 4) {
        tcg_gen_qemu_st_i64(tmp, tcg_addr, get_mem_index(s),
                            s->be_data + size);
    } else {
        bool be = s->be_data == MO_BE;
        TCGv_i64 tcg_hiaddr = tcg_temp_new_i64();

        tcg_gen_addi_i64(tcg_hiaddr, tcg_addr, 8);
        tcg_gen_qemu_st_i64(tmp, be ? tcg_hiaddr : tcg_addr, get_mem_index(s),
                            s->be_data | MO_Q);
        tcg_gen_ld_i64(tmp, cpu_env, fp_reg_hi_offset(s, srcidx));
        tcg_gen_qemu_st_i64(tmp, be ? tcg_addr : tcg_hiaddr, get_mem_index(s),
                            s->be_data | MO_Q);
        tcg_temp_free_i64(tcg_hiaddr);
    }

    tcg_temp_free_i64(tmp);
}

/*
 * Load from memory to FP register
 */
static void do_fp_ld(DisasContext *s, int destidx, TCGv_i64 tcg_addr, int size)
{
    /* This always zero-extends and writes to a full 128 bit wide vector */
    TCGv_i64 tmplo = tcg_temp_new_i64();
    TCGv_i64 tmphi;

    if (size < 4) {
        TCGMemOp memop = s->be_data + size;
        tmphi = tcg_const_i64(0);
        tcg_gen_qemu_ld_i64(tmplo, tcg_addr, get_mem_index(s), memop);
    } else {
        bool be = s->be_data == MO_BE;
        TCGv_i64 tcg_hiaddr;

        tmphi = tcg_temp_new_i64();
        tcg_hiaddr = tcg_temp_new_i64();

        tcg_gen_addi_i64(tcg_hiaddr, tcg_addr, 8);
        tcg_gen_qemu_ld_i64(tmplo, be ? tcg_hiaddr : tcg_addr, get_mem_index(s),
                            s->be_data | MO_Q);
        tcg_gen_qemu_ld_i64(tmphi, be ? tcg_addr : tcg_hiaddr, get_mem_index(s),
                            s->be_data | MO_Q);
        tcg_temp_free_i64(tcg_hiaddr);
    }

    tcg_gen_st_i64(tmplo, cpu_env, fp_reg_offset(s, destidx, MO_64));
    tcg_gen_st_i64(tmphi, cpu_env, fp_reg_hi_offset(s, destidx));

    tcg_temp_free_i64(tmplo);
    tcg_temp_free_i64(tmphi);
}

/*
 * Vector load/store helpers.
 *
 * The principal difference between this and a FP load is that we don't
 * zero extend as we are filling a partial chunk of the vector register.
 * These functions don't support 128 bit loads/stores, which would be
 * normal load/store operations.
 *
 * The _i32 versions are useful when operating on 32 bit quantities
 * (eg for floating point single or using Neon helper functions).
 */

/* Get value of an element within a vector register */
static void read_vec_element(DisasContext *s, TCGv_i64 tcg_dest, int srcidx,
                             int element, TCGMemOp memop)
{
    int vect_off = vec_reg_offset(s, srcidx, element, memop & MO_SIZE);
    switch (memop) {
    case MO_8:
        tcg_gen_ld8u_i64(tcg_dest, cpu_env, vect_off);
        break;
    case MO_16:
        tcg_gen_ld16u_i64(tcg_dest, cpu_env, vect_off);
        break;
    case MO_32:
        tcg_gen_ld32u_i64(tcg_dest, cpu_env, vect_off);
        break;
    case MO_8|MO_SIGN:
        tcg_gen_ld8s_i64(tcg_dest, cpu_env, vect_off);
        break;
    case MO_16|MO_SIGN:
        tcg_gen_ld16s_i64(tcg_dest, cpu_env, vect_off);
        break;
    case MO_32|MO_SIGN:
        tcg_gen_ld32s_i64(tcg_dest, cpu_env, vect_off);
        break;
    case MO_64:
    case MO_64|MO_SIGN:
        tcg_gen_ld_i64(tcg_dest, cpu_env, vect_off);
        break;
    default:
        g_assert_not_reached();
    }
}

static void read_vec_element_i32(DisasContext *s, TCGv_i32 tcg_dest, int srcidx,
                                 int element, TCGMemOp memop)
{
    int vect_off = vec_reg_offset(s, srcidx, element, memop & MO_SIZE);
    switch (memop) {
    case MO_8:
        tcg_gen_ld8u_i32(tcg_dest, cpu_env, vect_off);
        break;
    case MO_16:
        tcg_gen_ld16u_i32(tcg_dest, cpu_env, vect_off);
        break;
    case MO_8|MO_SIGN:
        tcg_gen_ld8s_i32(tcg_dest, cpu_env, vect_off);
        break;
    case MO_16|MO_SIGN:
        tcg_gen_ld16s_i32(tcg_dest, cpu_env, vect_off);
        break;
    case MO_32:
    case MO_32|MO_SIGN:
        tcg_gen_ld_i32(tcg_dest, cpu_env, vect_off);
        break;
    default:
        g_assert_not_reached();
    }
}

/* Set value of an element within a vector register */
static void write_vec_element(DisasContext *s, TCGv_i64 tcg_src, int destidx,
                              int element, TCGMemOp memop)
{
    int vect_off = vec_reg_offset(s, destidx, element, memop & MO_SIZE);
    switch (memop) {
    case MO_8:
        tcg_gen_st8_i64(tcg_src, cpu_env, vect_off);
        break;
    case MO_16:
        tcg_gen_st16_i64(tcg_src, cpu_env, vect_off);
        break;
    case MO_32:
        tcg_gen_st32_i64(tcg_src, cpu_env, vect_off);
        break;
    case MO_64:
        tcg_gen_st_i64(tcg_src, cpu_env, vect_off);
        break;
    default:
        g_assert_not_reached();
    }
}

static void write_vec_element_i32(DisasContext *s, TCGv_i32 tcg_src,
                                  int destidx, int element, TCGMemOp memop)
{
    int vect_off = vec_reg_offset(s, destidx, element, memop & MO_SIZE);
    switch (memop) {
    case MO_8:
        tcg_gen_st8_i32(tcg_src, cpu_env, vect_off);
        break;
    case MO_16:
        tcg_gen_st16_i32(tcg_src, cpu_env, vect_off);
        break;
    case MO_32:
        tcg_gen_st_i32(tcg_src, cpu_env, vect_off);
        break;
    default:
        g_assert_not_reached();
    }
}

/* Clear the high 64 bits of a 128 bit vector (in general non-quad
 * vector ops all need to do this).
 */
static void clear_vec_high(DisasContext *s, int rd)
{
    TCGv_i64 tcg_zero = tcg_const_i64(0);

    write_vec_element(s, tcg_zero, rd, 1, MO_64);
    tcg_temp_free_i64(tcg_zero);
}

/* Store from vector register to memory */
static void do_vec_st(DisasContext *s, int srcidx, int element,
                      TCGv_i64 tcg_addr, int size)
{
    TCGMemOp memop = s->be_data + size;
    TCGv_i64 tcg_tmp = tcg_temp_new_i64();

    read_vec_element(s, tcg_tmp, srcidx, element, size);
    tcg_gen_qemu_st_i64(tcg_tmp, tcg_addr, get_mem_index(s), memop);

    tcg_temp_free_i64(tcg_tmp);
}

/* Load from memory to vector register */
static void do_vec_ld(DisasContext *s, int destidx, int element,
                      TCGv_i64 tcg_addr, int size)
{
    TCGMemOp memop = s->be_data + size;
    TCGv_i64 tcg_tmp = tcg_temp_new_i64();

    tcg_gen_qemu_ld_i64(tcg_tmp, tcg_addr, get_mem_index(s), memop);
    write_vec_element(s, tcg_tmp, destidx, element, size);

    tcg_temp_free_i64(tcg_tmp);
}

/* Check that FP/Neon access is enabled. If it is, return
 * true. If not, emit code to generate an appropriate exception,
 * and return false; the caller should not emit any code for
 * the instruction. Note that this check must happen after all
 * unallocated-encoding checks (otherwise the syndrome information
 * for the resulting exception will be incorrect).
 */
static inline bool fp_access_check(DisasContext *s)
{
    assert(!s->fp_access_checked);
    s->fp_access_checked = true;

    if (!s->fp_excp_el) {
        return true;
    }

    gen_exception_insn(s, 4, EXCP_UDEF, syn_fp_access_trap(1, 0xe, false),
                       s->fp_excp_el);
    return false;
}

/*
 * This utility function is for doing register extension with an
 * optional shift. You will likely want to pass a temporary for the
 * destination register. See DecodeRegExtend() in the ARM ARM.
 */
static void ext_and_shift_reg(TCGv_i64 tcg_out, TCGv_i64 tcg_in,
                              int option, unsigned int shift)
{
    int extsize = extract32(option, 0, 2);
    bool is_signed = extract32(option, 2, 1);

    if (is_signed) {
        switch (extsize) {
        case 0:
            tcg_gen_ext8s_i64(tcg_out, tcg_in);
            break;
        case 1:
            tcg_gen_ext16s_i64(tcg_out, tcg_in);
            break;
        case 2:
            tcg_gen_ext32s_i64(tcg_out, tcg_in);
            break;
        case 3:
            tcg_gen_mov_i64(tcg_out, tcg_in);
            break;
        }
    } else {
        switch (extsize) {
        case 0:
            tcg_gen_ext8u_i64(tcg_out, tcg_in);
            break;
        case 1:
            tcg_gen_ext16u_i64(tcg_out, tcg_in);
            break;
        case 2:
            tcg_gen_ext32u_i64(tcg_out, tcg_in);
            break;
        case 3:
            tcg_gen_mov_i64(tcg_out, tcg_in);
            break;
        }
    }

    if (shift) {
        tcg_gen_shli_i64(tcg_out, tcg_out, shift);
    }
}

static inline void gen_check_sp_alignment(DisasContext *s)
{
    /* The AArch64 architecture mandates that (if enabled via PSTATE
     * or SCTLR bits) there is a check that SP is 16-aligned on every
     * SP-relative load or store (with an exception generated if it is not).
     * In line with general QEMU practice regarding misaligned accesses,
     * we omit these checks for the sake of guest program performance.
     * This function is provided as a hook so we can more easily add these
     * checks in future (possibly as a "favour catching guest program bugs
     * over speed" user selectable option).
     */
}

/*
 * This provides a simple table based table lookup decoder. It is
 * intended to be used when the relevant bits for decode are too
 * awkwardly placed and switch/if based logic would be confusing and
 * deeply nested. Since it's a linear search through the table, tables
 * should be kept small.
 *
 * It returns the first handler where insn & mask == pattern, or
 * NULL if there is no match.
 * The table is terminated by an empty mask (i.e. 0)
 */
static inline AArch64DecodeFn *lookup_disas_fn(const AArch64DecodeTable *table,
                                               uint32_t insn)
{
    const AArch64DecodeTable *tptr = table;

    while (tptr->mask) {
        if ((insn & tptr->mask) == tptr->pattern) {
            return tptr->disas_fn;
        }
        tptr++;
    }
    return NULL;
}

/*
 * the instruction disassembly implemented here matches
 * the instruction encoding classifications in chapter 3 (C3)
 * of the ARM Architecture Reference Manual (DDI0487A_a)
 */

/* C3.2.7 Unconditional branch (immediate)
 *   31  30       26 25                                  0
 * +----+-----------+-------------------------------------+
 * | op | 0 0 1 0 1 |                 imm26               |
 * +----+-----------+-------------------------------------+
 */
static void disas_uncond_b_imm(DisasContext *s, uint32_t insn)
{
    uint64_t addr = s->pc + sextract32(insn, 0, 26) * 4 - 4;

    if (insn & (1U << 31)) {
        /* C5.6.26 BL Branch with link */
        tcg_gen_movi_i64(cpu_reg(s, 30), s->pc);
    }

    /* C5.6.20 B Branch / C5.6.26 BL Branch with link */
    gen_goto_tb(s, 0, addr);
}

/* C3.2.1 Compare & branch (immediate)
 *   31  30         25  24  23                  5 4      0
 * +----+-------------+----+---------------------+--------+
 * | sf | 0 1 1 0 1 0 | op |         imm19       |   Rt   |
 * +----+-------------+----+---------------------+--------+
 */
static void disas_comp_b_imm(DisasContext *s, uint32_t insn)
{
    unsigned int sf, op, rt;
    uint64_t addr;
    TCGLabel *label_match;
    TCGv_i64 tcg_cmp;

    sf = extract32(insn, 31, 1);
    op = extract32(insn, 24, 1); /* 0: CBZ; 1: CBNZ */
    rt = extract32(insn, 0, 5);
    addr = s->pc + sextract32(insn, 5, 19) * 4 - 4;

    tcg_cmp = read_cpu_reg(s, rt, sf);
    label_match = gen_new_label();

    tcg_gen_brcondi_i64(op ? TCG_COND_NE : TCG_COND_EQ,
                        tcg_cmp, 0, label_match);

    gen_goto_tb(s, 0, s->pc);
    gen_set_label(label_match);
    gen_goto_tb(s, 1, addr);
}

/* C3.2.5 Test & branch (immediate)
 *   31  30         25  24  23   19 18          5 4    0
 * +----+-------------+----+-------+-------------+------+
 * | b5 | 0 1 1 0 1 1 | op |  b40  |    imm14    |  Rt  |
 * +----+-------------+----+-------+-------------+------+
 */
static void disas_test_b_imm(DisasContext *s, uint32_t insn)
{
    unsigned int bit_pos, op, rt;
    uint64_t addr;
    TCGLabel *label_match;
    TCGv_i64 tcg_cmp;

    bit_pos = (extract32(insn, 31, 1) << 5) | extract32(insn, 19, 5);
    op = extract32(insn, 24, 1); /* 0: TBZ; 1: TBNZ */
    addr = s->pc + sextract32(insn, 5, 14) * 4 - 4;
    rt = extract32(insn, 0, 5);

    tcg_cmp = tcg_temp_new_i64();
    tcg_gen_andi_i64(tcg_cmp, cpu_reg(s, rt), (1ULL << bit_pos));
    label_match = gen_new_label();
    tcg_gen_brcondi_i64(op ? TCG_COND_NE : TCG_COND_EQ,
                        tcg_cmp, 0, label_match);
    tcg_temp_free_i64(tcg_cmp);
    gen_goto_tb(s, 0, s->pc);
    gen_set_label(label_match);
    gen_goto_tb(s, 1, addr);
}

/* C3.2.2 / C5.6.19 Conditional branch (immediate)
 *  31           25  24  23                  5   4  3    0
 * +---------------+----+---------------------+----+------+
 * | 0 1 0 1 0 1 0 | o1 |         imm19       | o0 | cond |
 * +---------------+----+---------------------+----+------+
 */
static void disas_cond_b_imm(DisasContext *s, uint32_t insn)
{
    unsigned int cond;
    uint64_t addr;

    if ((insn & (1 << 4)) || (insn & (1 << 24))) {
        unallocated_encoding(s);
        return;
    }
    addr = s->pc + sextract32(insn, 5, 19) * 4 - 4;
    cond = extract32(insn, 0, 4);

    if (cond < 0x0e) {
        /* genuinely conditional branches */
        TCGLabel *label_match = gen_new_label();
        arm_gen_test_cc(cond, label_match);
        gen_goto_tb(s, 0, s->pc);
        gen_set_label(label_match);
        gen_goto_tb(s, 1, addr);
    } else {
        /* 0xe and 0xf are both "always" conditions */
        gen_goto_tb(s, 0, addr);
    }
}

/* C5.6.68 HINT */
static void handle_hint(DisasContext *s, uint32_t insn,
                        unsigned int op1, unsigned int op2, unsigned int crm)
{
    unsigned int selector = crm << 3 | op2;

    if (op1 != 3) {
        unallocated_encoding(s);
        return;
    }

    switch (selector) {
    case 0: /* NOP */
        return;
    case 3: /* WFI */
        s->is_jmp = DISAS_WFI;
        return;
    case 1: /* YIELD */
        s->is_jmp = DISAS_YIELD;
        return;
    case 2: /* WFE */
        s->is_jmp = DISAS_WFE;
        return;
    case 4: /* SEV */
    case 5: /* SEVL */
        /* we treat all as NOP at least for now */
        return;
    default:
        /* default specified as NOP equivalent */
        return;
    }
}

static void gen_clrex(DisasContext *s, uint32_t insn)
{
    tcg_gen_movi_i64(cpu_exclusive_addr, -1);
}

/* CLREX, DSB, DMB, ISB */
static void handle_sync(DisasContext *s, uint32_t insn,
                        unsigned int op1, unsigned int op2, unsigned int crm)
{
    if (op1 != 3) {
        unallocated_encoding(s);
        return;
    }

    switch (op2) {
    case 2: /* CLREX */
        gen_clrex(s, insn);
        return;
    case 4: /* DSB */
    case 5: /* DMB */
        /* We don't emulate caches so barriers are no-ops */
        return;
    case 6: /* ISB */
        /* We need to break the TB after this insn to execute
         * a self-modified code correctly and also to take
         * any pending interrupts immediately.
         */
        s->is_jmp = DISAS_UPDATE;
        return;
    default:
        unallocated_encoding(s);
        return;
    }
}

/* C5.6.130 MSR (immediate) - move immediate to processor state field */
static void handle_msr_i(DisasContext *s, uint32_t insn,
                         unsigned int op1, unsigned int op2, unsigned int crm)
{
    int op = op1 << 3 | op2;
    switch (op) {
    case 0x05: /* SPSel */
        if (s->current_el == 0) {
            unallocated_encoding(s);
            return;
        }
        /* fall through */
    case 0x1e: /* DAIFSet */
    case 0x1f: /* DAIFClear */
    {
        TCGv_i32 tcg_imm = tcg_const_i32(crm);
        TCGv_i32 tcg_op = tcg_const_i32(op);
        gen_a64_set_pc_im(s->pc - 4);
        gen_helper_msr_i_pstate(cpu_env, tcg_op, tcg_imm);
        tcg_temp_free_i32(tcg_imm);
        tcg_temp_free_i32(tcg_op);
        s->is_jmp = DISAS_UPDATE;
        break;
    }
    default:
        unallocated_encoding(s);
        return;
    }
}

static void gen_get_nzcv(TCGv_i64 tcg_rt)
{
    TCGv_i32 tmp = tcg_temp_new_i32();
    TCGv_i32 nzcv = tcg_temp_new_i32();

    /* build bit 31, N */
    tcg_gen_andi_i32(nzcv, cpu_NF, (1U << 31));
    /* build bit 30, Z */
    tcg_gen_setcondi_i32(TCG_COND_EQ, tmp, cpu_ZF, 0);
    tcg_gen_deposit_i32(nzcv, nzcv, tmp, 30, 1);
    /* build bit 29, C */
    tcg_gen_deposit_i32(nzcv, nzcv, cpu_CF, 29, 1);
    /* build bit 28, V */
    tcg_gen_shri_i32(tmp, cpu_VF, 31);
    tcg_gen_deposit_i32(nzcv, nzcv, tmp, 28, 1);
    /* generate result */
    tcg_gen_extu_i32_i64(tcg_rt, nzcv);

    tcg_temp_free_i32(nzcv);
    tcg_temp_free_i32(tmp);
}

static void gen_set_nzcv(TCGv_i64 tcg_rt)

{
    TCGv_i32 nzcv = tcg_temp_new_i32();

    /* take NZCV from R[t] */
    tcg_gen_extrl_i64_i32(nzcv, tcg_rt);

    /* bit 31, N */
    tcg_gen_andi_i32(cpu_NF, nzcv, (1U << 31));
    /* bit 30, Z */
    tcg_gen_andi_i32(cpu_ZF, nzcv, (1 << 30));
    tcg_gen_setcondi_i32(TCG_COND_EQ, cpu_ZF, cpu_ZF, 0);
    /* bit 29, C */
    tcg_gen_andi_i32(cpu_CF, nzcv, (1 << 29));
    tcg_gen_shri_i32(cpu_CF, cpu_CF, 29);
    /* bit 28, V */
    tcg_gen_andi_i32(cpu_VF, nzcv, (1 << 28));
    tcg_gen_shli_i32(cpu_VF, cpu_VF, 3);
    tcg_temp_free_i32(nzcv);
}

/* C5.6.129 MRS - move from system register
 * C5.6.131 MSR (register) - move to system register
 * C5.6.204 SYS
 * C5.6.205 SYSL
 * These are all essentially the same insn in 'read' and 'write'
 * versions, with varying op0 fields.
 */
static void handle_sys(DisasContext *s, uint32_t insn, bool isread,
                       unsigned int op0, unsigned int op1, unsigned int op2,
                       unsigned int crn, unsigned int crm, unsigned int rt)
{
    const ARMCPRegInfo *ri;
    TCGv_i64 tcg_rt;

    ri = get_arm_cp_reginfo(s->cp_regs,
                            ENCODE_AA64_CP_REG(CP_REG_ARM64_SYSREG_CP,
                                               crn, crm, op0, op1, op2));

    if (!ri) {
        /* Unknown register; this might be a guest error or a QEMU
         * unimplemented feature.
         */
        qemu_log_mask(LOG_UNIMP, "%s access to unsupported AArch64 "
                      "system register op0:%d op1:%d crn:%d crm:%d op2:%d\n",
                      isread ? "read" : "write", op0, op1, crn, crm, op2);
        unallocated_encoding(s);
        return;
    }

    /* Check access permissions */
    if (!cp_access_ok(s->current_el, ri, isread)) {
        unallocated_encoding(s);
        return;
    }

    if (ri->accessfn) {
        /* Emit code to perform further access permissions checks at
         * runtime; this may result in an exception.
         */
        TCGv_ptr tmpptr;
        TCGv_i32 tcg_syn, tcg_isread;
        uint32_t syndrome;

        gen_a64_set_pc_im(s->pc - 4);
        tmpptr = tcg_const_ptr(ri);
        syndrome = syn_aa64_sysregtrap(op0, op1, op2, crn, crm, rt, isread);
        tcg_syn = tcg_const_i32(syndrome);
        tcg_isread = tcg_const_i32(isread);
        gen_helper_access_check_cp_reg(cpu_env, tmpptr, tcg_syn, tcg_isread);
        tcg_temp_free_ptr(tmpptr);
        tcg_temp_free_i32(tcg_syn);
        tcg_temp_free_i32(tcg_isread);
    }

    /* Handle special cases first */
    switch (ri->type & ~(ARM_CP_FLAG_MASK & ~ARM_CP_SPECIAL)) {
    case ARM_CP_NOP:
        return;
    case ARM_CP_NZCV:
        tcg_rt = cpu_reg(s, rt);
        if (isread) {
            gen_get_nzcv(tcg_rt);
        } else {
            gen_set_nzcv(tcg_rt);
        }
        return;
    case ARM_CP_CURRENTEL:
        /* Reads as current EL value from pstate, which is
         * guaranteed to be constant by the tb flags.
         */
        tcg_rt = cpu_reg(s, rt);
        tcg_gen_movi_i64(tcg_rt, s->current_el << 2);
        return;
    case ARM_CP_DC_ZVA:
        /* Writes clear the aligned block of memory which rt points into. */
        tcg_rt = cpu_reg(s, rt);
        gen_helper_dc_zva(cpu_env, tcg_rt);
        return;
    default:
        break;
    }

    if ((s->tb->cflags & CF_USE_ICOUNT) && (ri->type & ARM_CP_IO)) {
        gen_io_start();
    }

    tcg_rt = cpu_reg(s, rt);

    if (isread) {
        if (ri->type & ARM_CP_CONST) {
            tcg_gen_movi_i64(tcg_rt, ri->resetvalue);
        } else if (ri->readfn) {
            TCGv_ptr tmpptr;
            tmpptr = tcg_const_ptr(ri);
            gen_helper_get_cp_reg64(tcg_rt, cpu_env, tmpptr);
            tcg_temp_free_ptr(tmpptr);
        } else {
            tcg_gen_ld_i64(tcg_rt, cpu_env, ri->fieldoffset);
        }
    } else {
        if (ri->type & ARM_CP_CONST) {
            /* If not forbidden by access permissions, treat as WI */
            return;
        } else if (ri->writefn) {
            TCGv_ptr tmpptr;
            tmpptr = tcg_const_ptr(ri);
            gen_helper_set_cp_reg64(cpu_env, tmpptr, tcg_rt);
            tcg_temp_free_ptr(tmpptr);
        } else {
            tcg_gen_st_i64(tcg_rt, cpu_env, ri->fieldoffset);
        }
    }

    if ((s->tb->cflags & CF_USE_ICOUNT) && (ri->type & ARM_CP_IO)) {
        /* I/O operations must end the TB here (whether read or write) */
        gen_io_end();
        s->is_jmp = DISAS_UPDATE;
    } else if (!isread && !(ri->type & ARM_CP_SUPPRESS_TB_END)) {
        /* We default to ending the TB on a coprocessor register write,
         * but allow this to be suppressed by the register definition
         * (usually only necessary to work around guest bugs).
         */
        s->is_jmp = DISAS_UPDATE;
    }
}

/* C3.2.4 System
 *  31                 22 21  20 19 18 16 15   12 11    8 7   5 4    0
 * +---------------------+---+-----+-----+-------+-------+-----+------+
 * | 1 1 0 1 0 1 0 1 0 0 | L | op0 | op1 |  CRn  |  CRm  | op2 |  Rt  |
 * +---------------------+---+-----+-----+-------+-------+-----+------+
 */
static void disas_system(DisasContext *s, uint32_t insn)
{
    unsigned int l, op0, op1, crn, crm, op2, rt;
    l = extract32(insn, 21, 1);
    op0 = extract32(insn, 19, 2);
    op1 = extract32(insn, 16, 3);
    crn = extract32(insn, 12, 4);
    crm = extract32(insn, 8, 4);
    op2 = extract32(insn, 5, 3);
    rt = extract32(insn, 0, 5);

    if (op0 == 0) {
        if (l || rt != 31) {
            unallocated_encoding(s);
            return;
        }
        switch (crn) {
        case 2: /* C5.6.68 HINT */
            handle_hint(s, insn, op1, op2, crm);
            break;
        case 3: /* CLREX, DSB, DMB, ISB */
            handle_sync(s, insn, op1, op2, crm);
            break;
        case 4: /* C5.6.130 MSR (immediate) */
            handle_msr_i(s, insn, op1, op2, crm);
            break;
        default:
            unallocated_encoding(s);
            break;
        }
        return;
    }
    handle_sys(s, insn, l, op0, op1, op2, crn, crm, rt);
}

/* C3.2.3 Exception generation
 *
 *  31             24 23 21 20                     5 4   2 1  0
 * +-----------------+-----+------------------------+-----+----+
 * | 1 1 0 1 0 1 0 0 | opc |          imm16         | op2 | LL |
 * +-----------------------+------------------------+----------+
 */
static void disas_exc(DisasContext *s, uint32_t insn)
{
    int opc = extract32(insn, 21, 3);
    int op2_ll = extract32(insn, 0, 5);
    int imm16 = extract32(insn, 5, 16);
    TCGv_i32 tmp;

    switch (opc) {
    case 0:
        /* For SVC, HVC and SMC we advance the single-step state
         * machine before taking the exception. This is architecturally
         * mandated, to ensure that single-stepping a system call
         * instruction works properly.
         */
        switch (op2_ll) {
        case 1:
            gen_ss_advance(s);
            gen_exception_insn(s, 0, EXCP_SWI, syn_aa64_svc(imm16),
                               default_exception_el(s));
            break;
        case 2:
            if (s->current_el == 0) {
                unallocated_encoding(s);
                break;
            }
            /* The pre HVC helper handles cases when HVC gets trapped
             * as an undefined insn by runtime configuration.
             */
            gen_a64_set_pc_im(s->pc - 4);
            gen_helper_pre_hvc(cpu_env);
            gen_ss_advance(s);
            gen_exception_insn(s, 0, EXCP_HVC, syn_aa64_hvc(imm16), 2);
            break;
        case 3:
            if (s->current_el == 0) {
                unallocated_encoding(s);
                break;
            }
            gen_a64_set_pc_im(s->pc - 4);
            tmp = tcg_const_i32(syn_aa64_smc(imm16));
            gen_helper_pre_smc(cpu_env, tmp);
            tcg_temp_free_i32(tmp);
            gen_ss_advance(s);
            gen_exception_insn(s, 0, EXCP_SMC, syn_aa64_smc(imm16), 3);
            break;
        default:
            unallocated_encoding(s);
            break;
        }
        break;
    case 1:
        if (op2_ll != 0) {
            unallocated_encoding(s);
            break;
        }
        /* BRK */
        gen_exception_insn(s, 4, EXCP_BKPT, syn_aa64_bkpt(imm16),
                           default_exception_el(s));
        break;
    case 2:
        if (op2_ll != 0) {
            unallocated_encoding(s);
            break;
        }
        /* HLT. This has two purposes.
         * Architecturally, it is an external halting debug instruction.
         * Since QEMU doesn't implement external debug, we treat this as
         * it is required for halting debug disabled: it will UNDEF.
         * Secondly, "HLT 0xf000" is the A64 semihosting syscall instruction.
         */
        if (semihosting_enabled() && imm16 == 0xf000) {
#ifndef CONFIG_USER_ONLY
            /* In system mode, don't allow userspace access to semihosting,
             * to provide some semblance of security (and for consistency
             * with our 32-bit semihosting).
             */
            if (s->current_el == 0) {
                unsupported_encoding(s, insn);
                break;
            }
#endif
            gen_exception_internal_insn(s, 0, EXCP_SEMIHOST);
        } else {
            unsupported_encoding(s, insn);
        }
        break;
    case 5:
        if (op2_ll < 1 || op2_ll > 3) {
            unallocated_encoding(s);
            break;
        }
        /* DCPS1, DCPS2, DCPS3 */
        unsupported_encoding(s, insn);
        break;
    default:
        unallocated_encoding(s);
        break;
    }
}

/* C3.2.7 Unconditional branch (register)
 *  31           25 24   21 20   16 15   10 9    5 4     0
 * +---------------+-------+-------+-------+------+-------+
 * | 1 1 0 1 0 1 1 |  opc  |  op2  |  op3  |  Rn  |  op4  |
 * +---------------+-------+-------+-------+------+-------+
 */
static void disas_uncond_b_reg(DisasContext *s, uint32_t insn)
{
    unsigned int opc, op2, op3, rn, op4;

    opc = extract32(insn, 21, 4);
    op2 = extract32(insn, 16, 5);
    op3 = extract32(insn, 10, 6);
    rn = extract32(insn, 5, 5);
    op4 = extract32(insn, 0, 5);

    if (op4 != 0x0 || op3 != 0x0 || op2 != 0x1f) {
        unallocated_encoding(s);
        return;
    }

    switch (opc) {
    case 0: /* BR */
    case 2: /* RET */
        tcg_gen_mov_i64(cpu_pc, cpu_reg(s, rn));
        break;
    case 1: /* BLR */
        tcg_gen_mov_i64(cpu_pc, cpu_reg(s, rn));
        tcg_gen_movi_i64(cpu_reg(s, 30), s->pc);
        break;
    case 4: /* ERET */
        if (s->current_el == 0) {
            unallocated_encoding(s);
            return;
        }
        gen_helper_exception_return(cpu_env);
        s->is_jmp = DISAS_JUMP;
        return;
    case 5: /* DRPS */
        if (rn != 0x1f) {
            unallocated_encoding(s);
        } else {
            unsupported_encoding(s, insn);
        }
        return;
    default:
        unallocated_encoding(s);
        return;
    }

    s->is_jmp = DISAS_JUMP;
}

/* C3.2 Branches, exception generating and system instructions */
static void disas_b_exc_sys(DisasContext *s, uint32_t insn)
{
    switch (extract32(insn, 25, 7)) {
    case 0x0a: case 0x0b:
    case 0x4a: case 0x4b: /* Unconditional branch (immediate) */
        disas_uncond_b_imm(s, insn);
        break;
    case 0x1a: case 0x5a: /* Compare & branch (immediate) */
        disas_comp_b_imm(s, insn);
        break;
    case 0x1b: case 0x5b: /* Test & branch (immediate) */
        disas_test_b_imm(s, insn);
        break;
    case 0x2a: /* Conditional branch (immediate) */
        disas_cond_b_imm(s, insn);
        break;
    case 0x6a: /* Exception generation / System */
        if (insn & (1 << 24)) {
            disas_system(s, insn);
        } else {
            disas_exc(s, insn);
        }
        break;
    case 0x6b: /* Unconditional branch (register) */
        disas_uncond_b_reg(s, insn);
        break;
    default:
        unallocated_encoding(s);
        break;
    }
}

/*
 * Load/Store exclusive instructions are implemented by remembering
 * the value/address loaded, and seeing if these are the same
 * when the store is performed. This is not actually the architecturally
 * mandated semantics, but it works for typical guest code sequences
 * and avoids having to monitor regular stores.
 *
 * In system emulation mode only one CPU will be running at once, so
 * this sequence is effectively atomic.  In user emulation mode we
 * throw an exception and handle the atomic operation elsewhere.
 */
static void gen_load_exclusive(DisasContext *s, int rt, int rt2,
                               TCGv_i64 addr, int size, bool is_pair)
{
    TCGv_i64 tmp = tcg_temp_new_i64();
    TCGMemOp memop = s->be_data + size;

    g_assert(size <= 3);
    tcg_gen_qemu_ld_i64(tmp, addr, get_mem_index(s), memop);

    if (is_pair) {
        TCGv_i64 addr2 = tcg_temp_new_i64();
        TCGv_i64 hitmp = tcg_temp_new_i64();

        g_assert(size >= 2);
        tcg_gen_addi_i64(addr2, addr, 1 << size);
        tcg_gen_qemu_ld_i64(hitmp, addr2, get_mem_index(s), memop);
        tcg_temp_free_i64(addr2);
        tcg_gen_mov_i64(cpu_exclusive_high, hitmp);
        tcg_gen_mov_i64(cpu_reg(s, rt2), hitmp);
        tcg_temp_free_i64(hitmp);
    }

    tcg_gen_mov_i64(cpu_exclusive_val, tmp);
    tcg_gen_mov_i64(cpu_reg(s, rt), tmp);

    tcg_temp_free_i64(tmp);
    tcg_gen_mov_i64(cpu_exclusive_addr, addr);
}

#ifdef CONFIG_USER_ONLY
static void gen_store_exclusive(DisasContext *s, int rd, int rt, int rt2,
                                TCGv_i64 addr, int size, int is_pair)
{
    tcg_gen_mov_i64(cpu_exclusive_test, addr);
    tcg_gen_movi_i32(cpu_exclusive_info,
                     size | is_pair << 2 | (rd << 4) | (rt << 9) | (rt2 << 14));
    gen_exception_internal_insn(s, 4, EXCP_STREX);
}
#else
static void gen_store_exclusive(DisasContext *s, int rd, int rt, int rt2,
                                TCGv_i64 inaddr, int size, int is_pair)
{
    /* if (env->exclusive_addr == addr && env->exclusive_val == [addr]
     *     && (!is_pair || env->exclusive_high == [addr + datasize])) {
     *     [addr] = {Rt};
     *     if (is_pair) {
     *         [addr + datasize] = {Rt2};
     *     }
     *     {Rd} = 0;
     * } else {
     *     {Rd} = 1;
     * }
     * env->exclusive_addr = -1;
     */
    TCGLabel *fail_label = gen_new_label();
    TCGLabel *done_label = gen_new_label();
    TCGv_i64 addr = tcg_temp_local_new_i64();
    TCGv_i64 tmp;

    /* Copy input into a local temp so it is not trashed when the
     * basic block ends at the branch insn.
     */
    tcg_gen_mov_i64(addr, inaddr);
    tcg_gen_brcond_i64(TCG_COND_NE, addr, cpu_exclusive_addr, fail_label);

    tmp = tcg_temp_new_i64();
    tcg_gen_qemu_ld_i64(tmp, addr, get_mem_index(s), s->be_data + size);
    tcg_gen_brcond_i64(TCG_COND_NE, tmp, cpu_exclusive_val, fail_label);
    tcg_temp_free_i64(tmp);

    if (is_pair) {
        TCGv_i64 addrhi = tcg_temp_new_i64();
        TCGv_i64 tmphi = tcg_temp_new_i64();

        tcg_gen_addi_i64(addrhi, addr, 1 << size);
        tcg_gen_qemu_ld_i64(tmphi, addrhi, get_mem_index(s),
                            s->be_data + size);
        tcg_gen_brcond_i64(TCG_COND_NE, tmphi, cpu_exclusive_high, fail_label);

        tcg_temp_free_i64(tmphi);
        tcg_temp_free_i64(addrhi);
    }

    /* We seem to still have the exclusive monitor, so do the store */
    tcg_gen_qemu_st_i64(cpu_reg(s, rt), addr, get_mem_index(s),
                        s->be_data + size);
    if (is_pair) {
        TCGv_i64 addrhi = tcg_temp_new_i64();

        tcg_gen_addi_i64(addrhi, addr, 1 << size);
        tcg_gen_qemu_st_i64(cpu_reg(s, rt2), addrhi,
                            get_mem_index(s), s->be_data + size);
        tcg_temp_free_i64(addrhi);
    }

    tcg_temp_free_i64(addr);

    tcg_gen_movi_i64(cpu_reg(s, rd), 0);
    tcg_gen_br(done_label);
    gen_set_label(fail_label);
    tcg_gen_movi_i64(cpu_reg(s, rd), 1);
    gen_set_label(done_label);
    tcg_gen_movi_i64(cpu_exclusive_addr, -1);

}
#endif

/* Update the Sixty-Four bit (SF) registersize. This logic is derived
 * from the ARMv8 specs for LDR (Shared decode for all encodings).
 */
static bool disas_ldst_compute_iss_sf(int size, bool is_signed, int opc)
{
    int opc0 = extract32(opc, 0, 1);
    int regsize;

    if (is_signed) {
        regsize = opc0 ? 32 : 64;
    } else {
        regsize = size == 3 ? 64 : 32;
    }
    return regsize == 64;
}

/* C3.3.6 Load/store exclusive
 *
 *  31 30 29         24  23  22   21  20  16  15  14   10 9    5 4    0
 * +-----+-------------+----+---+----+------+----+-------+------+------+
 * | sz  | 0 0 1 0 0 0 | o2 | L | o1 |  Rs  | o0 |  Rt2  |  Rn  | Rt   |
 * +-----+-------------+----+---+----+------+----+-------+------+------+
 *
 *  sz: 00 -> 8 bit, 01 -> 16 bit, 10 -> 32 bit, 11 -> 64 bit
 *   L: 0 -> store, 1 -> load
 *  o2: 0 -> exclusive, 1 -> not
 *  o1: 0 -> single register, 1 -> register pair
 *  o0: 1 -> load-acquire/store-release, 0 -> not
 */
static void disas_ldst_excl(DisasContext *s, uint32_t insn)
{
    int rt = extract32(insn, 0, 5);
    int rn = extract32(insn, 5, 5);
    int rt2 = extract32(insn, 10, 5);
    int is_lasr = extract32(insn, 15, 1);
    int rs = extract32(insn, 16, 5);
    int is_pair = extract32(insn, 21, 1);
    int is_store = !extract32(insn, 22, 1);
    int is_excl = !extract32(insn, 23, 1);
    int size = extract32(insn, 30, 2);
    TCGv_i64 tcg_addr;

    if ((!is_excl && !is_pair && !is_lasr) ||
        (!is_excl && is_pair) ||
        (is_pair && size < 2)) {
        unallocated_encoding(s);
        return;
    }

    if (rn == 31) {
        gen_check_sp_alignment(s);
    }
    tcg_addr = read_cpu_reg_sp(s, rn, 1);

    /* Note that since TCG is single threaded load-acquire/store-release
     * semantics require no extra if (is_lasr) { ... } handling.
     */

    if (is_excl) {
        if (!is_store) {
            s->is_ldex = true;
            gen_load_exclusive(s, rt, rt2, tcg_addr, size, is_pair);
        } else {
            gen_store_exclusive(s, rs, rt, rt2, tcg_addr, size, is_pair);
        }
    } else {
        TCGv_i64 tcg_rt = cpu_reg(s, rt);
        bool iss_sf = disas_ldst_compute_iss_sf(size, false, 0);

        /* Generate ISS for non-exclusive accesses including LASR.  */
        if (is_store) {
            do_gpr_st(s, tcg_rt, tcg_addr, size,
                      true, rt, iss_sf, is_lasr);
        } else {
            do_gpr_ld(s, tcg_rt, tcg_addr, size, false, false,
                      true, rt, iss_sf, is_lasr);
        }
    }
}

/*
 * C3.3.5 Load register (literal)
 *
 *  31 30 29   27  26 25 24 23                5 4     0
 * +-----+-------+---+-----+-------------------+-------+
 * | opc | 0 1 1 | V | 0 0 |     imm19         |  Rt   |
 * +-----+-------+---+-----+-------------------+-------+
 *
 * V: 1 -> vector (simd/fp)
 * opc (non-vector): 00 -> 32 bit, 01 -> 64 bit,
 *                   10-> 32 bit signed, 11 -> prefetch
 * opc (vector): 00 -> 32 bit, 01 -> 64 bit, 10 -> 128 bit (11 unallocated)
 */
static void disas_ld_lit(DisasContext *s, uint32_t insn)
{
    int rt = extract32(insn, 0, 5);
    int64_t imm = sextract32(insn, 5, 19) << 2;
    bool is_vector = extract32(insn, 26, 1);
    int opc = extract32(insn, 30, 2);
    bool is_signed = false;
    int size = 2;
    TCGv_i64 tcg_rt, tcg_addr;

    if (is_vector) {
        if (opc == 3) {
            unallocated_encoding(s);
            return;
        }
        size = 2 + opc;
        if (!fp_access_check(s)) {
            return;
        }
    } else {
        if (opc == 3) {
            /* PRFM (literal) : prefetch */
            return;
        }
        size = 2 + extract32(opc, 0, 1);
        is_signed = extract32(opc, 1, 1);
    }

    tcg_rt = cpu_reg(s, rt);

    tcg_addr = tcg_const_i64((s->pc - 4) + imm);
    if (is_vector) {
        do_fp_ld(s, rt, tcg_addr, size);
    } else {
        /* Only unsigned 32bit loads target 32bit registers.  */
        bool iss_sf = opc == 0 ? 32 : 64;

        do_gpr_ld(s, tcg_rt, tcg_addr, size, is_signed, false,
                  true, rt, iss_sf, false);
    }
    tcg_temp_free_i64(tcg_addr);
}

/*
 * C5.6.80 LDNP (Load Pair - non-temporal hint)
 * C5.6.81 LDP (Load Pair - non vector)
 * C5.6.82 LDPSW (Load Pair Signed Word - non vector)
 * C5.6.176 STNP (Store Pair - non-temporal hint)
 * C5.6.177 STP (Store Pair - non vector)
 * C6.3.165 LDNP (Load Pair of SIMD&FP - non-temporal hint)
 * C6.3.165 LDP (Load Pair of SIMD&FP)
 * C6.3.284 STNP (Store Pair of SIMD&FP - non-temporal hint)
 * C6.3.284 STP (Store Pair of SIMD&FP)
 *
 *  31 30 29   27  26  25 24   23  22 21   15 14   10 9    5 4    0
 * +-----+-------+---+---+-------+---+-----------------------------+
 * | opc | 1 0 1 | V | 0 | index | L |  imm7 |  Rt2  |  Rn  | Rt   |
 * +-----+-------+---+---+-------+---+-------+-------+------+------+
 *
 * opc: LDP/STP/LDNP/STNP        00 -> 32 bit, 10 -> 64 bit
 *      LDPSW                    01
 *      LDP/STP/LDNP/STNP (SIMD) 00 -> 32 bit, 01 -> 64 bit, 10 -> 128 bit
 *   V: 0 -> GPR, 1 -> Vector
 * idx: 00 -> signed offset with non-temporal hint, 01 -> post-index,
 *      10 -> signed offset, 11 -> pre-index
 *   L: 0 -> Store 1 -> Load
 *
 * Rt, Rt2 = GPR or SIMD registers to be stored
 * Rn = general purpose register containing address
 * imm7 = signed offset (multiple of 4 or 8 depending on size)
 */
static void disas_ldst_pair(DisasContext *s, uint32_t insn)
{
    int rt = extract32(insn, 0, 5);
    int rn = extract32(insn, 5, 5);
    int rt2 = extract32(insn, 10, 5);
    uint64_t offset = sextract64(insn, 15, 7);
    int index = extract32(insn, 23, 2);
    bool is_vector = extract32(insn, 26, 1);
    bool is_load = extract32(insn, 22, 1);
    int opc = extract32(insn, 30, 2);

    bool is_signed = false;
    bool postindex = false;
    bool wback = false;

    TCGv_i64 tcg_addr; /* calculated address */
    int size;

    if (opc == 3) {
        unallocated_encoding(s);
        return;
    }

    if (is_vector) {
        size = 2 + opc;
    } else {
        size = 2 + extract32(opc, 1, 1);
        is_signed = extract32(opc, 0, 1);
        if (!is_load && is_signed) {
            unallocated_encoding(s);
            return;
        }
    }

    switch (index) {
    case 1: /* post-index */
        postindex = true;
        wback = true;
        break;
    case 0:
        /* signed offset with "non-temporal" hint. Since we don't emulate
         * caches we don't care about hints to the cache system about
         * data access patterns, and handle this identically to plain
         * signed offset.
         */
        if (is_signed) {
            /* There is no non-temporal-hint version of LDPSW */
            unallocated_encoding(s);
            return;
        }
        postindex = false;
        break;
    case 2: /* signed offset, rn not updated */
        postindex = false;
        break;
    case 3: /* pre-index */
        postindex = false;
        wback = true;
        break;
    }

    if (is_vector && !fp_access_check(s)) {
        return;
    }

    offset <<= size;

    if (rn == 31) {
        gen_check_sp_alignment(s);
    }

    tcg_addr = read_cpu_reg_sp(s, rn, 1);

    if (!postindex) {
        tcg_gen_addi_i64(tcg_addr, tcg_addr, offset);
    }

    if (is_vector) {
        if (is_load) {
            do_fp_ld(s, rt, tcg_addr, size);
        } else {
            do_fp_st(s, rt, tcg_addr, size);
        }
    } else {
        TCGv_i64 tcg_rt = cpu_reg(s, rt);
        if (is_load) {
            do_gpr_ld(s, tcg_rt, tcg_addr, size, is_signed, false,
                      false, 0, false, false);
        } else {
            do_gpr_st(s, tcg_rt, tcg_addr, size,
                      false, 0, false, false);
        }
    }
    tcg_gen_addi_i64(tcg_addr, tcg_addr, 1 << size);
    if (is_vector) {
        if (is_load) {
            do_fp_ld(s, rt2, tcg_addr, size);
        } else {
            do_fp_st(s, rt2, tcg_addr, size);
        }
    } else {
        TCGv_i64 tcg_rt2 = cpu_reg(s, rt2);
        if (is_load) {
            do_gpr_ld(s, tcg_rt2, tcg_addr, size, is_signed, false,
                      false, 0, false, false);
        } else {
            do_gpr_st(s, tcg_rt2, tcg_addr, size,
                      false, 0, false, false);
        }
    }

    if (wback) {
        if (postindex) {
            tcg_gen_addi_i64(tcg_addr, tcg_addr, offset - (1 << size));
        } else {
            tcg_gen_subi_i64(tcg_addr, tcg_addr, 1 << size);
        }
        tcg_gen_mov_i64(cpu_reg_sp(s, rn), tcg_addr);
    }
}

/*
 * C3.3.8 Load/store (immediate post-indexed)
 * C3.3.9 Load/store (immediate pre-indexed)
 * C3.3.12 Load/store (unscaled immediate)
 *
 * 31 30 29   27  26 25 24 23 22 21  20    12 11 10 9    5 4    0
 * +----+-------+---+-----+-----+---+--------+-----+------+------+
 * |size| 1 1 1 | V | 0 0 | opc | 0 |  imm9  | idx |  Rn  |  Rt  |
 * +----+-------+---+-----+-----+---+--------+-----+------+------+
 *
 * idx = 01 -> post-indexed, 11 pre-indexed, 00 unscaled imm. (no writeback)
         10 -> unprivileged
 * V = 0 -> non-vector
 * size: 00 -> 8 bit, 01 -> 16 bit, 10 -> 32 bit, 11 -> 64bit
 * opc: 00 -> store, 01 -> loadu, 10 -> loads 64, 11 -> loads 32
 */
static void disas_ldst_reg_imm9(DisasContext *s, uint32_t insn,
                                int opc,
                                int size,
                                int rt,
                                bool is_vector)
{
    int rn = extract32(insn, 5, 5);
    int imm9 = sextract32(insn, 12, 9);
    int idx = extract32(insn, 10, 2);
    bool is_signed = false;
    bool is_store = false;
    bool is_extended = false;
    bool is_unpriv = (idx == 2);
    bool iss_valid = !is_vector;
    bool post_index;
    bool writeback;

    TCGv_i64 tcg_addr;

    if (is_vector) {
        size |= (opc & 2) << 1;
        if (size > 4 || is_unpriv) {
            unallocated_encoding(s);
            return;
        }
        is_store = ((opc & 1) == 0);
        if (!fp_access_check(s)) {
            return;
        }
    } else {
        if (size == 3 && opc == 2) {
            /* PRFM - prefetch */
            if (is_unpriv) {
                unallocated_encoding(s);
                return;
            }
            return;
        }
        if (opc == 3 && size > 1) {
            unallocated_encoding(s);
            return;
        }
        is_store = (opc == 0);
        is_signed = extract32(opc, 1, 1);
        is_extended = (size < 3) && extract32(opc, 0, 1);
    }

    switch (idx) {
    case 0:
    case 2:
        post_index = false;
        writeback = false;
        break;
    case 1:
        post_index = true;
        writeback = true;
        break;
    case 3:
        post_index = false;
        writeback = true;
        break;
    }

    if (rn == 31) {
        gen_check_sp_alignment(s);
    }
    tcg_addr = read_cpu_reg_sp(s, rn, 1);

    if (!post_index) {
        tcg_gen_addi_i64(tcg_addr, tcg_addr, imm9);
    }

    if (is_vector) {
        if (is_store) {
            do_fp_st(s, rt, tcg_addr, size);
        } else {
            do_fp_ld(s, rt, tcg_addr, size);
        }
    } else {
        TCGv_i64 tcg_rt = cpu_reg(s, rt);
        int memidx = is_unpriv ? get_a64_user_mem_index(s) : get_mem_index(s);
        bool iss_sf = disas_ldst_compute_iss_sf(size, is_signed, opc);

        if (is_store) {
            do_gpr_st_memidx(s, tcg_rt, tcg_addr, size, memidx,
                             iss_valid, rt, iss_sf, false);
        } else {
            do_gpr_ld_memidx(s, tcg_rt, tcg_addr, size,
                             is_signed, is_extended, memidx,
                             iss_valid, rt, iss_sf, false);
        }
    }

    if (writeback) {
        TCGv_i64 tcg_rn = cpu_reg_sp(s, rn);
        if (post_index) {
            tcg_gen_addi_i64(tcg_addr, tcg_addr, imm9);
        }
        tcg_gen_mov_i64(tcg_rn, tcg_addr);
    }
}

/*
 * C3.3.10 Load/store (register offset)
 *
 * 31 30 29   27  26 25 24 23 22 21  20  16 15 13 12 11 10 9  5 4  0
 * +----+-------+---+-----+-----+---+------+-----+--+-----+----+----+
 * |size| 1 1 1 | V | 0 0 | opc | 1 |  Rm  | opt | S| 1 0 | Rn | Rt |
 * +----+-------+---+-----+-----+---+------+-----+--+-----+----+----+
 *
 * For non-vector:
 *   size: 00-> byte, 01 -> 16 bit, 10 -> 32bit, 11 -> 64bit
 *   opc: 00 -> store, 01 -> loadu, 10 -> loads 64, 11 -> loads 32
 * For vector:
 *   size is opc<1>:size<1:0> so 100 -> 128 bit; 110 and 111 unallocated
 *   opc<0>: 0 -> store, 1 -> load
 * V: 1 -> vector/simd
 * opt: extend encoding (see DecodeRegExtend)
 * S: if S=1 then scale (essentially index by sizeof(size))
 * Rt: register to transfer into/out of
 * Rn: address register or SP for base
 * Rm: offset register or ZR for offset
 */
static void disas_ldst_reg_roffset(DisasContext *s, uint32_t insn,
                                   int opc,
                                   int size,
                                   int rt,
                                   bool is_vector)
{
    int rn = extract32(insn, 5, 5);
    int shift = extract32(insn, 12, 1);
    int rm = extract32(insn, 16, 5);
    int opt = extract32(insn, 13, 3);
    bool is_signed = false;
    bool is_store = false;
    bool is_extended = false;

    TCGv_i64 tcg_rm;
    TCGv_i64 tcg_addr;

    if (extract32(opt, 1, 1) == 0) {
        unallocated_encoding(s);
        return;
    }

    if (is_vector) {
        size |= (opc & 2) << 1;
        if (size > 4) {
            unallocated_encoding(s);
            return;
        }
        is_store = !extract32(opc, 0, 1);
        if (!fp_access_check(s)) {
            return;
        }
    } else {
        if (size == 3 && opc == 2) {
            /* PRFM - prefetch */
            return;
        }
        if (opc == 3 && size > 1) {
            unallocated_encoding(s);
            return;
        }
        is_store = (opc == 0);
        is_signed = extract32(opc, 1, 1);
        is_extended = (size < 3) && extract32(opc, 0, 1);
    }

    if (rn == 31) {
        gen_check_sp_alignment(s);
    }
    tcg_addr = read_cpu_reg_sp(s, rn, 1);

    tcg_rm = read_cpu_reg(s, rm, 1);
    ext_and_shift_reg(tcg_rm, tcg_rm, opt, shift ? size : 0);

    tcg_gen_add_i64(tcg_addr, tcg_addr, tcg_rm);

    if (is_vector) {
        if (is_store) {
            do_fp_st(s, rt, tcg_addr, size);
        } else {
            do_fp_ld(s, rt, tcg_addr, size);
        }
    } else {
        TCGv_i64 tcg_rt = cpu_reg(s, rt);
        bool iss_sf = disas_ldst_compute_iss_sf(size, is_signed, opc);
        if (is_store) {
            do_gpr_st(s, tcg_rt, tcg_addr, size,
                      true, rt, iss_sf, false);
        } else {
            do_gpr_ld(s, tcg_rt, tcg_addr, size,
                      is_signed, is_extended,
                      true, rt, iss_sf, false);
        }
    }
}

/*
 * C3.3.13 Load/store (unsigned immediate)
 *
 * 31 30 29   27  26 25 24 23 22 21        10 9     5
 * +----+-------+---+-----+-----+------------+-------+------+
 * |size| 1 1 1 | V | 0 1 | opc |   imm12    |  Rn   |  Rt  |
 * +----+-------+---+-----+-----+------------+-------+------+
 *
 * For non-vector:
 *   size: 00-> byte, 01 -> 16 bit, 10 -> 32bit, 11 -> 64bit
 *   opc: 00 -> store, 01 -> loadu, 10 -> loads 64, 11 -> loads 32
 * For vector:
 *   size is opc<1>:size<1:0> so 100 -> 128 bit; 110 and 111 unallocated
 *   opc<0>: 0 -> store, 1 -> load
 * Rn: base address register (inc SP)
 * Rt: target register
 */
static void disas_ldst_reg_unsigned_imm(DisasContext *s, uint32_t insn,
                                        int opc,
                                        int size,
                                        int rt,
                                        bool is_vector)
{
    int rn = extract32(insn, 5, 5);
    unsigned int imm12 = extract32(insn, 10, 12);
    unsigned int offset;

    TCGv_i64 tcg_addr;

    bool is_store;
    bool is_signed = false;
    bool is_extended = false;

    if (is_vector) {
        size |= (opc & 2) << 1;
        if (size > 4) {
            unallocated_encoding(s);
            return;
        }
        is_store = !extract32(opc, 0, 1);
        if (!fp_access_check(s)) {
            return;
        }
    } else {
        if (size == 3 && opc == 2) {
            /* PRFM - prefetch */
            return;
        }
        if (opc == 3 && size > 1) {
            unallocated_encoding(s);
            return;
        }
        is_store = (opc == 0);
        is_signed = extract32(opc, 1, 1);
        is_extended = (size < 3) && extract32(opc, 0, 1);
    }

    if (rn == 31) {
        gen_check_sp_alignment(s);
    }
    tcg_addr = read_cpu_reg_sp(s, rn, 1);
    offset = imm12 << size;
    tcg_gen_addi_i64(tcg_addr, tcg_addr, offset);

    if (is_vector) {
        if (is_store) {
            do_fp_st(s, rt, tcg_addr, size);
        } else {
            do_fp_ld(s, rt, tcg_addr, size);
        }
    } else {
        TCGv_i64 tcg_rt = cpu_reg(s, rt);
        bool iss_sf = disas_ldst_compute_iss_sf(size, is_signed, opc);
        if (is_store) {
            do_gpr_st(s, tcg_rt, tcg_addr, size,
                      true, rt, iss_sf, false);
        } else {
            do_gpr_ld(s, tcg_rt, tcg_addr, size, is_signed, is_extended,
                      true, rt, iss_sf, false);
        }
    }
}

/* Load/store register (all forms) */
static void disas_ldst_reg(DisasContext *s, uint32_t insn)
{
    int rt = extract32(insn, 0, 5);
    int opc = extract32(insn, 22, 2);
    bool is_vector = extract32(insn, 26, 1);
    int size = extract32(insn, 30, 2);

    switch (extract32(insn, 24, 2)) {
    case 0:
        if (extract32(insn, 21, 1) == 1 && extract32(insn, 10, 2) == 2) {
            disas_ldst_reg_roffset(s, insn, opc, size, rt, is_vector);
        } else {
            /* Load/store register (unscaled immediate)
             * Load/store immediate pre/post-indexed
             * Load/store register unprivileged
             */
            disas_ldst_reg_imm9(s, insn, opc, size, rt, is_vector);
        }
        break;
    case 1:
        disas_ldst_reg_unsigned_imm(s, insn, opc, size, rt, is_vector);
        break;
    default:
        unallocated_encoding(s);
        break;
    }
}

/* C3.3.1 AdvSIMD load/store multiple structures
 *
 *  31  30  29           23 22  21         16 15    12 11  10 9    5 4    0
 * +---+---+---------------+---+-------------+--------+------+------+------+
 * | 0 | Q | 0 0 1 1 0 0 0 | L | 0 0 0 0 0 0 | opcode | size |  Rn  |  Rt  |
 * +---+---+---------------+---+-------------+--------+------+------+------+
 *
 * C3.3.2 AdvSIMD load/store multiple structures (post-indexed)
 *
 *  31  30  29           23 22  21  20     16 15    12 11  10 9    5 4    0
 * +---+---+---------------+---+---+---------+--------+------+------+------+
 * | 0 | Q | 0 0 1 1 0 0 1 | L | 0 |   Rm    | opcode | size |  Rn  |  Rt  |
 * +---+---+---------------+---+---+---------+--------+------+------+------+
 *
 * Rt: first (or only) SIMD&FP register to be transferred
 * Rn: base address or SP
 * Rm (post-index only): post-index register (when !31) or size dependent #imm
 */
static void disas_ldst_multiple_struct(DisasContext *s, uint32_t insn)
{
    int rt = extract32(insn, 0, 5);
    int rn = extract32(insn, 5, 5);
    int size = extract32(insn, 10, 2);
    int opcode = extract32(insn, 12, 4);
    bool is_store = !extract32(insn, 22, 1);
    bool is_postidx = extract32(insn, 23, 1);
    bool is_q = extract32(insn, 30, 1);
    TCGv_i64 tcg_addr, tcg_rn;

    int ebytes = 1 << size;
    int elements = (is_q ? 128 : 64) / (8 << size);
    int rpt;    /* num iterations */
    int selem;  /* structure elements */
    int r;

    if (extract32(insn, 31, 1) || extract32(insn, 21, 1)) {
        unallocated_encoding(s);
        return;
    }

    /* From the shared decode logic */
    switch (opcode) {
    case 0x0:
        rpt = 1;
        selem = 4;
        break;
    case 0x2:
        rpt = 4;
        selem = 1;
        break;
    case 0x4:
        rpt = 1;
        selem = 3;
        break;
    case 0x6:
        rpt = 3;
        selem = 1;
        break;
    case 0x7:
        rpt = 1;
        selem = 1;
        break;
    case 0x8:
        rpt = 1;
        selem = 2;
        break;
    case 0xa:
        rpt = 2;
        selem = 1;
        break;
    default:
        unallocated_encoding(s);
        return;
    }

    if (size == 3 && !is_q && selem != 1) {
        /* reserved */
        unallocated_encoding(s);
        return;
    }

    if (!fp_access_check(s)) {
        return;
    }

    if (rn == 31) {
        gen_check_sp_alignment(s);
    }

    tcg_rn = cpu_reg_sp(s, rn);
    tcg_addr = tcg_temp_new_i64();
    tcg_gen_mov_i64(tcg_addr, tcg_rn);

    for (r = 0; r < rpt; r++) {
        int e;
        for (e = 0; e < elements; e++) {
            int tt = (rt + r) % 32;
            int xs;
            for (xs = 0; xs < selem; xs++) {
                if (is_store) {
                    do_vec_st(s, tt, e, tcg_addr, size);
                } else {
                    do_vec_ld(s, tt, e, tcg_addr, size);

                    /* For non-quad operations, setting a slice of the low
                     * 64 bits of the register clears the high 64 bits (in
                     * the ARM ARM pseudocode this is implicit in the fact
                     * that 'rval' is a 64 bit wide variable). We optimize
                     * by noticing that we only need to do this the first
                     * time we touch a register.
                     */
                    if (!is_q && e == 0 && (r == 0 || xs == selem - 1)) {
                        clear_vec_high(s, tt);
                    }
                }
                tcg_gen_addi_i64(tcg_addr, tcg_addr, ebytes);
                tt = (tt + 1) % 32;
            }
        }
    }

    if (is_postidx) {
        int rm = extract32(insn, 16, 5);
        if (rm == 31) {
            tcg_gen_mov_i64(tcg_rn, tcg_addr);
        } else {
            tcg_gen_add_i64(tcg_rn, tcg_rn, cpu_reg(s, rm));
        }
    }
    tcg_temp_free_i64(tcg_addr);
}

/* C3.3.3 AdvSIMD load/store single structure
 *
 *  31  30  29           23 22 21 20       16 15 13 12  11  10 9    5 4    0
 * +---+---+---------------+-----+-----------+-----+---+------+------+------+
 * | 0 | Q | 0 0 1 1 0 1 0 | L R | 0 0 0 0 0 | opc | S | size |  Rn  |  Rt  |
 * +---+---+---------------+-----+-----------+-----+---+------+------+------+
 *
 * C3.3.4 AdvSIMD load/store single structure (post-indexed)
 *
 *  31  30  29           23 22 21 20       16 15 13 12  11  10 9    5 4    0
 * +---+---+---------------+-----+-----------+-----+---+------+------+------+
 * | 0 | Q | 0 0 1 1 0 1 1 | L R |     Rm    | opc | S | size |  Rn  |  Rt  |
 * +---+---+---------------+-----+-----------+-----+---+------+------+------+
 *
 * Rt: first (or only) SIMD&FP register to be transferred
 * Rn: base address or SP
 * Rm (post-index only): post-index register (when !31) or size dependent #imm
 * index = encoded in Q:S:size dependent on size
 *
 * lane_size = encoded in R, opc
 * transfer width = encoded in opc, S, size
 */
static void disas_ldst_single_struct(DisasContext *s, uint32_t insn)
{
    int rt = extract32(insn, 0, 5);
    int rn = extract32(insn, 5, 5);
    int size = extract32(insn, 10, 2);
    int S = extract32(insn, 12, 1);
    int opc = extract32(insn, 13, 3);
    int R = extract32(insn, 21, 1);
    int is_load = extract32(insn, 22, 1);
    int is_postidx = extract32(insn, 23, 1);
    int is_q = extract32(insn, 30, 1);

    int scale = extract32(opc, 1, 2);
    int selem = (extract32(opc, 0, 1) << 1 | R) + 1;
    bool replicate = false;
    int index = is_q << 3 | S << 2 | size;
    int ebytes, xs;
    TCGv_i64 tcg_addr, tcg_rn;

    switch (scale) {
    case 3:
        if (!is_load || S) {
            unallocated_encoding(s);
            return;
        }
        scale = size;
        replicate = true;
        break;
    case 0:
        break;
    case 1:
        if (extract32(size, 0, 1)) {
            unallocated_encoding(s);
            return;
        }
        index >>= 1;
        break;
    case 2:
        if (extract32(size, 1, 1)) {
            unallocated_encoding(s);
            return;
        }
        if (!extract32(size, 0, 1)) {
            index >>= 2;
        } else {
            if (S) {
                unallocated_encoding(s);
                return;
            }
            index >>= 3;
            scale = 3;
        }
        break;
    default:
        g_assert_not_reached();
    }

    if (!fp_access_check(s)) {
        return;
    }

    ebytes = 1 << scale;

    if (rn == 31) {
        gen_check_sp_alignment(s);
    }

    tcg_rn = cpu_reg_sp(s, rn);
    tcg_addr = tcg_temp_new_i64();
    tcg_gen_mov_i64(tcg_addr, tcg_rn);

    for (xs = 0; xs < selem; xs++) {
        if (replicate) {
            /* Load and replicate to all elements */
            uint64_t mulconst;
            TCGv_i64 tcg_tmp = tcg_temp_new_i64();

            tcg_gen_qemu_ld_i64(tcg_tmp, tcg_addr,
                                get_mem_index(s), s->be_data + scale);
            switch (scale) {
            case 0:
                mulconst = 0x0101010101010101ULL;
                break;
            case 1:
                mulconst = 0x0001000100010001ULL;
                break;
            case 2:
                mulconst = 0x0000000100000001ULL;
                break;
            case 3:
                mulconst = 0;
                break;
            default:
                g_assert_not_reached();
            }
            if (mulconst) {
                tcg_gen_muli_i64(tcg_tmp, tcg_tmp, mulconst);
            }
            write_vec_element(s, tcg_tmp, rt, 0, MO_64);
            if (is_q) {
                write_vec_element(s, tcg_tmp, rt, 1, MO_64);
            } else {
                clear_vec_high(s, rt);
            }
            tcg_temp_free_i64(tcg_tmp);
        } else {
            /* Load/store one element per register */
            if (is_load) {
                do_vec_ld(s, rt, index, tcg_addr, s->be_data + scale);
            } else {
                do_vec_st(s, rt, index, tcg_addr, s->be_data + scale);
            }
        }
        tcg_gen_addi_i64(tcg_addr, tcg_addr, ebytes);
        rt = (rt + 1) % 32;
    }

    if (is_postidx) {
        int rm = extract32(insn, 16, 5);
        if (rm == 31) {
            tcg_gen_mov_i64(tcg_rn, tcg_addr);
        } else {
            tcg_gen_add_i64(tcg_rn, tcg_rn, cpu_reg(s, rm));
        }
    }
    tcg_temp_free_i64(tcg_addr);
}

/* C3.3 Loads and stores */
static void disas_ldst(DisasContext *s, uint32_t insn)
{
    switch (extract32(insn, 24, 6)) {
    case 0x08: /* Load/store exclusive */
        disas_ldst_excl(s, insn);
        break;
    case 0x18: case 0x1c: /* Load register (literal) */
        disas_ld_lit(s, insn);
        break;
    case 0x28: case 0x29:
    case 0x2c: case 0x2d: /* Load/store pair (all forms) */
        disas_ldst_pair(s, insn);
        break;
    case 0x38: case 0x39:
    case 0x3c: case 0x3d: /* Load/store register (all forms) */
        disas_ldst_reg(s, insn);
        break;
    case 0x0c: /* AdvSIMD load/store multiple structures */
        disas_ldst_multiple_struct(s, insn);
        break;
    case 0x0d: /* AdvSIMD load/store single structure */
        disas_ldst_single_struct(s, insn);
        break;
    default:
        unallocated_encoding(s);
        break;
    }
}

/* C3.4.6 PC-rel. addressing
 *   31  30   29 28       24 23                5 4    0
 * +----+-------+-----------+-------------------+------+
 * | op | immlo | 1 0 0 0 0 |       immhi       |  Rd  |
 * +----+-------+-----------+-------------------+------+
 */
static void disas_pc_rel_adr(DisasContext *s, uint32_t insn)
{
    unsigned int page, rd;
    uint64_t base;
    uint64_t offset;

    page = extract32(insn, 31, 1);
    /* SignExtend(immhi:immlo) -> offset */
    offset = sextract64(insn, 5, 19);
    offset = offset << 2 | extract32(insn, 29, 2);
    rd = extract32(insn, 0, 5);
    base = s->pc - 4;

    if (page) {
        /* ADRP (page based) */
        base &= ~0xfff;
        offset <<= 12;
    }

    tcg_gen_movi_i64(cpu_reg(s, rd), base + offset);
}

/*
 * C3.4.1 Add/subtract (immediate)
 *
 *  31 30 29 28       24 23 22 21         10 9   5 4   0
 * +--+--+--+-----------+-----+-------------+-----+-----+
 * |sf|op| S| 1 0 0 0 1 |shift|    imm12    |  Rn | Rd  |
 * +--+--+--+-----------+-----+-------------+-----+-----+
 *
 *    sf: 0 -> 32bit, 1 -> 64bit
 *    op: 0 -> add  , 1 -> sub
 *     S: 1 -> set flags
 * shift: 00 -> LSL imm by 0, 01 -> LSL imm by 12
 */
static void disas_add_sub_imm(DisasContext *s, uint32_t insn)
{
    int rd = extract32(insn, 0, 5);
    int rn = extract32(insn, 5, 5);
    uint64_t imm = extract32(insn, 10, 12);
    int shift = extract32(insn, 22, 2);
    bool setflags = extract32(insn, 29, 1);
    bool sub_op = extract32(insn, 30, 1);
    bool is_64bit = extract32(insn, 31, 1);

    TCGv_i64 tcg_rn = cpu_reg_sp(s, rn);
    TCGv_i64 tcg_rd = setflags ? cpu_reg(s, rd) : cpu_reg_sp(s, rd);
    TCGv_i64 tcg_result;

    switch (shift) {
    case 0x0:
        break;
    case 0x1:
        imm <<= 12;
        break;
    default:
        unallocated_encoding(s);
        return;
    }

    tcg_result = tcg_temp_new_i64();
    if (!setflags) {
        if (sub_op) {
            tcg_gen_subi_i64(tcg_result, tcg_rn, imm);
        } else {
            tcg_gen_addi_i64(tcg_result, tcg_rn, imm);
        }
    } else {
        TCGv_i64 tcg_imm = tcg_const_i64(imm);
        if (sub_op) {
            gen_sub_CC(is_64bit, tcg_result, tcg_rn, tcg_imm);
        } else {
            gen_add_CC(is_64bit, tcg_result, tcg_rn, tcg_imm);
        }
        tcg_temp_free_i64(tcg_imm);
    }

    if (is_64bit) {
        tcg_gen_mov_i64(tcg_rd, tcg_result);
    } else {
        tcg_gen_ext32u_i64(tcg_rd, tcg_result);
    }

    tcg_temp_free_i64(tcg_result);
}

/* The input should be a value in the bottom e bits (with higher
 * bits zero); returns that value replicated into every element
 * of size e in a 64 bit integer.
 */
static uint64_t bitfield_replicate(uint64_t mask, unsigned int e)
{
    assert(e != 0);
    while (e < 64) {
        mask |= mask << e;
        e *= 2;
    }
    return mask;
}

/* Return a value with the bottom len bits set (where 0 < len <= 64) */
static inline uint64_t bitmask64(unsigned int length)
{
    assert(length > 0 && length <= 64);
    return ~0ULL >> (64 - length);
}

/* Simplified variant of pseudocode DecodeBitMasks() for the case where we
 * only require the wmask. Returns false if the imms/immr/immn are a reserved
 * value (ie should cause a guest UNDEF exception), and true if they are
 * valid, in which case the decoded bit pattern is written to result.
 */
static bool logic_imm_decode_wmask(uint64_t *result, unsigned int immn,
                                   unsigned int imms, unsigned int immr)
{
    uint64_t mask;
    unsigned e, levels, s, r;
    int len;

    assert(immn < 2 && imms < 64 && immr < 64);

    /* The bit patterns we create here are 64 bit patterns which
     * are vectors of identical elements of size e = 2, 4, 8, 16, 32 or
     * 64 bits each. Each element contains the same value: a run
     * of between 1 and e-1 non-zero bits, rotated within the
     * element by between 0 and e-1 bits.
     *
     * The element size and run length are encoded into immn (1 bit)
     * and imms (6 bits) as follows:
     * 64 bit elements: immn = 1, imms = <length of run - 1>
     * 32 bit elements: immn = 0, imms = 0 : <length of run - 1>
     * 16 bit elements: immn = 0, imms = 10 : <length of run - 1>
     *  8 bit elements: immn = 0, imms = 110 : <length of run - 1>
     *  4 bit elements: immn = 0, imms = 1110 : <length of run - 1>
     *  2 bit elements: immn = 0, imms = 11110 : <length of run - 1>
     * Notice that immn = 0, imms = 11111x is the only combination
     * not covered by one of the above options; this is reserved.
     * Further, <length of run - 1> all-ones is a reserved pattern.
     *
     * In all cases the rotation is by immr % e (and immr is 6 bits).
     */

    /* First determine the element size */
    len = 31 - clz32((immn << 6) | (~imms & 0x3f));
    if (len < 1) {
        /* This is the immn == 0, imms == 0x11111x case */
        return false;
    }
    e = 1 << len;

    levels = e - 1;
    s = imms & levels;
    r = immr & levels;

    if (s == levels) {
        /* <length of run - 1> mustn't be all-ones. */
        return false;
    }

    /* Create the value of one element: s+1 set bits rotated
     * by r within the element (which is e bits wide)...
     */
    mask = bitmask64(s + 1);
    if (r) {
        mask = (mask >> r) | (mask << (e - r));
        mask &= bitmask64(e);
    }
    /* ...then replicate the element over the whole 64 bit value */
    mask = bitfield_replicate(mask, e);
    *result = mask;
    return true;
}

/* C3.4.4 Logical (immediate)
 *   31  30 29 28         23 22  21  16 15  10 9    5 4    0
 * +----+-----+-------------+---+------+------+------+------+
 * | sf | opc | 1 0 0 1 0 0 | N | immr | imms |  Rn  |  Rd  |
 * +----+-----+-------------+---+------+------+------+------+
 */
static void disas_logic_imm(DisasContext *s, uint32_t insn)
{
    unsigned int sf, opc, is_n, immr, imms, rn, rd;
    TCGv_i64 tcg_rd, tcg_rn;
    uint64_t wmask;
    bool is_and = false;

    sf = extract32(insn, 31, 1);
    opc = extract32(insn, 29, 2);
    is_n = extract32(insn, 22, 1);
    immr = extract32(insn, 16, 6);
    imms = extract32(insn, 10, 6);
    rn = extract32(insn, 5, 5);
    rd = extract32(insn, 0, 5);

    if (!sf && is_n) {
        unallocated_encoding(s);
        return;
    }

    if (opc == 0x3) { /* ANDS */
        tcg_rd = cpu_reg(s, rd);
    } else {
        tcg_rd = cpu_reg_sp(s, rd);
    }
    tcg_rn = cpu_reg(s, rn);

    if (!logic_imm_decode_wmask(&wmask, is_n, imms, immr)) {
        /* some immediate field values are reserved */
        unallocated_encoding(s);
        return;
    }

    if (!sf) {
        wmask &= 0xffffffff;
    }

    switch (opc) {
    case 0x3: /* ANDS */
    case 0x0: /* AND */
        tcg_gen_andi_i64(tcg_rd, tcg_rn, wmask);
        is_and = true;
        break;
    case 0x1: /* ORR */
        tcg_gen_ori_i64(tcg_rd, tcg_rn, wmask);
        break;
    case 0x2: /* EOR */
        tcg_gen_xori_i64(tcg_rd, tcg_rn, wmask);
        break;
    default:
        assert(FALSE); /* must handle all above */
        break;
    }

    if (!sf && !is_and) {
        /* zero extend final result; we know we can skip this for AND
         * since the immediate had the high 32 bits clear.
         */
        tcg_gen_ext32u_i64(tcg_rd, tcg_rd);
    }

    if (opc == 3) { /* ANDS */
        gen_logic_CC(sf, tcg_rd);
    }
}

/*
 * C3.4.5 Move wide (immediate)
 *
 *  31 30 29 28         23 22 21 20             5 4    0
 * +--+-----+-------------+-----+----------------+------+
 * |sf| opc | 1 0 0 1 0 1 |  hw |  imm16         |  Rd  |
 * +--+-----+-------------+-----+----------------+------+
 *
 * sf: 0 -> 32 bit, 1 -> 64 bit
 * opc: 00 -> N, 10 -> Z, 11 -> K
 * hw: shift/16 (0,16, and sf only 32, 48)
 */
static void disas_movw_imm(DisasContext *s, uint32_t insn)
{
    int rd = extract32(insn, 0, 5);
    uint64_t imm = extract32(insn, 5, 16);
    int sf = extract32(insn, 31, 1);
    int opc = extract32(insn, 29, 2);
    int pos = extract32(insn, 21, 2) << 4;
    TCGv_i64 tcg_rd = cpu_reg(s, rd);
    TCGv_i64 tcg_imm;

    if (!sf && (pos >= 32)) {
        unallocated_encoding(s);
        return;
    }

    switch (opc) {
    case 0: /* MOVN */
    case 2: /* MOVZ */
        imm <<= pos;
        if (opc == 0) {
            imm = ~imm;
        }
        if (!sf) {
            imm &= 0xffffffffu;
        }
        tcg_gen_movi_i64(tcg_rd, imm);
        break;
    case 3: /* MOVK */
        tcg_imm = tcg_const_i64(imm);
        tcg_gen_deposit_i64(tcg_rd, tcg_rd, tcg_imm, pos, 16);
        tcg_temp_free_i64(tcg_imm);
        if (!sf) {
            tcg_gen_ext32u_i64(tcg_rd, tcg_rd);
        }
        break;
    default:
        unallocated_encoding(s);
        break;
    }
}

/* C3.4.2 Bitfield
 *   31  30 29 28         23 22  21  16 15  10 9    5 4    0
 * +----+-----+-------------+---+------+------+------+------+
 * | sf | opc | 1 0 0 1 1 0 | N | immr | imms |  Rn  |  Rd  |
 * +----+-----+-------------+---+------+------+------+------+
 */
static void disas_bitfield(DisasContext *s, uint32_t insn)
{
    unsigned int sf, n, opc, ri, si, rn, rd, bitsize, pos, len;
    TCGv_i64 tcg_rd, tcg_tmp;

    sf = extract32(insn, 31, 1);
    opc = extract32(insn, 29, 2);
    n = extract32(insn, 22, 1);
    ri = extract32(insn, 16, 6);
    si = extract32(insn, 10, 6);
    rn = extract32(insn, 5, 5);
    rd = extract32(insn, 0, 5);
    bitsize = sf ? 64 : 32;

    if (sf != n || ri >= bitsize || si >= bitsize || opc > 2) {
        unallocated_encoding(s);
        return;
    }

    tcg_rd = cpu_reg(s, rd);

    /* Suppress the zero-extend for !sf.  Since RI and SI are constrained
       to be smaller than bitsize, we'll never reference data outside the
       low 32-bits anyway.  */
    tcg_tmp = read_cpu_reg(s, rn, 1);

    /* Recognize the common aliases.  */
    if (opc == 0) { /* SBFM */
        if (ri == 0) {
            if (si == 7) { /* SXTB */
                tcg_gen_ext8s_i64(tcg_rd, tcg_tmp);
                goto done;
            } else if (si == 15) { /* SXTH */
                tcg_gen_ext16s_i64(tcg_rd, tcg_tmp);
                goto done;
            } else if (si == 31) { /* SXTW */
                tcg_gen_ext32s_i64(tcg_rd, tcg_tmp);
                goto done;
            }
        }
        if (si == 63 || (si == 31 && ri <= si)) { /* ASR */
            if (si == 31) {
                tcg_gen_ext32s_i64(tcg_tmp, tcg_tmp);
            }
            tcg_gen_sari_i64(tcg_rd, tcg_tmp, ri);
            goto done;
        }
    } else if (opc == 2) { /* UBFM */
        if (ri == 0) { /* UXTB, UXTH, plus non-canonical AND */
            tcg_gen_andi_i64(tcg_rd, tcg_tmp, bitmask64(si + 1));
            return;
        }
        if (si == 63 || (si == 31 && ri <= si)) { /* LSR */
            if (si == 31) {
                tcg_gen_ext32u_i64(tcg_tmp, tcg_tmp);
            }
            tcg_gen_shri_i64(tcg_rd, tcg_tmp, ri);
            return;
        }
        if (si + 1 == ri && si != bitsize - 1) { /* LSL */
            int shift = bitsize - 1 - si;
            tcg_gen_shli_i64(tcg_rd, tcg_tmp, shift);
            goto done;
        }
    }

    if (opc != 1) { /* SBFM or UBFM */
        tcg_gen_movi_i64(tcg_rd, 0);
    }

    /* do the bit move operation */
    if (si >= ri) {
        /* Wd<s-r:0> = Wn<s:r> */
        tcg_gen_shri_i64(tcg_tmp, tcg_tmp, ri);
        pos = 0;
        len = (si - ri) + 1;
    } else {
        /* Wd<32+s-r,32-r> = Wn<s:0> */
        pos = bitsize - ri;
        len = si + 1;
    }

    tcg_gen_deposit_i64(tcg_rd, tcg_rd, tcg_tmp, pos, len);

    if (opc == 0) { /* SBFM - sign extend the destination field */
        tcg_gen_shli_i64(tcg_rd, tcg_rd, 64 - (pos + len));
        tcg_gen_sari_i64(tcg_rd, tcg_rd, 64 - (pos + len));
    }

 done:
    if (!sf) { /* zero extend final result */
        tcg_gen_ext32u_i64(tcg_rd, tcg_rd);
    }
}

/* C3.4.3 Extract
 *   31  30  29 28         23 22   21  20  16 15    10 9    5 4    0
 * +----+------+-------------+---+----+------+--------+------+------+
 * | sf | op21 | 1 0 0 1 1 1 | N | o0 |  Rm  |  imms  |  Rn  |  Rd  |
 * +----+------+-------------+---+----+------+--------+------+------+
 */
static void disas_extract(DisasContext *s, uint32_t insn)
{
    unsigned int sf, n, rm, imm, rn, rd, bitsize, op21, op0;

    sf = extract32(insn, 31, 1);
    n = extract32(insn, 22, 1);
    rm = extract32(insn, 16, 5);
    imm = extract32(insn, 10, 6);
    rn = extract32(insn, 5, 5);
    rd = extract32(insn, 0, 5);
    op21 = extract32(insn, 29, 2);
    op0 = extract32(insn, 21, 1);
    bitsize = sf ? 64 : 32;

    if (sf != n || op21 || op0 || imm >= bitsize) {
        unallocated_encoding(s);
    } else {
        TCGv_i64 tcg_rd, tcg_rm, tcg_rn;

        tcg_rd = cpu_reg(s, rd);

        if (unlikely(imm == 0)) {
            /* tcg shl_i32/shl_i64 is undefined for 32/64 bit shifts,
             * so an extract from bit 0 is a special case.
             */
            if (sf) {
                tcg_gen_mov_i64(tcg_rd, cpu_reg(s, rm));
            } else {
                tcg_gen_ext32u_i64(tcg_rd, cpu_reg(s, rm));
            }
        } else if (rm == rn) { /* ROR */
            tcg_rm = cpu_reg(s, rm);
            if (sf) {
                tcg_gen_rotri_i64(tcg_rd, tcg_rm, imm);
            } else {
                TCGv_i32 tmp = tcg_temp_new_i32();
                tcg_gen_extrl_i64_i32(tmp, tcg_rm);
                tcg_gen_rotri_i32(tmp, tmp, imm);
                tcg_gen_extu_i32_i64(tcg_rd, tmp);
                tcg_temp_free_i32(tmp);
            }
        } else {
            tcg_rm = read_cpu_reg(s, rm, sf);
            tcg_rn = read_cpu_reg(s, rn, sf);
            tcg_gen_shri_i64(tcg_rm, tcg_rm, imm);
            tcg_gen_shli_i64(tcg_rn, tcg_rn, bitsize - imm);
            tcg_gen_or_i64(tcg_rd, tcg_rm, tcg_rn);
            if (!sf) {
                tcg_gen_ext32u_i64(tcg_rd, tcg_rd);
            }
        }
    }
}

/* C3.4 Data processing - immediate */
static void disas_data_proc_imm(DisasContext *s, uint32_t insn)
{
    switch (extract32(insn, 23, 6)) {
    case 0x20: case 0x21: /* PC-rel. addressing */
        disas_pc_rel_adr(s, insn);
        break;
    case 0x22: case 0x23: /* Add/subtract (immediate) */
        disas_add_sub_imm(s, insn);
        break;
    case 0x24: /* Logical (immediate) */
        disas_logic_imm(s, insn);
        break;
    case 0x25: /* Move wide (immediate) */
        disas_movw_imm(s, insn);
        break;
    case 0x26: /* Bitfield */
        disas_bitfield(s, insn);
        break;
    case 0x27: /* Extract */
        disas_extract(s, insn);
        break;
    default:
        unallocated_encoding(s);
        break;
    }
}

/* Shift a TCGv src by TCGv shift_amount, put result in dst.
 * Note that it is the caller's responsibility to ensure that the
 * shift amount is in range (ie 0..31 or 0..63) and provide the ARM
 * mandated semantics for out of range shifts.
 */
static void shift_reg(TCGv_i64 dst, TCGv_i64 src, int sf,
                      enum a64_shift_type shift_type, TCGv_i64 shift_amount)
{
    switch (shift_type) {
    case A64_SHIFT_TYPE_LSL:
        tcg_gen_shl_i64(dst, src, shift_amount);
        break;
    case A64_SHIFT_TYPE_LSR:
        tcg_gen_shr_i64(dst, src, shift_amount);
        break;
    case A64_SHIFT_TYPE_ASR:
        if (!sf) {
            tcg_gen_ext32s_i64(dst, src);
        }
        tcg_gen_sar_i64(dst, sf ? src : dst, shift_amount);
        break;
    case A64_SHIFT_TYPE_ROR:
        if (sf) {
            tcg_gen_rotr_i64(dst, src, shift_amount);
        } else {
            TCGv_i32 t0, t1;
            t0 = tcg_temp_new_i32();
            t1 = tcg_temp_new_i32();
            tcg_gen_extrl_i64_i32(t0, src);
            tcg_gen_extrl_i64_i32(t1, shift_amount);
            tcg_gen_rotr_i32(t0, t0, t1);
            tcg_gen_extu_i32_i64(dst, t0);
            tcg_temp_free_i32(t0);
            tcg_temp_free_i32(t1);
        }
        break;
    default:
        assert(FALSE); /* all shift types should be handled */
        break;
    }

    if (!sf) { /* zero extend final result */
        tcg_gen_ext32u_i64(dst, dst);
    }
}

/* Shift a TCGv src by immediate, put result in dst.
 * The shift amount must be in range (this should always be true as the
 * relevant instructions will UNDEF on bad shift immediates).
 */
static void shift_reg_imm(TCGv_i64 dst, TCGv_i64 src, int sf,
                          enum a64_shift_type shift_type, unsigned int shift_i)
{
    assert(shift_i < (sf ? 64 : 32));

    if (shift_i == 0) {
        tcg_gen_mov_i64(dst, src);
    } else {
        TCGv_i64 shift_const;

        shift_const = tcg_const_i64(shift_i);
        shift_reg(dst, src, sf, shift_type, shift_const);
        tcg_temp_free_i64(shift_const);
    }
}

/* C3.5.10 Logical (shifted register)
 *   31  30 29 28       24 23   22 21  20  16 15    10 9    5 4    0
 * +----+-----+-----------+-------+---+------+--------+------+------+
 * | sf | opc | 0 1 0 1 0 | shift | N |  Rm  |  imm6  |  Rn  |  Rd  |
 * +----+-----+-----------+-------+---+------+--------+------+------+
 */
static void disas_logic_reg(DisasContext *s, uint32_t insn)
{
    TCGv_i64 tcg_rd, tcg_rn, tcg_rm;
    unsigned int sf, opc, shift_type, invert, rm, shift_amount, rn, rd;

    sf = extract32(insn, 31, 1);
    opc = extract32(insn, 29, 2);
    shift_type = extract32(insn, 22, 2);
    invert = extract32(insn, 21, 1);
    rm = extract32(insn, 16, 5);
    shift_amount = extract32(insn, 10, 6);
    rn = extract32(insn, 5, 5);
    rd = extract32(insn, 0, 5);

    if (!sf && (shift_amount & (1 << 5))) {
        unallocated_encoding(s);
        return;
    }

    tcg_rd = cpu_reg(s, rd);

    if (opc == 1 && shift_amount == 0 && shift_type == 0 && rn == 31) {
        /* Unshifted ORR and ORN with WZR/XZR is the standard encoding for
         * register-register MOV and MVN, so it is worth special casing.
         */
        tcg_rm = cpu_reg(s, rm);
        if (invert) {
            tcg_gen_not_i64(tcg_rd, tcg_rm);
            if (!sf) {
                tcg_gen_ext32u_i64(tcg_rd, tcg_rd);
            }
        } else {
            if (sf) {
                tcg_gen_mov_i64(tcg_rd, tcg_rm);
            } else {
                tcg_gen_ext32u_i64(tcg_rd, tcg_rm);
            }
        }
        return;
    }

    tcg_rm = read_cpu_reg(s, rm, sf);

    if (shift_amount) {
        shift_reg_imm(tcg_rm, tcg_rm, sf, shift_type, shift_amount);
    }

    tcg_rn = cpu_reg(s, rn);

    switch (opc | (invert << 2)) {
    case 0: /* AND */
    case 3: /* ANDS */
        tcg_gen_and_i64(tcg_rd, tcg_rn, tcg_rm);
        break;
    case 1: /* ORR */
        tcg_gen_or_i64(tcg_rd, tcg_rn, tcg_rm);
        break;
    case 2: /* EOR */
        tcg_gen_xor_i64(tcg_rd, tcg_rn, tcg_rm);
        break;
    case 4: /* BIC */
    case 7: /* BICS */
        tcg_gen_andc_i64(tcg_rd, tcg_rn, tcg_rm);
        break;
    case 5: /* ORN */
        tcg_gen_orc_i64(tcg_rd, tcg_rn, tcg_rm);
        break;
    case 6: /* EON */
        tcg_gen_eqv_i64(tcg_rd, tcg_rn, tcg_rm);
        break;
    default:
        assert(FALSE);
        break;
    }

    if (!sf) {
        tcg_gen_ext32u_i64(tcg_rd, tcg_rd);
    }

    if (opc == 3) {
        gen_logic_CC(sf, tcg_rd);
    }
}

/*
 * C3.5.1 Add/subtract (extended register)
 *
 *  31|30|29|28       24|23 22|21|20   16|15  13|12  10|9  5|4  0|
 * +--+--+--+-----------+-----+--+-------+------+------+----+----+
 * |sf|op| S| 0 1 0 1 1 | opt | 1|  Rm   |option| imm3 | Rn | Rd |
 * +--+--+--+-----------+-----+--+-------+------+------+----+----+
 *
 *  sf: 0 -> 32bit, 1 -> 64bit
 *  op: 0 -> add  , 1 -> sub
 *   S: 1 -> set flags
 * opt: 00
 * option: extension type (see DecodeRegExtend)
 * imm3: optional shift to Rm
 *
 * Rd = Rn + LSL(extend(Rm), amount)
 */
static void disas_add_sub_ext_reg(DisasContext *s, uint32_t insn)
{
    int rd = extract32(insn, 0, 5);
    int rn = extract32(insn, 5, 5);
    int imm3 = extract32(insn, 10, 3);
    int option = extract32(insn, 13, 3);
    int rm = extract32(insn, 16, 5);
    bool setflags = extract32(insn, 29, 1);
    bool sub_op = extract32(insn, 30, 1);
    bool sf = extract32(insn, 31, 1);

    TCGv_i64 tcg_rm, tcg_rn; /* temps */
    TCGv_i64 tcg_rd;
    TCGv_i64 tcg_result;

    if (imm3 > 4) {
        unallocated_encoding(s);
        return;
    }

    /* non-flag setting ops may use SP */
    if (!setflags) {
        tcg_rd = cpu_reg_sp(s, rd);
    } else {
        tcg_rd = cpu_reg(s, rd);
    }
    tcg_rn = read_cpu_reg_sp(s, rn, sf);

    tcg_rm = read_cpu_reg(s, rm, sf);
    ext_and_shift_reg(tcg_rm, tcg_rm, option, imm3);

    tcg_result = tcg_temp_new_i64();

    if (!setflags) {
        if (sub_op) {
            tcg_gen_sub_i64(tcg_result, tcg_rn, tcg_rm);
        } else {
            tcg_gen_add_i64(tcg_result, tcg_rn, tcg_rm);
        }
    } else {
        if (sub_op) {
            gen_sub_CC(sf, tcg_result, tcg_rn, tcg_rm);
        } else {
            gen_add_CC(sf, tcg_result, tcg_rn, tcg_rm);
        }
    }

    if (sf) {
        tcg_gen_mov_i64(tcg_rd, tcg_result);
    } else {
        tcg_gen_ext32u_i64(tcg_rd, tcg_result);
    }

    tcg_temp_free_i64(tcg_result);
}

/*
 * C3.5.2 Add/subtract (shifted register)
 *
 *  31 30 29 28       24 23 22 21 20   16 15     10 9    5 4    0
 * +--+--+--+-----------+-----+--+-------+---------+------+------+
 * |sf|op| S| 0 1 0 1 1 |shift| 0|  Rm   |  imm6   |  Rn  |  Rd  |
 * +--+--+--+-----------+-----+--+-------+---------+------+------+
 *
 *    sf: 0 -> 32bit, 1 -> 64bit
 *    op: 0 -> add  , 1 -> sub
 *     S: 1 -> set flags
 * shift: 00 -> LSL, 01 -> LSR, 10 -> ASR, 11 -> RESERVED
 *  imm6: Shift amount to apply to Rm before the add/sub
 */
static void disas_add_sub_reg(DisasContext *s, uint32_t insn)
{
    int rd = extract32(insn, 0, 5);
    int rn = extract32(insn, 5, 5);
    int imm6 = extract32(insn, 10, 6);
    int rm = extract32(insn, 16, 5);
    int shift_type = extract32(insn, 22, 2);
    bool setflags = extract32(insn, 29, 1);
    bool sub_op = extract32(insn, 30, 1);
    bool sf = extract32(insn, 31, 1);

    TCGv_i64 tcg_rd = cpu_reg(s, rd);
    TCGv_i64 tcg_rn, tcg_rm;
    TCGv_i64 tcg_result;

    if ((shift_type == 3) || (!sf && (imm6 > 31))) {
        unallocated_encoding(s);
        return;
    }

    tcg_rn = read_cpu_reg(s, rn, sf);
    tcg_rm = read_cpu_reg(s, rm, sf);

    shift_reg_imm(tcg_rm, tcg_rm, sf, shift_type, imm6);

    tcg_result = tcg_temp_new_i64();

    if (!setflags) {
        if (sub_op) {
            tcg_gen_sub_i64(tcg_result, tcg_rn, tcg_rm);
        } else {
            tcg_gen_add_i64(tcg_result, tcg_rn, tcg_rm);
        }
    } else {
        if (sub_op) {
            gen_sub_CC(sf, tcg_result, tcg_rn, tcg_rm);
        } else {
            gen_add_CC(sf, tcg_result, tcg_rn, tcg_rm);
        }
    }

    if (sf) {
        tcg_gen_mov_i64(tcg_rd, tcg_result);
    } else {
        tcg_gen_ext32u_i64(tcg_rd, tcg_result);
    }

    tcg_temp_free_i64(tcg_result);
}

/* C3.5.9 Data-processing (3 source)

   31 30  29 28       24 23 21  20  16  15  14  10 9    5 4    0
  +--+------+-----------+------+------+----+------+------+------+
  |sf| op54 | 1 1 0 1 1 | op31 |  Rm  | o0 |  Ra  |  Rn  |  Rd  |
  +--+------+-----------+------+------+----+------+------+------+

 */
static void disas_data_proc_3src(DisasContext *s, uint32_t insn)
{
    int rd = extract32(insn, 0, 5);
    int rn = extract32(insn, 5, 5);
    int ra = extract32(insn, 10, 5);
    int rm = extract32(insn, 16, 5);
    int op_id = (extract32(insn, 29, 3) << 4) |
        (extract32(insn, 21, 3) << 1) |
        extract32(insn, 15, 1);
    bool sf = extract32(insn, 31, 1);
    bool is_sub = extract32(op_id, 0, 1);
    bool is_high = extract32(op_id, 2, 1);
    bool is_signed = false;
    TCGv_i64 tcg_op1;
    TCGv_i64 tcg_op2;
    TCGv_i64 tcg_tmp;

    /* Note that op_id is sf:op54:op31:o0 so it includes the 32/64 size flag */
    switch (op_id) {
    case 0x42: /* SMADDL */
    case 0x43: /* SMSUBL */
    case 0x44: /* SMULH */
        is_signed = true;
        break;
    case 0x0: /* MADD (32bit) */
    case 0x1: /* MSUB (32bit) */
    case 0x40: /* MADD (64bit) */
    case 0x41: /* MSUB (64bit) */
    case 0x4a: /* UMADDL */
    case 0x4b: /* UMSUBL */
    case 0x4c: /* UMULH */
        break;
    default:
        unallocated_encoding(s);
        return;
    }

    if (is_high) {
        TCGv_i64 low_bits = tcg_temp_new_i64(); /* low bits discarded */
        TCGv_i64 tcg_rd = cpu_reg(s, rd);
        TCGv_i64 tcg_rn = cpu_reg(s, rn);
        TCGv_i64 tcg_rm = cpu_reg(s, rm);

        if (is_signed) {
            tcg_gen_muls2_i64(low_bits, tcg_rd, tcg_rn, tcg_rm);
        } else {
            tcg_gen_mulu2_i64(low_bits, tcg_rd, tcg_rn, tcg_rm);
        }

        tcg_temp_free_i64(low_bits);
        return;
    }

    tcg_op1 = tcg_temp_new_i64();
    tcg_op2 = tcg_temp_new_i64();
    tcg_tmp = tcg_temp_new_i64();

    if (op_id < 0x42) {
        tcg_gen_mov_i64(tcg_op1, cpu_reg(s, rn));
        tcg_gen_mov_i64(tcg_op2, cpu_reg(s, rm));
    } else {
        if (is_signed) {
            tcg_gen_ext32s_i64(tcg_op1, cpu_reg(s, rn));
            tcg_gen_ext32s_i64(tcg_op2, cpu_reg(s, rm));
        } else {
            tcg_gen_ext32u_i64(tcg_op1, cpu_reg(s, rn));
            tcg_gen_ext32u_i64(tcg_op2, cpu_reg(s, rm));
        }
    }

    if (ra == 31 && !is_sub) {
        /* Special-case MADD with rA == XZR; it is the standard MUL alias */
        tcg_gen_mul_i64(cpu_reg(s, rd), tcg_op1, tcg_op2);
    } else {
        tcg_gen_mul_i64(tcg_tmp, tcg_op1, tcg_op2);
        if (is_sub) {
            tcg_gen_sub_i64(cpu_reg(s, rd), cpu_reg(s, ra), tcg_tmp);
        } else {
            tcg_gen_add_i64(cpu_reg(s, rd), cpu_reg(s, ra), tcg_tmp);
        }
    }

    if (!sf) {
        tcg_gen_ext32u_i64(cpu_reg(s, rd), cpu_reg(s, rd));
    }

    tcg_temp_free_i64(tcg_op1);
    tcg_temp_free_i64(tcg_op2);
    tcg_temp_free_i64(tcg_tmp);
}

/* C3.5.3 - Add/subtract (with carry)
 *  31 30 29 28 27 26 25 24 23 22 21  20  16  15   10  9    5 4   0
 * +--+--+--+------------------------+------+---------+------+-----+
 * |sf|op| S| 1  1  0  1  0  0  0  0 |  rm  | opcode2 |  Rn  |  Rd |
 * +--+--+--+------------------------+------+---------+------+-----+
 *                                            [000000]
 */

static void disas_adc_sbc(DisasContext *s, uint32_t insn)
{
    unsigned int sf, op, setflags, rm, rn, rd;
    TCGv_i64 tcg_y, tcg_rn, tcg_rd;

    if (extract32(insn, 10, 6) != 0) {
        unallocated_encoding(s);
        return;
    }

    sf = extract32(insn, 31, 1);
    op = extract32(insn, 30, 1);
    setflags = extract32(insn, 29, 1);
    rm = extract32(insn, 16, 5);
    rn = extract32(insn, 5, 5);
    rd = extract32(insn, 0, 5);

    tcg_rd = cpu_reg(s, rd);
    tcg_rn = cpu_reg(s, rn);

    if (op) {
        tcg_y = new_tmp_a64(s);
        tcg_gen_not_i64(tcg_y, cpu_reg(s, rm));
    } else {
        tcg_y = cpu_reg(s, rm);
    }

    if (setflags) {
        gen_adc_CC(sf, tcg_rd, tcg_rn, tcg_y);
    } else {
        gen_adc(sf, tcg_rd, tcg_rn, tcg_y);
    }
}

/* C3.5.4 - C3.5.5 Conditional compare (immediate / register)
 *  31 30 29 28 27 26 25 24 23 22 21  20    16 15  12  11  10  9   5  4 3   0
 * +--+--+--+------------------------+--------+------+----+--+------+--+-----+
 * |sf|op| S| 1  1  0  1  0  0  1  0 |imm5/rm | cond |i/r |o2|  Rn  |o3|nzcv |
 * +--+--+--+------------------------+--------+------+----+--+------+--+-----+
 *        [1]                             y                [0]       [0]
 */
static void disas_cc(DisasContext *s, uint32_t insn)
{
    unsigned int sf, op, y, cond, rn, nzcv, is_imm;
    TCGv_i32 tcg_t0, tcg_t1, tcg_t2;
    TCGv_i64 tcg_tmp, tcg_y, tcg_rn;
    DisasCompare c;

    if (!extract32(insn, 29, 1)) {
        unallocated_encoding(s);
        return;
    }
    if (insn & (1 << 10 | 1 << 4)) {
        unallocated_encoding(s);
        return;
    }
    sf = extract32(insn, 31, 1);
    op = extract32(insn, 30, 1);
    is_imm = extract32(insn, 11, 1);
    y = extract32(insn, 16, 5); /* y = rm (reg) or imm5 (imm) */
    cond = extract32(insn, 12, 4);
    rn = extract32(insn, 5, 5);
    nzcv = extract32(insn, 0, 4);

    /* Set T0 = !COND.  */
    tcg_t0 = tcg_temp_new_i32();
    arm_test_cc(&c, cond);
    tcg_gen_setcondi_i32(tcg_invert_cond(c.cond), tcg_t0, c.value, 0);
    arm_free_cc(&c);

    /* Load the arguments for the new comparison.  */
    if (is_imm) {
        tcg_y = new_tmp_a64(s);
        tcg_gen_movi_i64(tcg_y, y);
    } else {
        tcg_y = cpu_reg(s, y);
    }
    tcg_rn = cpu_reg(s, rn);

    /* Set the flags for the new comparison.  */
    tcg_tmp = tcg_temp_new_i64();
    if (op) {
        gen_sub_CC(sf, tcg_tmp, tcg_rn, tcg_y);
    } else {
        gen_add_CC(sf, tcg_tmp, tcg_rn, tcg_y);
    }
    tcg_temp_free_i64(tcg_tmp);

    /* If COND was false, force the flags to #nzcv.  Compute two masks
     * to help with this: T1 = (COND ? 0 : -1), T2 = (COND ? -1 : 0).
     * For tcg hosts that support ANDC, we can make do with just T1.
     * In either case, allow the tcg optimizer to delete any unused mask.
     */
    tcg_t1 = tcg_temp_new_i32();
    tcg_t2 = tcg_temp_new_i32();
    tcg_gen_neg_i32(tcg_t1, tcg_t0);
    tcg_gen_subi_i32(tcg_t2, tcg_t0, 1);

    if (nzcv & 8) { /* N */
        tcg_gen_or_i32(cpu_NF, cpu_NF, tcg_t1);
    } else {
        if (TCG_TARGET_HAS_andc_i32) {
            tcg_gen_andc_i32(cpu_NF, cpu_NF, tcg_t1);
        } else {
            tcg_gen_and_i32(cpu_NF, cpu_NF, tcg_t2);
        }
    }
    if (nzcv & 4) { /* Z */
        if (TCG_TARGET_HAS_andc_i32) {
            tcg_gen_andc_i32(cpu_ZF, cpu_ZF, tcg_t1);
        } else {
            tcg_gen_and_i32(cpu_ZF, cpu_ZF, tcg_t2);
        }
    } else {
        tcg_gen_or_i32(cpu_ZF, cpu_ZF, tcg_t0);
    }
    if (nzcv & 2) { /* C */
        tcg_gen_or_i32(cpu_CF, cpu_CF, tcg_t0);
    } else {
        if (TCG_TARGET_HAS_andc_i32) {
            tcg_gen_andc_i32(cpu_CF, cpu_CF, tcg_t1);
        } else {
            tcg_gen_and_i32(cpu_CF, cpu_CF, tcg_t2);
        }
    }
    if (nzcv & 1) { /* V */
        tcg_gen_or_i32(cpu_VF, cpu_VF, tcg_t1);
    } else {
        if (TCG_TARGET_HAS_andc_i32) {
            tcg_gen_andc_i32(cpu_VF, cpu_VF, tcg_t1);
        } else {
            tcg_gen_and_i32(cpu_VF, cpu_VF, tcg_t2);
        }
    }
    tcg_temp_free_i32(tcg_t0);
    tcg_temp_free_i32(tcg_t1);
    tcg_temp_free_i32(tcg_t2);
}

/* C3.5.6 Conditional select
 *   31   30  29  28             21 20  16 15  12 11 10 9    5 4    0
 * +----+----+---+-----------------+------+------+-----+------+------+
 * | sf | op | S | 1 1 0 1 0 1 0 0 |  Rm  | cond | op2 |  Rn  |  Rd  |
 * +----+----+---+-----------------+------+------+-----+------+------+
 */
static void disas_cond_select(DisasContext *s, uint32_t insn)
{
    unsigned int sf, else_inv, rm, cond, else_inc, rn, rd;
    TCGv_i64 tcg_rd, zero;
    DisasCompare64 c;

    if (extract32(insn, 29, 1) || extract32(insn, 11, 1)) {
        /* S == 1 or op2<1> == 1 */
        unallocated_encoding(s);
        return;
    }
    sf = extract32(insn, 31, 1);
    else_inv = extract32(insn, 30, 1);
    rm = extract32(insn, 16, 5);
    cond = extract32(insn, 12, 4);
    else_inc = extract32(insn, 10, 1);
    rn = extract32(insn, 5, 5);
    rd = extract32(insn, 0, 5);

    tcg_rd = cpu_reg(s, rd);

    a64_test_cc(&c, cond);
    zero = tcg_const_i64(0);

    if (rn == 31 && rm == 31 && (else_inc ^ else_inv)) {
        /* CSET & CSETM.  */
        tcg_gen_setcond_i64(tcg_invert_cond(c.cond), tcg_rd, c.value, zero);
        if (else_inv) {
            tcg_gen_neg_i64(tcg_rd, tcg_rd);
        }
    } else {
        TCGv_i64 t_true = cpu_reg(s, rn);
        TCGv_i64 t_false = read_cpu_reg(s, rm, 1);
        if (else_inv && else_inc) {
            tcg_gen_neg_i64(t_false, t_false);
        } else if (else_inv) {
            tcg_gen_not_i64(t_false, t_false);
        } else if (else_inc) {
            tcg_gen_addi_i64(t_false, t_false, 1);
        }
        tcg_gen_movcond_i64(c.cond, tcg_rd, c.value, zero, t_true, t_false);
    }

    tcg_temp_free_i64(zero);
    a64_free_cc(&c);

    if (!sf) {
        tcg_gen_ext32u_i64(tcg_rd, tcg_rd);
    }
}

static void handle_clz(DisasContext *s, unsigned int sf,
                       unsigned int rn, unsigned int rd)
{
    TCGv_i64 tcg_rd, tcg_rn;
    tcg_rd = cpu_reg(s, rd);
    tcg_rn = cpu_reg(s, rn);

    if (sf) {
        gen_helper_clz64(tcg_rd, tcg_rn);
    } else {
        TCGv_i32 tcg_tmp32 = tcg_temp_new_i32();
        tcg_gen_extrl_i64_i32(tcg_tmp32, tcg_rn);
        gen_helper_clz(tcg_tmp32, tcg_tmp32);
        tcg_gen_extu_i32_i64(tcg_rd, tcg_tmp32);
        tcg_temp_free_i32(tcg_tmp32);
    }
}

static void handle_cls(DisasContext *s, unsigned int sf,
                       unsigned int rn, unsigned int rd)
{
    TCGv_i64 tcg_rd, tcg_rn;
    tcg_rd = cpu_reg(s, rd);
    tcg_rn = cpu_reg(s, rn);

    if (sf) {
        gen_helper_cls64(tcg_rd, tcg_rn);
    } else {
        TCGv_i32 tcg_tmp32 = tcg_temp_new_i32();
        tcg_gen_extrl_i64_i32(tcg_tmp32, tcg_rn);
        gen_helper_cls32(tcg_tmp32, tcg_tmp32);
        tcg_gen_extu_i32_i64(tcg_rd, tcg_tmp32);
        tcg_temp_free_i32(tcg_tmp32);
    }
}

static void handle_rbit(DisasContext *s, unsigned int sf,
                        unsigned int rn, unsigned int rd)
{
    TCGv_i64 tcg_rd, tcg_rn;
    tcg_rd = cpu_reg(s, rd);
    tcg_rn = cpu_reg(s, rn);

    if (sf) {
        gen_helper_rbit64(tcg_rd, tcg_rn);
    } else {
        TCGv_i32 tcg_tmp32 = tcg_temp_new_i32();
        tcg_gen_extrl_i64_i32(tcg_tmp32, tcg_rn);
        gen_helper_rbit(tcg_tmp32, tcg_tmp32);
        tcg_gen_extu_i32_i64(tcg_rd, tcg_tmp32);
        tcg_temp_free_i32(tcg_tmp32);
    }
}

/* C5.6.149 REV with sf==1, opcode==3 ("REV64") */
static void handle_rev64(DisasContext *s, unsigned int sf,
                         unsigned int rn, unsigned int rd)
{
    if (!sf) {
        unallocated_encoding(s);
        return;
    }
    tcg_gen_bswap64_i64(cpu_reg(s, rd), cpu_reg(s, rn));
}

/* C5.6.149 REV with sf==0, opcode==2
 * C5.6.151 REV32 (sf==1, opcode==2)
 */
static void handle_rev32(DisasContext *s, unsigned int sf,
                         unsigned int rn, unsigned int rd)
{
    TCGv_i64 tcg_rd = cpu_reg(s, rd);

    if (sf) {
        TCGv_i64 tcg_tmp = tcg_temp_new_i64();
        TCGv_i64 tcg_rn = read_cpu_reg(s, rn, sf);

        /* bswap32_i64 requires zero high word */
        tcg_gen_ext32u_i64(tcg_tmp, tcg_rn);
        tcg_gen_bswap32_i64(tcg_rd, tcg_tmp);
        tcg_gen_shri_i64(tcg_tmp, tcg_rn, 32);
        tcg_gen_bswap32_i64(tcg_tmp, tcg_tmp);
        tcg_gen_concat32_i64(tcg_rd, tcg_rd, tcg_tmp);

        tcg_temp_free_i64(tcg_tmp);
    } else {
        tcg_gen_ext32u_i64(tcg_rd, cpu_reg(s, rn));
        tcg_gen_bswap32_i64(tcg_rd, tcg_rd);
    }
}

/* C5.6.150 REV16 (opcode==1) */
static void handle_rev16(DisasContext *s, unsigned int sf,
                         unsigned int rn, unsigned int rd)
{
    TCGv_i64 tcg_rd = cpu_reg(s, rd);
    TCGv_i64 tcg_tmp = tcg_temp_new_i64();
    TCGv_i64 tcg_rn = read_cpu_reg(s, rn, sf);

    tcg_gen_andi_i64(tcg_tmp, tcg_rn, 0xffff);
    tcg_gen_bswap16_i64(tcg_rd, tcg_tmp);

    tcg_gen_shri_i64(tcg_tmp, tcg_rn, 16);
    tcg_gen_andi_i64(tcg_tmp, tcg_tmp, 0xffff);
    tcg_gen_bswap16_i64(tcg_tmp, tcg_tmp);
    tcg_gen_deposit_i64(tcg_rd, tcg_rd, tcg_tmp, 16, 16);

    if (sf) {
        tcg_gen_shri_i64(tcg_tmp, tcg_rn, 32);
        tcg_gen_andi_i64(tcg_tmp, tcg_tmp, 0xffff);
        tcg_gen_bswap16_i64(tcg_tmp, tcg_tmp);
        tcg_gen_deposit_i64(tcg_rd, tcg_rd, tcg_tmp, 32, 16);

        tcg_gen_shri_i64(tcg_tmp, tcg_rn, 48);
        tcg_gen_bswap16_i64(tcg_tmp, tcg_tmp);
        tcg_gen_deposit_i64(tcg_rd, tcg_rd, tcg_tmp, 48, 16);
    }

    tcg_temp_free_i64(tcg_tmp);
}

/* C3.5.7 Data-processing (1 source)
 *   31  30  29  28             21 20     16 15    10 9    5 4    0
 * +----+---+---+-----------------+---------+--------+------+------+
 * | sf | 1 | S | 1 1 0 1 0 1 1 0 | opcode2 | opcode |  Rn  |  Rd  |
 * +----+---+---+-----------------+---------+--------+------+------+
 */
static void disas_data_proc_1src(DisasContext *s, uint32_t insn)
{
    unsigned int sf, opcode, rn, rd;

    if (extract32(insn, 29, 1) || extract32(insn, 16, 5)) {
        unallocated_encoding(s);
        return;
    }

    sf = extract32(insn, 31, 1);
    opcode = extract32(insn, 10, 6);
    rn = extract32(insn, 5, 5);
    rd = extract32(insn, 0, 5);

    switch (opcode) {
    case 0: /* RBIT */
        handle_rbit(s, sf, rn, rd);
        break;
    case 1: /* REV16 */
        handle_rev16(s, sf, rn, rd);
        break;
    case 2: /* REV32 */
        handle_rev32(s, sf, rn, rd);
        break;
    case 3: /* REV64 */
        handle_rev64(s, sf, rn, rd);
        break;
    case 4: /* CLZ */
        handle_clz(s, sf, rn, rd);
        break;
    case 5: /* CLS */
        handle_cls(s, sf, rn, rd);
        break;
    }
}

static void handle_div(DisasContext *s, bool is_signed, unsigned int sf,
                       unsigned int rm, unsigned int rn, unsigned int rd)
{
    TCGv_i64 tcg_n, tcg_m, tcg_rd;
    tcg_rd = cpu_reg(s, rd);

    if (!sf && is_signed) {
        tcg_n = new_tmp_a64(s);
        tcg_m = new_tmp_a64(s);
        tcg_gen_ext32s_i64(tcg_n, cpu_reg(s, rn));
        tcg_gen_ext32s_i64(tcg_m, cpu_reg(s, rm));
    } else {
        tcg_n = read_cpu_reg(s, rn, sf);
        tcg_m = read_cpu_reg(s, rm, sf);
    }

    if (is_signed) {
        gen_helper_sdiv64(tcg_rd, tcg_n, tcg_m);
    } else {
        gen_helper_udiv64(tcg_rd, tcg_n, tcg_m);
    }

    if (!sf) { /* zero extend final result */
        tcg_gen_ext32u_i64(tcg_rd, tcg_rd);
    }
}

/* C5.6.115 LSLV, C5.6.118 LSRV, C5.6.17 ASRV, C5.6.154 RORV */
static void handle_shift_reg(DisasContext *s,
                             enum a64_shift_type shift_type, unsigned int sf,
                             unsigned int rm, unsigned int rn, unsigned int rd)
{
    TCGv_i64 tcg_shift = tcg_temp_new_i64();
    TCGv_i64 tcg_rd = cpu_reg(s, rd);
    TCGv_i64 tcg_rn = read_cpu_reg(s, rn, sf);

    tcg_gen_andi_i64(tcg_shift, cpu_reg(s, rm), sf ? 63 : 31);
    shift_reg(tcg_rd, tcg_rn, sf, shift_type, tcg_shift);
    tcg_temp_free_i64(tcg_shift);
}

/* CRC32[BHWX], CRC32C[BHWX] */
static void handle_crc32(DisasContext *s,
                         unsigned int sf, unsigned int sz, bool crc32c,
                         unsigned int rm, unsigned int rn, unsigned int rd)
{
    TCGv_i64 tcg_acc, tcg_val;
    TCGv_i32 tcg_bytes;

    if (!arm_dc_feature(s, ARM_FEATURE_CRC)
        || (sf == 1 && sz != 3)
        || (sf == 0 && sz == 3)) {
        unallocated_encoding(s);
        return;
    }

    if (sz == 3) {
        tcg_val = cpu_reg(s, rm);
    } else {
        uint64_t mask;
        switch (sz) {
        case 0:
            mask = 0xFF;
            break;
        case 1:
            mask = 0xFFFF;
            break;
        case 2:
            mask = 0xFFFFFFFF;
            break;
        default:
            g_assert_not_reached();
        }
        tcg_val = new_tmp_a64(s);
        tcg_gen_andi_i64(tcg_val, cpu_reg(s, rm), mask);
    }

    tcg_acc = cpu_reg(s, rn);
    tcg_bytes = tcg_const_i32(1 << sz);

    if (crc32c) {
        gen_helper_crc32c_64(cpu_reg(s, rd), tcg_acc, tcg_val, tcg_bytes);
    } else {
        gen_helper_crc32_64(cpu_reg(s, rd), tcg_acc, tcg_val, tcg_bytes);
    }

    tcg_temp_free_i32(tcg_bytes);
}

/* C3.5.8 Data-processing (2 source)
 *   31   30  29 28             21 20  16 15    10 9    5 4    0
 * +----+---+---+-----------------+------+--------+------+------+
 * | sf | 0 | S | 1 1 0 1 0 1 1 0 |  Rm  | opcode |  Rn  |  Rd  |
 * +----+---+---+-----------------+------+--------+------+------+
 */
static void disas_data_proc_2src(DisasContext *s, uint32_t insn)
{
    unsigned int sf, rm, opcode, rn, rd;
    sf = extract32(insn, 31, 1);
    rm = extract32(insn, 16, 5);
    opcode = extract32(insn, 10, 6);
    rn = extract32(insn, 5, 5);
    rd = extract32(insn, 0, 5);

    if (extract32(insn, 29, 1)) {
        unallocated_encoding(s);
        return;
    }

    switch (opcode) {
    case 2: /* UDIV */
        handle_div(s, false, sf, rm, rn, rd);
        break;
    case 3: /* SDIV */
        handle_div(s, true, sf, rm, rn, rd);
        break;
    case 8: /* LSLV */
        handle_shift_reg(s, A64_SHIFT_TYPE_LSL, sf, rm, rn, rd);
        break;
    case 9: /* LSRV */
        handle_shift_reg(s, A64_SHIFT_TYPE_LSR, sf, rm, rn, rd);
        break;
    case 10: /* ASRV */
        handle_shift_reg(s, A64_SHIFT_TYPE_ASR, sf, rm, rn, rd);
        break;
    case 11: /* RORV */
        handle_shift_reg(s, A64_SHIFT_TYPE_ROR, sf, rm, rn, rd);
        break;
    case 16:
    case 17:
    case 18:
    case 19:
    case 20:
    case 21:
    case 22:
    case 23: /* CRC32 */
    {
        int sz = extract32(opcode, 0, 2);
        bool crc32c = extract32(opcode, 2, 1);
        handle_crc32(s, sf, sz, crc32c, rm, rn, rd);
        break;
    }
    default:
        unallocated_encoding(s);
        break;
    }
}

/* C3.5 Data processing - register */
static void disas_data_proc_reg(DisasContext *s, uint32_t insn)
{
    switch (extract32(insn, 24, 5)) {
    case 0x0a: /* Logical (shifted register) */
        disas_logic_reg(s, insn);
        break;
    case 0x0b: /* Add/subtract */
        if (insn & (1 << 21)) { /* (extended register) */
            disas_add_sub_ext_reg(s, insn);
        } else {
            disas_add_sub_reg(s, insn);
        }
        break;
    case 0x1b: /* Data-processing (3 source) */
        disas_data_proc_3src(s, insn);
        break;
    case 0x1a:
        switch (extract32(insn, 21, 3)) {
        case 0x0: /* Add/subtract (with carry) */
            disas_adc_sbc(s, insn);
            break;
        case 0x2: /* Conditional compare */
            disas_cc(s, insn); /* both imm and reg forms */
            break;
        case 0x4: /* Conditional select */
            disas_cond_select(s, insn);
            break;
        case 0x6: /* Data-processing */
            if (insn & (1 << 30)) { /* (1 source) */
                disas_data_proc_1src(s, insn);
            } else {            /* (2 source) */
                disas_data_proc_2src(s, insn);
            }
            break;
        default:
            unallocated_encoding(s);
            break;
        }
        break;
    default:
        unallocated_encoding(s);
        break;
    }
}

static void handle_fp_compare(DisasContext *s, bool is_double,
                              unsigned int rn, unsigned int rm,
                              bool cmp_with_zero, bool signal_all_nans)
{
    TCGv_i64 tcg_flags = tcg_temp_new_i64();
    TCGv_ptr fpst = get_fpstatus_ptr();

    if (is_double) {
        TCGv_i64 tcg_vn, tcg_vm;

        tcg_vn = read_fp_dreg(s, rn);
        if (cmp_with_zero) {
            tcg_vm = tcg_const_i64(0);
        } else {
            tcg_vm = read_fp_dreg(s, rm);
        }
        if (signal_all_nans) {
            gen_helper_vfp_cmped_a64(tcg_flags, tcg_vn, tcg_vm, fpst);
        } else {
            gen_helper_vfp_cmpd_a64(tcg_flags, tcg_vn, tcg_vm, fpst);
        }
        tcg_temp_free_i64(tcg_vn);
        tcg_temp_free_i64(tcg_vm);
    } else {
        TCGv_i32 tcg_vn, tcg_vm;

        tcg_vn = read_fp_sreg(s, rn);
        if (cmp_with_zero) {
            tcg_vm = tcg_const_i32(0);
        } else {
            tcg_vm = read_fp_sreg(s, rm);
        }
        if (signal_all_nans) {
            gen_helper_vfp_cmpes_a64(tcg_flags, tcg_vn, tcg_vm, fpst);
        } else {
            gen_helper_vfp_cmps_a64(tcg_flags, tcg_vn, tcg_vm, fpst);
        }
        tcg_temp_free_i32(tcg_vn);
        tcg_temp_free_i32(tcg_vm);
    }

    tcg_temp_free_ptr(fpst);

    gen_set_nzcv(tcg_flags);

    tcg_temp_free_i64(tcg_flags);
}

/* C3.6.22 Floating point compare
 *   31  30  29 28       24 23  22  21 20  16 15 14 13  10    9    5 4     0
 * +---+---+---+-----------+------+---+------+-----+---------+------+-------+
 * | M | 0 | S | 1 1 1 1 0 | type | 1 |  Rm  | op  | 1 0 0 0 |  Rn  |  op2  |
 * +---+---+---+-----------+------+---+------+-----+---------+------+-------+
 */
static void disas_fp_compare(DisasContext *s, uint32_t insn)
{
    unsigned int mos, type, rm, op, rn, opc, op2r;

    mos = extract32(insn, 29, 3);
    type = extract32(insn, 22, 2); /* 0 = single, 1 = double */
    rm = extract32(insn, 16, 5);
    op = extract32(insn, 14, 2);
    rn = extract32(insn, 5, 5);
    opc = extract32(insn, 3, 2);
    op2r = extract32(insn, 0, 3);

    if (mos || op || op2r || type > 1) {
        unallocated_encoding(s);
        return;
    }

    if (!fp_access_check(s)) {
        return;
    }

    handle_fp_compare(s, type, rn, rm, opc & 1, opc & 2);
}

/* C3.6.23 Floating point conditional compare
 *   31  30  29 28       24 23  22  21 20  16 15  12 11 10 9    5  4   3    0
 * +---+---+---+-----------+------+---+------+------+-----+------+----+------+
 * | M | 0 | S | 1 1 1 1 0 | type | 1 |  Rm  | cond | 0 1 |  Rn  | op | nzcv |
 * +---+---+---+-----------+------+---+------+------+-----+------+----+------+
 */
static void disas_fp_ccomp(DisasContext *s, uint32_t insn)
{
    unsigned int mos, type, rm, cond, rn, op, nzcv;
    TCGv_i64 tcg_flags;
    TCGLabel *label_continue = NULL;

    mos = extract32(insn, 29, 3);
    type = extract32(insn, 22, 2); /* 0 = single, 1 = double */
    rm = extract32(insn, 16, 5);
    cond = extract32(insn, 12, 4);
    rn = extract32(insn, 5, 5);
    op = extract32(insn, 4, 1);
    nzcv = extract32(insn, 0, 4);

    if (mos || type > 1) {
        unallocated_encoding(s);
        return;
    }

    if (!fp_access_check(s)) {
        return;
    }

    if (cond < 0x0e) { /* not always */
        TCGLabel *label_match = gen_new_label();
        label_continue = gen_new_label();
        arm_gen_test_cc(cond, label_match);
        /* nomatch: */
        tcg_flags = tcg_const_i64(nzcv << 28);
        gen_set_nzcv(tcg_flags);
        tcg_temp_free_i64(tcg_flags);
        tcg_gen_br(label_continue);
        gen_set_label(label_match);
    }

    handle_fp_compare(s, type, rn, rm, false, op);

    if (cond < 0x0e) {
        gen_set_label(label_continue);
    }
}

/* C3.6.24 Floating point conditional select
 *   31  30  29 28       24 23  22  21 20  16 15  12 11 10 9    5 4    0
 * +---+---+---+-----------+------+---+------+------+-----+------+------+
 * | M | 0 | S | 1 1 1 1 0 | type | 1 |  Rm  | cond | 1 1 |  Rn  |  Rd  |
 * +---+---+---+-----------+------+---+------+------+-----+------+------+
 */
static void disas_fp_csel(DisasContext *s, uint32_t insn)
{
    unsigned int mos, type, rm, cond, rn, rd;
    TCGv_i64 t_true, t_false, t_zero;
    DisasCompare64 c;

    mos = extract32(insn, 29, 3);
    type = extract32(insn, 22, 2); /* 0 = single, 1 = double */
    rm = extract32(insn, 16, 5);
    cond = extract32(insn, 12, 4);
    rn = extract32(insn, 5, 5);
    rd = extract32(insn, 0, 5);

    if (mos || type > 1) {
        unallocated_encoding(s);
        return;
    }

    if (!fp_access_check(s)) {
        return;
    }

    /* Zero extend sreg inputs to 64 bits now.  */
    t_true = tcg_temp_new_i64();
    t_false = tcg_temp_new_i64();
    read_vec_element(s, t_true, rn, 0, type ? MO_64 : MO_32);
    read_vec_element(s, t_false, rm, 0, type ? MO_64 : MO_32);

    a64_test_cc(&c, cond);
    t_zero = tcg_const_i64(0);
    tcg_gen_movcond_i64(c.cond, t_true, c.value, t_zero, t_true, t_false);
    tcg_temp_free_i64(t_zero);
    tcg_temp_free_i64(t_false);
    a64_free_cc(&c);

    /* Note that sregs write back zeros to the high bits,
       and we've already done the zero-extension.  */
    write_fp_dreg(s, rd, t_true);
    tcg_temp_free_i64(t_true);
}

/* C3.6.25 Floating-point data-processing (1 source) - single precision */
static void handle_fp_1src_single(DisasContext *s, int opcode, int rd, int rn)
{
    TCGv_ptr fpst;
    TCGv_i32 tcg_op;
    TCGv_i32 tcg_res;

    fpst = get_fpstatus_ptr();
    tcg_op = read_fp_sreg(s, rn);
    tcg_res = tcg_temp_new_i32();

    switch (opcode) {
    case 0x0: /* FMOV */
        tcg_gen_mov_i32(tcg_res, tcg_op);
        break;
    case 0x1: /* FABS */
        gen_helper_vfp_abss(tcg_res, tcg_op);
        break;
    case 0x2: /* FNEG */
        gen_helper_vfp_negs(tcg_res, tcg_op);
        break;
    case 0x3: /* FSQRT */
        gen_helper_vfp_sqrts(tcg_res, tcg_op, cpu_env);
        break;
    case 0x8: /* FRINTN */
    case 0x9: /* FRINTP */
    case 0xa: /* FRINTM */
    case 0xb: /* FRINTZ */
    case 0xc: /* FRINTA */
    {
        TCGv_i32 tcg_rmode = tcg_const_i32(arm_rmode_to_sf(opcode & 7));

        gen_helper_set_rmode(tcg_rmode, tcg_rmode, cpu_env);
        gen_helper_rints(tcg_res, tcg_op, fpst);

        gen_helper_set_rmode(tcg_rmode, tcg_rmode, cpu_env);
        tcg_temp_free_i32(tcg_rmode);
        break;
    }
    case 0xe: /* FRINTX */
        gen_helper_rints_exact(tcg_res, tcg_op, fpst);
        break;
    case 0xf: /* FRINTI */
        gen_helper_rints(tcg_res, tcg_op, fpst);
        break;
    default:
        abort();
    }

    write_fp_sreg(s, rd, tcg_res);

    tcg_temp_free_ptr(fpst);
    tcg_temp_free_i32(tcg_op);
    tcg_temp_free_i32(tcg_res);
}

/* C3.6.25 Floating-point data-processing (1 source) - double precision */
static void handle_fp_1src_double(DisasContext *s, int opcode, int rd, int rn)
{
    TCGv_ptr fpst;
    TCGv_i64 tcg_op;
    TCGv_i64 tcg_res;

    fpst = get_fpstatus_ptr();
    tcg_op = read_fp_dreg(s, rn);
    tcg_res = tcg_temp_new_i64();

    switch (opcode) {
    case 0x0: /* FMOV */
        tcg_gen_mov_i64(tcg_res, tcg_op);
        break;
    case 0x1: /* FABS */
        gen_helper_vfp_absd(tcg_res, tcg_op);
        break;
    case 0x2: /* FNEG */
        gen_helper_vfp_negd(tcg_res, tcg_op);
        break;
    case 0x3: /* FSQRT */
        gen_helper_vfp_sqrtd(tcg_res, tcg_op, cpu_env);
        break;
    case 0x8: /* FRINTN */
    case 0x9: /* FRINTP */
    case 0xa: /* FRINTM */
    case 0xb: /* FRINTZ */
    case 0xc: /* FRINTA */
    {
        TCGv_i32 tcg_rmode = tcg_const_i32(arm_rmode_to_sf(opcode & 7));

        gen_helper_set_rmode(tcg_rmode, tcg_rmode, cpu_env);
        gen_helper_rintd(tcg_res, tcg_op, fpst);

        gen_helper_set_rmode(tcg_rmode, tcg_rmode, cpu_env);
        tcg_temp_free_i32(tcg_rmode);
        break;
    }
    case 0xe: /* FRINTX */
        gen_helper_rintd_exact(tcg_res, tcg_op, fpst);
        break;
    case 0xf: /* FRINTI */
        gen_helper_rintd(tcg_res, tcg_op, fpst);
        break;
    default:
        abort();
    }

    write_fp_dreg(s, rd, tcg_res);

    tcg_temp_free_ptr(fpst);
    tcg_temp_free_i64(tcg_op);
    tcg_temp_free_i64(tcg_res);
}

static void handle_fp_fcvt(DisasContext *s, int opcode,
                           int rd, int rn, int dtype, int ntype)
{
    switch (ntype) {
    case 0x0:
    {
        TCGv_i32 tcg_rn = read_fp_sreg(s, rn);
        if (dtype == 1) {
            /* Single to double */
            TCGv_i64 tcg_rd = tcg_temp_new_i64();
            gen_helper_vfp_fcvtds(tcg_rd, tcg_rn, cpu_env);
            write_fp_dreg(s, rd, tcg_rd);
            tcg_temp_free_i64(tcg_rd);
        } else {
            /* Single to half */
            TCGv_i32 tcg_rd = tcg_temp_new_i32();
            gen_helper_vfp_fcvt_f32_to_f16(tcg_rd, tcg_rn, cpu_env);
            /* write_fp_sreg is OK here because top half of tcg_rd is zero */
            write_fp_sreg(s, rd, tcg_rd);
            tcg_temp_free_i32(tcg_rd);
        }
        tcg_temp_free_i32(tcg_rn);
        break;
    }
    case 0x1:
    {
        TCGv_i64 tcg_rn = read_fp_dreg(s, rn);
        TCGv_i32 tcg_rd = tcg_temp_new_i32();
        if (dtype == 0) {
            /* Double to single */
            gen_helper_vfp_fcvtsd(tcg_rd, tcg_rn, cpu_env);
        } else {
            /* Double to half */
            gen_helper_vfp_fcvt_f64_to_f16(tcg_rd, tcg_rn, cpu_env);
            /* write_fp_sreg is OK here because top half of tcg_rd is zero */
        }
        write_fp_sreg(s, rd, tcg_rd);
        tcg_temp_free_i32(tcg_rd);
        tcg_temp_free_i64(tcg_rn);
        break;
    }
    case 0x3:
    {
        TCGv_i32 tcg_rn = read_fp_sreg(s, rn);
        tcg_gen_ext16u_i32(tcg_rn, tcg_rn);
        if (dtype == 0) {
            /* Half to single */
            TCGv_i32 tcg_rd = tcg_temp_new_i32();
            gen_helper_vfp_fcvt_f16_to_f32(tcg_rd, tcg_rn, cpu_env);
            write_fp_sreg(s, rd, tcg_rd);
            tcg_temp_free_i32(tcg_rd);
        } else {
            /* Half to double */
            TCGv_i64 tcg_rd = tcg_temp_new_i64();
            gen_helper_vfp_fcvt_f16_to_f64(tcg_rd, tcg_rn, cpu_env);
            write_fp_dreg(s, rd, tcg_rd);
            tcg_temp_free_i64(tcg_rd);
        }
        tcg_temp_free_i32(tcg_rn);
        break;
    }
    default:
        abort();
    }
}

/* C3.6.25 Floating point data-processing (1 source)
 *   31  30  29 28       24 23  22  21 20    15 14       10 9    5 4    0
 * +---+---+---+-----------+------+---+--------+-----------+------+------+
 * | M | 0 | S | 1 1 1 1 0 | type | 1 | opcode | 1 0 0 0 0 |  Rn  |  Rd  |
 * +---+---+---+-----------+------+---+--------+-----------+------+------+
 */
static void disas_fp_1src(DisasContext *s, uint32_t insn)
{
    int type = extract32(insn, 22, 2);
    int opcode = extract32(insn, 15, 6);
    int rn = extract32(insn, 5, 5);
    int rd = extract32(insn, 0, 5);

    switch (opcode) {
    case 0x4: case 0x5: case 0x7:
    {
        /* FCVT between half, single and double precision */
        int dtype = extract32(opcode, 0, 2);
        if (type == 2 || dtype == type) {
            unallocated_encoding(s);
            return;
        }
        if (!fp_access_check(s)) {
            return;
        }

        handle_fp_fcvt(s, opcode, rd, rn, dtype, type);
        break;
    }
    case 0x0 ... 0x3:
    case 0x8 ... 0xc:
    case 0xe ... 0xf:
        /* 32-to-32 and 64-to-64 ops */
        switch (type) {
        case 0:
            if (!fp_access_check(s)) {
                return;
            }

            handle_fp_1src_single(s, opcode, rd, rn);
            break;
        case 1:
            if (!fp_access_check(s)) {
                return;
            }

            handle_fp_1src_double(s, opcode, rd, rn);
            break;
        default:
            unallocated_encoding(s);
        }
        break;
    default:
        unallocated_encoding(s);
        break;
    }
}

/* C3.6.26 Floating-point data-processing (2 source) - single precision */
static void handle_fp_2src_single(DisasContext *s, int opcode,
                                  int rd, int rn, int rm)
{
    TCGv_i32 tcg_op1;
    TCGv_i32 tcg_op2;
    TCGv_i32 tcg_res;
    TCGv_ptr fpst;

    tcg_res = tcg_temp_new_i32();
    fpst = get_fpstatus_ptr();
    tcg_op1 = read_fp_sreg(s, rn);
    tcg_op2 = read_fp_sreg(s, rm);

    switch (opcode) {
    case 0x0: /* FMUL */
        gen_helper_vfp_muls(tcg_res, tcg_op1, tcg_op2, fpst);
        break;
    case 0x1: /* FDIV */
        gen_helper_vfp_divs(tcg_res, tcg_op1, tcg_op2, fpst);
        break;
    case 0x2: /* FADD */
        gen_helper_vfp_adds(tcg_res, tcg_op1, tcg_op2, fpst);
        break;
    case 0x3: /* FSUB */
        gen_helper_vfp_subs(tcg_res, tcg_op1, tcg_op2, fpst);
        break;
    case 0x4: /* FMAX */
        gen_helper_vfp_maxs(tcg_res, tcg_op1, tcg_op2, fpst);
        break;
    case 0x5: /* FMIN */
        gen_helper_vfp_mins(tcg_res, tcg_op1, tcg_op2, fpst);
        break;
    case 0x6: /* FMAXNM */
        gen_helper_vfp_maxnums(tcg_res, tcg_op1, tcg_op2, fpst);
        break;
    case 0x7: /* FMINNM */
        gen_helper_vfp_minnums(tcg_res, tcg_op1, tcg_op2, fpst);
        break;
    case 0x8: /* FNMUL */
        gen_helper_vfp_muls(tcg_res, tcg_op1, tcg_op2, fpst);
        gen_helper_vfp_negs(tcg_res, tcg_res);
        break;
    }

    write_fp_sreg(s, rd, tcg_res);

    tcg_temp_free_ptr(fpst);
    tcg_temp_free_i32(tcg_op1);
    tcg_temp_free_i32(tcg_op2);
    tcg_temp_free_i32(tcg_res);
}

/* C3.6.26 Floating-point data-processing (2 source) - double precision */
static void handle_fp_2src_double(DisasContext *s, int opcode,
                                  int rd, int rn, int rm)
{
    TCGv_i64 tcg_op1;
    TCGv_i64 tcg_op2;
    TCGv_i64 tcg_res;
    TCGv_ptr fpst;

    tcg_res = tcg_temp_new_i64();
    fpst = get_fpstatus_ptr();
    tcg_op1 = read_fp_dreg(s, rn);
    tcg_op2 = read_fp_dreg(s, rm);

    switch (opcode) {
    case 0x0: /* FMUL */
        gen_helper_vfp_muld(tcg_res, tcg_op1, tcg_op2, fpst);
        break;
    case 0x1: /* FDIV */
        gen_helper_vfp_divd(tcg_res, tcg_op1, tcg_op2, fpst);
        break;
    case 0x2: /* FADD */
        gen_helper_vfp_addd(tcg_res, tcg_op1, tcg_op2, fpst);
        break;
    case 0x3: /* FSUB */
        gen_helper_vfp_subd(tcg_res, tcg_op1, tcg_op2, fpst);
        break;
    case 0x4: /* FMAX */
        gen_helper_vfp_maxd(tcg_res, tcg_op1, tcg_op2, fpst);
        break;
    case 0x5: /* FMIN */
        gen_helper_vfp_mind(tcg_res, tcg_op1, tcg_op2, fpst);
        break;
    case 0x6: /* FMAXNM */
        gen_helper_vfp_maxnumd(tcg_res, tcg_op1, tcg_op2, fpst);
        break;
    case 0x7: /* FMINNM */
        gen_helper_vfp_minnumd(tcg_res, tcg_op1, tcg_op2, fpst);
        break;
    case 0x8: /* FNMUL */
        gen_helper_vfp_muld(tcg_res, tcg_op1, tcg_op2, fpst);
        gen_helper_vfp_negd(tcg_res, tcg_res);
        break;
    }

    write_fp_dreg(s, rd, tcg_res);

    tcg_temp_free_ptr(fpst);
    tcg_temp_free_i64(tcg_op1);
    tcg_temp_free_i64(tcg_op2);
    tcg_temp_free_i64(tcg_res);
}

/* C3.6.26 Floating point data-processing (2 source)
 *   31  30  29 28       24 23  22  21 20  16 15    12 11 10 9    5 4    0
 * +---+---+---+-----------+------+---+------+--------+-----+------+------+
 * | M | 0 | S | 1 1 1 1 0 | type | 1 |  Rm  | opcode | 1 0 |  Rn  |  Rd  |
 * +---+---+---+-----------+------+---+------+--------+-----+------+------+
 */
static void disas_fp_2src(DisasContext *s, uint32_t insn)
{
    int type = extract32(insn, 22, 2);
    int rd = extract32(insn, 0, 5);
    int rn = extract32(insn, 5, 5);
    int rm = extract32(insn, 16, 5);
    int opcode = extract32(insn, 12, 4);

    if (opcode > 8) {
        unallocated_encoding(s);
        return;
    }

    switch (type) {
    case 0:
        if (!fp_access_check(s)) {
            return;
        }
        handle_fp_2src_single(s, opcode, rd, rn, rm);
        break;
    case 1:
        if (!fp_access_check(s)) {
            return;
        }
        handle_fp_2src_double(s, opcode, rd, rn, rm);
        break;
    default:
        unallocated_encoding(s);
    }
}

/* C3.6.27 Floating-point data-processing (3 source) - single precision */
static void handle_fp_3src_single(DisasContext *s, bool o0, bool o1,
                                  int rd, int rn, int rm, int ra)
{
    TCGv_i32 tcg_op1, tcg_op2, tcg_op3;
    TCGv_i32 tcg_res = tcg_temp_new_i32();
    TCGv_ptr fpst = get_fpstatus_ptr();

    tcg_op1 = read_fp_sreg(s, rn);
    tcg_op2 = read_fp_sreg(s, rm);
    tcg_op3 = read_fp_sreg(s, ra);

    /* These are fused multiply-add, and must be done as one
     * floating point operation with no rounding between the
     * multiplication and addition steps.
     * NB that doing the negations here as separate steps is
     * correct : an input NaN should come out with its sign bit
     * flipped if it is a negated-input.
     */
    if (o1 == true) {
        gen_helper_vfp_negs(tcg_op3, tcg_op3);
    }

    if (o0 != o1) {
        gen_helper_vfp_negs(tcg_op1, tcg_op1);
    }

    gen_helper_vfp_muladds(tcg_res, tcg_op1, tcg_op2, tcg_op3, fpst);

    write_fp_sreg(s, rd, tcg_res);

    tcg_temp_free_ptr(fpst);
    tcg_temp_free_i32(tcg_op1);
    tcg_temp_free_i32(tcg_op2);
    tcg_temp_free_i32(tcg_op3);
    tcg_temp_free_i32(tcg_res);
}

/* C3.6.27 Floating-point data-processing (3 source) - double precision */
static void handle_fp_3src_double(DisasContext *s, bool o0, bool o1,
                                  int rd, int rn, int rm, int ra)
{
    TCGv_i64 tcg_op1, tcg_op2, tcg_op3;
    TCGv_i64 tcg_res = tcg_temp_new_i64();
    TCGv_ptr fpst = get_fpstatus_ptr();

    tcg_op1 = read_fp_dreg(s, rn);
    tcg_op2 = read_fp_dreg(s, rm);
    tcg_op3 = read_fp_dreg(s, ra);

    /* These are fused multiply-add, and must be done as one
     * floating point operation with no rounding between the
     * multiplication and addition steps.
     * NB that doing the negations here as separate steps is
     * correct : an input NaN should come out with its sign bit
     * flipped if it is a negated-input.
     */
    if (o1 == true) {
        gen_helper_vfp_negd(tcg_op3, tcg_op3);
    }

    if (o0 != o1) {
        gen_helper_vfp_negd(tcg_op1, tcg_op1);
    }

    gen_helper_vfp_muladdd(tcg_res, tcg_op1, tcg_op2, tcg_op3, fpst);

    write_fp_dreg(s, rd, tcg_res);

    tcg_temp_free_ptr(fpst);
    tcg_temp_free_i64(tcg_op1);
    tcg_temp_free_i64(tcg_op2);
    tcg_temp_free_i64(tcg_op3);
    tcg_temp_free_i64(tcg_res);
}

/* C3.6.27 Floating point data-processing (3 source)
 *   31  30  29 28       24 23  22  21  20  16  15  14  10 9    5 4    0
 * +---+---+---+-----------+------+----+------+----+------+------+------+
 * | M | 0 | S | 1 1 1 1 1 | type | o1 |  Rm  | o0 |  Ra  |  Rn  |  Rd  |
 * +---+---+---+-----------+------+----+------+----+------+------+------+
 */
static void disas_fp_3src(DisasContext *s, uint32_t insn)
{
    int type = extract32(insn, 22, 2);
    int rd = extract32(insn, 0, 5);
    int rn = extract32(insn, 5, 5);
    int ra = extract32(insn, 10, 5);
    int rm = extract32(insn, 16, 5);
    bool o0 = extract32(insn, 15, 1);
    bool o1 = extract32(insn, 21, 1);

    switch (type) {
    case 0:
        if (!fp_access_check(s)) {
            return;
        }
        handle_fp_3src_single(s, o0, o1, rd, rn, rm, ra);
        break;
    case 1:
        if (!fp_access_check(s)) {
            return;
        }
        handle_fp_3src_double(s, o0, o1, rd, rn, rm, ra);
        break;
    default:
        unallocated_encoding(s);
    }
}

/* C3.6.28 Floating point immediate
 *   31  30  29 28       24 23  22  21 20        13 12   10 9    5 4    0
 * +---+---+---+-----------+------+---+------------+-------+------+------+
 * | M | 0 | S | 1 1 1 1 0 | type | 1 |    imm8    | 1 0 0 | imm5 |  Rd  |
 * +---+---+---+-----------+------+---+------------+-------+------+------+
 */
static void disas_fp_imm(DisasContext *s, uint32_t insn)
{
    int rd = extract32(insn, 0, 5);
    int imm8 = extract32(insn, 13, 8);
    int is_double = extract32(insn, 22, 2);
    uint64_t imm;
    TCGv_i64 tcg_res;

    if (is_double > 1) {
        unallocated_encoding(s);
        return;
    }

    if (!fp_access_check(s)) {
        return;
    }

    /* The imm8 encodes the sign bit, enough bits to represent
     * an exponent in the range 01....1xx to 10....0xx,
     * and the most significant 4 bits of the mantissa; see
     * VFPExpandImm() in the v8 ARM ARM.
     */
    if (is_double) {
        imm = (extract32(imm8, 7, 1) ? 0x8000 : 0) |
            (extract32(imm8, 6, 1) ? 0x3fc0 : 0x4000) |
            extract32(imm8, 0, 6);
        imm <<= 48;
    } else {
        imm = (extract32(imm8, 7, 1) ? 0x8000 : 0) |
            (extract32(imm8, 6, 1) ? 0x3e00 : 0x4000) |
            (extract32(imm8, 0, 6) << 3);
        imm <<= 16;
    }

    tcg_res = tcg_const_i64(imm);
    write_fp_dreg(s, rd, tcg_res);
    tcg_temp_free_i64(tcg_res);
}

/* Handle floating point <=> fixed point conversions. Note that we can
 * also deal with fp <=> integer conversions as a special case (scale == 64)
 * OPTME: consider handling that special case specially or at least skipping
 * the call to scalbn in the helpers for zero shifts.
 */
static void handle_fpfpcvt(DisasContext *s, int rd, int rn, int opcode,
                           bool itof, int rmode, int scale, int sf, int type)
{
    bool is_signed = !(opcode & 1);
    bool is_double = type;
    TCGv_ptr tcg_fpstatus;
    TCGv_i32 tcg_shift;

    tcg_fpstatus = get_fpstatus_ptr();

    tcg_shift = tcg_const_i32(64 - scale);

    if (itof) {
        TCGv_i64 tcg_int = cpu_reg(s, rn);
        if (!sf) {
            TCGv_i64 tcg_extend = new_tmp_a64(s);

            if (is_signed) {
                tcg_gen_ext32s_i64(tcg_extend, tcg_int);
            } else {
                tcg_gen_ext32u_i64(tcg_extend, tcg_int);
            }

            tcg_int = tcg_extend;
        }

        if (is_double) {
            TCGv_i64 tcg_double = tcg_temp_new_i64();
            if (is_signed) {
                gen_helper_vfp_sqtod(tcg_double, tcg_int,
                                     tcg_shift, tcg_fpstatus);
            } else {
                gen_helper_vfp_uqtod(tcg_double, tcg_int,
                                     tcg_shift, tcg_fpstatus);
            }
            write_fp_dreg(s, rd, tcg_double);
            tcg_temp_free_i64(tcg_double);
        } else {
            TCGv_i32 tcg_single = tcg_temp_new_i32();
            if (is_signed) {
                gen_helper_vfp_sqtos(tcg_single, tcg_int,
                                     tcg_shift, tcg_fpstatus);
            } else {
                gen_helper_vfp_uqtos(tcg_single, tcg_int,
                                     tcg_shift, tcg_fpstatus);
            }
            write_fp_sreg(s, rd, tcg_single);
            tcg_temp_free_i32(tcg_single);
        }
    } else {
        TCGv_i64 tcg_int = cpu_reg(s, rd);
        TCGv_i32 tcg_rmode;

        if (extract32(opcode, 2, 1)) {
            /* There are too many rounding modes to all fit into rmode,
             * so FCVTA[US] is a special case.
             */
            rmode = FPROUNDING_TIEAWAY;
        }

        tcg_rmode = tcg_const_i32(arm_rmode_to_sf(rmode));

        gen_helper_set_rmode(tcg_rmode, tcg_rmode, cpu_env);

        if (is_double) {
            TCGv_i64 tcg_double = read_fp_dreg(s, rn);
            if (is_signed) {
                if (!sf) {
                    gen_helper_vfp_tosld(tcg_int, tcg_double,
                                         tcg_shift, tcg_fpstatus);
                } else {
                    gen_helper_vfp_tosqd(tcg_int, tcg_double,
                                         tcg_shift, tcg_fpstatus);
                }
            } else {
                if (!sf) {
                    gen_helper_vfp_tould(tcg_int, tcg_double,
                                         tcg_shift, tcg_fpstatus);
                } else {
                    gen_helper_vfp_touqd(tcg_int, tcg_double,
                                         tcg_shift, tcg_fpstatus);
                }
            }
            tcg_temp_free_i64(tcg_double);
        } else {
            TCGv_i32 tcg_single = read_fp_sreg(s, rn);
            if (sf) {
                if (is_signed) {
                    gen_helper_vfp_tosqs(tcg_int, tcg_single,
                                         tcg_shift, tcg_fpstatus);
                } else {
                    gen_helper_vfp_touqs(tcg_int, tcg_single,
                                         tcg_shift, tcg_fpstatus);
                }
            } else {
                TCGv_i32 tcg_dest = tcg_temp_new_i32();
                if (is_signed) {
                    gen_helper_vfp_tosls(tcg_dest, tcg_single,
                                         tcg_shift, tcg_fpstatus);
                } else {
                    gen_helper_vfp_touls(tcg_dest, tcg_single,
                                         tcg_shift, tcg_fpstatus);
                }
                tcg_gen_extu_i32_i64(tcg_int, tcg_dest);
                tcg_temp_free_i32(tcg_dest);
            }
            tcg_temp_free_i32(tcg_single);
        }

        gen_helper_set_rmode(tcg_rmode, tcg_rmode, cpu_env);
        tcg_temp_free_i32(tcg_rmode);

        if (!sf) {
            tcg_gen_ext32u_i64(tcg_int, tcg_int);
        }
    }

    tcg_temp_free_ptr(tcg_fpstatus);
    tcg_temp_free_i32(tcg_shift);
}

/* C3.6.29 Floating point <-> fixed point conversions
 *   31   30  29 28       24 23  22  21 20   19 18    16 15   10 9    5 4    0
 * +----+---+---+-----------+------+---+-------+--------+-------+------+------+
 * | sf | 0 | S | 1 1 1 1 0 | type | 0 | rmode | opcode | scale |  Rn  |  Rd  |
 * +----+---+---+-----------+------+---+-------+--------+-------+------+------+
 */
static void disas_fp_fixed_conv(DisasContext *s, uint32_t insn)
{
    int rd = extract32(insn, 0, 5);
    int rn = extract32(insn, 5, 5);
    int scale = extract32(insn, 10, 6);
    int opcode = extract32(insn, 16, 3);
    int rmode = extract32(insn, 19, 2);
    int type = extract32(insn, 22, 2);
    bool sbit = extract32(insn, 29, 1);
    bool sf = extract32(insn, 31, 1);
    bool itof;

    if (sbit || (type > 1)
        || (!sf && scale < 32)) {
        unallocated_encoding(s);
        return;
    }

    switch ((rmode << 3) | opcode) {
    case 0x2: /* SCVTF */
    case 0x3: /* UCVTF */
        itof = true;
        break;
    case 0x18: /* FCVTZS */
    case 0x19: /* FCVTZU */
        itof = false;
        break;
    default:
        unallocated_encoding(s);
        return;
    }

    if (!fp_access_check(s)) {
        return;
    }

    handle_fpfpcvt(s, rd, rn, opcode, itof, FPROUNDING_ZERO, scale, sf, type);
}

static void handle_fmov(DisasContext *s, int rd, int rn, int type, bool itof)
{
    /* FMOV: gpr to or from float, double, or top half of quad fp reg,
     * without conversion.
     */

    if (itof) {
        TCGv_i64 tcg_rn = cpu_reg(s, rn);

        switch (type) {
        case 0:
        {
            /* 32 bit */
            TCGv_i64 tmp = tcg_temp_new_i64();
            tcg_gen_ext32u_i64(tmp, tcg_rn);
            tcg_gen_st_i64(tmp, cpu_env, fp_reg_offset(s, rd, MO_64));
            tcg_gen_movi_i64(tmp, 0);
            tcg_gen_st_i64(tmp, cpu_env, fp_reg_hi_offset(s, rd));
            tcg_temp_free_i64(tmp);
            break;
        }
        case 1:
        {
            /* 64 bit */
            TCGv_i64 tmp = tcg_const_i64(0);
            tcg_gen_st_i64(tcg_rn, cpu_env, fp_reg_offset(s, rd, MO_64));
            tcg_gen_st_i64(tmp, cpu_env, fp_reg_hi_offset(s, rd));
            tcg_temp_free_i64(tmp);
            break;
        }
        case 2:
            /* 64 bit to top half. */
            tcg_gen_st_i64(tcg_rn, cpu_env, fp_reg_hi_offset(s, rd));
            break;
        }
    } else {
        TCGv_i64 tcg_rd = cpu_reg(s, rd);

        switch (type) {
        case 0:
            /* 32 bit */
            tcg_gen_ld32u_i64(tcg_rd, cpu_env, fp_reg_offset(s, rn, MO_32));
            break;
        case 1:
            /* 64 bit */
            tcg_gen_ld_i64(tcg_rd, cpu_env, fp_reg_offset(s, rn, MO_64));
            break;
        case 2:
            /* 64 bits from top half */
            tcg_gen_ld_i64(tcg_rd, cpu_env, fp_reg_hi_offset(s, rn));
            break;
        }
    }
}

/* C3.6.30 Floating point <-> integer conversions
 *   31   30  29 28       24 23  22  21 20   19 18 16 15         10 9  5 4  0
 * +----+---+---+-----------+------+---+-------+-----+-------------+----+----+
 * | sf | 0 | S | 1 1 1 1 0 | type | 1 | rmode | opc | 0 0 0 0 0 0 | Rn | Rd |
 * +----+---+---+-----------+------+---+-------+-----+-------------+----+----+
 */
static void disas_fp_int_conv(DisasContext *s, uint32_t insn)
{
    int rd = extract32(insn, 0, 5);
    int rn = extract32(insn, 5, 5);
    int opcode = extract32(insn, 16, 3);
    int rmode = extract32(insn, 19, 2);
    int type = extract32(insn, 22, 2);
    bool sbit = extract32(insn, 29, 1);
    bool sf = extract32(insn, 31, 1);

    if (sbit) {
        unallocated_encoding(s);
        return;
    }

    if (opcode > 5) {
        /* FMOV */
        bool itof = opcode & 1;

        if (rmode >= 2) {
            unallocated_encoding(s);
            return;
        }

        switch (sf << 3 | type << 1 | rmode) {
        case 0x0: /* 32 bit */
        case 0xa: /* 64 bit */
        case 0xd: /* 64 bit to top half of quad */
            break;
        default:
            /* all other sf/type/rmode combinations are invalid */
            unallocated_encoding(s);
            break;
        }

        if (!fp_access_check(s)) {
            return;
        }
        handle_fmov(s, rd, rn, type, itof);
    } else {
        /* actual FP conversions */
        bool itof = extract32(opcode, 1, 1);

        if (type > 1 || (rmode != 0 && opcode > 1)) {
            unallocated_encoding(s);
            return;
        }

        if (!fp_access_check(s)) {
            return;
        }
        handle_fpfpcvt(s, rd, rn, opcode, itof, rmode, 64, sf, type);
    }
}

/* FP-specific subcases of table C3-6 (SIMD and FP data processing)
 *   31  30  29 28     25 24                          0
 * +---+---+---+---------+-----------------------------+
 * |   | 0 |   | 1 1 1 1 |                             |
 * +---+---+---+---------+-----------------------------+
 */
static void disas_data_proc_fp(DisasContext *s, uint32_t insn)
{
    if (extract32(insn, 24, 1)) {
        /* Floating point data-processing (3 source) */
        disas_fp_3src(s, insn);
    } else if (extract32(insn, 21, 1) == 0) {
        /* Floating point to fixed point conversions */
        disas_fp_fixed_conv(s, insn);
    } else {
        switch (extract32(insn, 10, 2)) {
        case 1:
            /* Floating point conditional compare */
            disas_fp_ccomp(s, insn);
            break;
        case 2:
            /* Floating point data-processing (2 source) */
            disas_fp_2src(s, insn);
            break;
        case 3:
            /* Floating point conditional select */
            disas_fp_csel(s, insn);
            break;
        case 0:
            switch (ctz32(extract32(insn, 12, 4))) {
            case 0: /* [15:12] == xxx1 */
                /* Floating point immediate */
                disas_fp_imm(s, insn);
                break;
            case 1: /* [15:12] == xx10 */
                /* Floating point compare */
                disas_fp_compare(s, insn);
                break;
            case 2: /* [15:12] == x100 */
                /* Floating point data-processing (1 source) */
                disas_fp_1src(s, insn);
                break;
            case 3: /* [15:12] == 1000 */
                unallocated_encoding(s);
                break;
            default: /* [15:12] == 0000 */
                /* Floating point <-> integer conversions */
                disas_fp_int_conv(s, insn);
                break;
            }
            break;
        }
    }
}

static void do_ext64(DisasContext *s, TCGv_i64 tcg_left, TCGv_i64 tcg_right,
                     int pos)
{
    /* Extract 64 bits from the middle of two concatenated 64 bit
     * vector register slices left:right. The extracted bits start
     * at 'pos' bits into the right (least significant) side.
     * We return the result in tcg_right, and guarantee not to
     * trash tcg_left.
     */
    TCGv_i64 tcg_tmp = tcg_temp_new_i64();
    assert(pos > 0 && pos < 64);

    tcg_gen_shri_i64(tcg_right, tcg_right, pos);
    tcg_gen_shli_i64(tcg_tmp, tcg_left, 64 - pos);
    tcg_gen_or_i64(tcg_right, tcg_right, tcg_tmp);

    tcg_temp_free_i64(tcg_tmp);
}

/* C3.6.1 EXT
 *   31  30 29         24 23 22  21 20  16 15  14  11 10  9    5 4    0
 * +---+---+-------------+-----+---+------+---+------+---+------+------+
 * | 0 | Q | 1 0 1 1 1 0 | op2 | 0 |  Rm  | 0 | imm4 | 0 |  Rn  |  Rd  |
 * +---+---+-------------+-----+---+------+---+------+---+------+------+
 */
static void disas_simd_ext(DisasContext *s, uint32_t insn)
{
    int is_q = extract32(insn, 30, 1);
    int op2 = extract32(insn, 22, 2);
    int imm4 = extract32(insn, 11, 4);
    int rm = extract32(insn, 16, 5);
    int rn = extract32(insn, 5, 5);
    int rd = extract32(insn, 0, 5);
    int pos = imm4 << 3;
    TCGv_i64 tcg_resl, tcg_resh;

    if (op2 != 0 || (!is_q && extract32(imm4, 3, 1))) {
        unallocated_encoding(s);
        return;
    }

    if (!fp_access_check(s)) {
        return;
    }

    tcg_resh = tcg_temp_new_i64();
    tcg_resl = tcg_temp_new_i64();

    /* Vd gets bits starting at pos bits into Vm:Vn. This is
     * either extracting 128 bits from a 128:128 concatenation, or
     * extracting 64 bits from a 64:64 concatenation.
     */
    if (!is_q) {
        read_vec_element(s, tcg_resl, rn, 0, MO_64);
        if (pos != 0) {
            read_vec_element(s, tcg_resh, rm, 0, MO_64);
            do_ext64(s, tcg_resh, tcg_resl, pos);
        }
        tcg_gen_movi_i64(tcg_resh, 0);
    } else {
        TCGv_i64 tcg_hh;
        typedef struct {
            int reg;
            int elt;
        } EltPosns;
        EltPosns eltposns[] = { {rn, 0}, {rn, 1}, {rm, 0}, {rm, 1} };
        EltPosns *elt = eltposns;

        if (pos >= 64) {
            elt++;
            pos -= 64;
        }

        read_vec_element(s, tcg_resl, elt->reg, elt->elt, MO_64);
        elt++;
        read_vec_element(s, tcg_resh, elt->reg, elt->elt, MO_64);
        elt++;
        if (pos != 0) {
            do_ext64(s, tcg_resh, tcg_resl, pos);
            tcg_hh = tcg_temp_new_i64();
            read_vec_element(s, tcg_hh, elt->reg, elt->elt, MO_64);
            do_ext64(s, tcg_hh, tcg_resh, pos);
            tcg_temp_free_i64(tcg_hh);
        }
    }

    write_vec_element(s, tcg_resl, rd, 0, MO_64);
    tcg_temp_free_i64(tcg_resl);
    write_vec_element(s, tcg_resh, rd, 1, MO_64);
    tcg_temp_free_i64(tcg_resh);
}

/* C3.6.2 TBL/TBX
 *   31  30 29         24 23 22  21 20  16 15  14 13  12  11 10 9    5 4    0
 * +---+---+-------------+-----+---+------+---+-----+----+-----+------+------+
 * | 0 | Q | 0 0 1 1 1 0 | op2 | 0 |  Rm  | 0 | len | op | 0 0 |  Rn  |  Rd  |
 * +---+---+-------------+-----+---+------+---+-----+----+-----+------+------+
 */
static void disas_simd_tb(DisasContext *s, uint32_t insn)
{
    int op2 = extract32(insn, 22, 2);
    int is_q = extract32(insn, 30, 1);
    int rm = extract32(insn, 16, 5);
    int rn = extract32(insn, 5, 5);
    int rd = extract32(insn, 0, 5);
    int is_tblx = extract32(insn, 12, 1);
    int len = extract32(insn, 13, 2);
    TCGv_i64 tcg_resl, tcg_resh, tcg_idx;
    TCGv_i32 tcg_regno, tcg_numregs;

    if (op2 != 0) {
        unallocated_encoding(s);
        return;
    }

    if (!fp_access_check(s)) {
        return;
    }

    /* This does a table lookup: for every byte element in the input
     * we index into a table formed from up to four vector registers,
     * and then the output is the result of the lookups. Our helper
     * function does the lookup operation for a single 64 bit part of
     * the input.
     */
    tcg_resl = tcg_temp_new_i64();
    tcg_resh = tcg_temp_new_i64();

    if (is_tblx) {
        read_vec_element(s, tcg_resl, rd, 0, MO_64);
    } else {
        tcg_gen_movi_i64(tcg_resl, 0);
    }
    if (is_tblx && is_q) {
        read_vec_element(s, tcg_resh, rd, 1, MO_64);
    } else {
        tcg_gen_movi_i64(tcg_resh, 0);
    }

    tcg_idx = tcg_temp_new_i64();
    tcg_regno = tcg_const_i32(rn);
    tcg_numregs = tcg_const_i32(len + 1);
    read_vec_element(s, tcg_idx, rm, 0, MO_64);
    gen_helper_simd_tbl(tcg_resl, cpu_env, tcg_resl, tcg_idx,
                        tcg_regno, tcg_numregs);
    if (is_q) {
        read_vec_element(s, tcg_idx, rm, 1, MO_64);
        gen_helper_simd_tbl(tcg_resh, cpu_env, tcg_resh, tcg_idx,
                            tcg_regno, tcg_numregs);
    }
    tcg_temp_free_i64(tcg_idx);
    tcg_temp_free_i32(tcg_regno);
    tcg_temp_free_i32(tcg_numregs);

    write_vec_element(s, tcg_resl, rd, 0, MO_64);
    tcg_temp_free_i64(tcg_resl);
    write_vec_element(s, tcg_resh, rd, 1, MO_64);
    tcg_temp_free_i64(tcg_resh);
}

/* C3.6.3 ZIP/UZP/TRN
 *   31  30 29         24 23  22  21 20   16 15 14 12 11 10 9    5 4    0
 * +---+---+-------------+------+---+------+---+------------------+------+
 * | 0 | Q | 0 0 1 1 1 0 | size | 0 |  Rm  | 0 | opc | 1 0 |  Rn  |  Rd  |
 * +---+---+-------------+------+---+------+---+------------------+------+
 */
static void disas_simd_zip_trn(DisasContext *s, uint32_t insn)
{
    int rd = extract32(insn, 0, 5);
    int rn = extract32(insn, 5, 5);
    int rm = extract32(insn, 16, 5);
    int size = extract32(insn, 22, 2);
    /* opc field bits [1:0] indicate ZIP/UZP/TRN;
     * bit 2 indicates 1 vs 2 variant of the insn.
     */
    int opcode = extract32(insn, 12, 2);
    bool part = extract32(insn, 14, 1);
    bool is_q = extract32(insn, 30, 1);
    int esize = 8 << size;
    int i, ofs;
    int datasize = is_q ? 128 : 64;
    int elements = datasize / esize;
    TCGv_i64 tcg_res, tcg_resl, tcg_resh;

    if (opcode == 0 || (size == 3 && !is_q)) {
        unallocated_encoding(s);
        return;
    }

    if (!fp_access_check(s)) {
        return;
    }

    tcg_resl = tcg_const_i64(0);
    tcg_resh = tcg_const_i64(0);
    tcg_res = tcg_temp_new_i64();

    for (i = 0; i < elements; i++) {
        switch (opcode) {
        case 1: /* UZP1/2 */
        {
            int midpoint = elements / 2;
            if (i < midpoint) {
                read_vec_element(s, tcg_res, rn, 2 * i + part, size);
            } else {
                read_vec_element(s, tcg_res, rm,
                                 2 * (i - midpoint) + part, size);
            }
            break;
        }
        case 2: /* TRN1/2 */
            if (i & 1) {
                read_vec_element(s, tcg_res, rm, (i & ~1) + part, size);
            } else {
                read_vec_element(s, tcg_res, rn, (i & ~1) + part, size);
            }
            break;
        case 3: /* ZIP1/2 */
        {
            int base = part * elements / 2;
            if (i & 1) {
                read_vec_element(s, tcg_res, rm, base + (i >> 1), size);
            } else {
                read_vec_element(s, tcg_res, rn, base + (i >> 1), size);
            }
            break;
        }
        default:
            g_assert_not_reached();
        }

        ofs = i * esize;
        if (ofs < 64) {
            tcg_gen_shli_i64(tcg_res, tcg_res, ofs);
            tcg_gen_or_i64(tcg_resl, tcg_resl, tcg_res);
        } else {
            tcg_gen_shli_i64(tcg_res, tcg_res, ofs - 64);
            tcg_gen_or_i64(tcg_resh, tcg_resh, tcg_res);
        }
    }

    tcg_temp_free_i64(tcg_res);

    write_vec_element(s, tcg_resl, rd, 0, MO_64);
    tcg_temp_free_i64(tcg_resl);
    write_vec_element(s, tcg_resh, rd, 1, MO_64);
    tcg_temp_free_i64(tcg_resh);
}

static void do_minmaxop(DisasContext *s, TCGv_i32 tcg_elt1, TCGv_i32 tcg_elt2,
                        int opc, bool is_min, TCGv_ptr fpst)
{
    /* Helper function for disas_simd_across_lanes: do a single precision
     * min/max operation on the specified two inputs,
     * and return the result in tcg_elt1.
     */
    if (opc == 0xc) {
        if (is_min) {
            gen_helper_vfp_minnums(tcg_elt1, tcg_elt1, tcg_elt2, fpst);
        } else {
            gen_helper_vfp_maxnums(tcg_elt1, tcg_elt1, tcg_elt2, fpst);
        }
    } else {
        assert(opc == 0xf);
        if (is_min) {
            gen_helper_vfp_mins(tcg_elt1, tcg_elt1, tcg_elt2, fpst);
        } else {
            gen_helper_vfp_maxs(tcg_elt1, tcg_elt1, tcg_elt2, fpst);
        }
    }
}

/* C3.6.4 AdvSIMD across lanes
 *   31  30  29 28       24 23  22 21       17 16    12 11 10 9    5 4    0
 * +---+---+---+-----------+------+-----------+--------+-----+------+------+
 * | 0 | Q | U | 0 1 1 1 0 | size | 1 1 0 0 0 | opcode | 1 0 |  Rn  |  Rd  |
 * +---+---+---+-----------+------+-----------+--------+-----+------+------+
 */
static void disas_simd_across_lanes(DisasContext *s, uint32_t insn)
{
    int rd = extract32(insn, 0, 5);
    int rn = extract32(insn, 5, 5);
    int size = extract32(insn, 22, 2);
    int opcode = extract32(insn, 12, 5);
    bool is_q = extract32(insn, 30, 1);
    bool is_u = extract32(insn, 29, 1);
    bool is_fp = false;
    bool is_min = false;
    int esize;
    int elements;
    int i;
    TCGv_i64 tcg_res, tcg_elt;

    switch (opcode) {
    case 0x1b: /* ADDV */
        if (is_u) {
            unallocated_encoding(s);
            return;
        }
        /* fall through */
    case 0x3: /* SADDLV, UADDLV */
    case 0xa: /* SMAXV, UMAXV */
    case 0x1a: /* SMINV, UMINV */
        if (size == 3 || (size == 2 && !is_q)) {
            unallocated_encoding(s);
            return;
        }
        break;
    case 0xc: /* FMAXNMV, FMINNMV */
    case 0xf: /* FMAXV, FMINV */
        if (!is_u || !is_q || extract32(size, 0, 1)) {
            unallocated_encoding(s);
            return;
        }
        /* Bit 1 of size field encodes min vs max, and actual size is always
         * 32 bits: adjust the size variable so following code can rely on it
         */
        is_min = extract32(size, 1, 1);
        is_fp = true;
        size = 2;
        break;
    default:
        unallocated_encoding(s);
        return;
    }

    if (!fp_access_check(s)) {
        return;
    }

    esize = 8 << size;
    elements = (is_q ? 128 : 64) / esize;

    tcg_res = tcg_temp_new_i64();
    tcg_elt = tcg_temp_new_i64();

    /* These instructions operate across all lanes of a vector
     * to produce a single result. We can guarantee that a 64
     * bit intermediate is sufficient:
     *  + for [US]ADDLV the maximum element size is 32 bits, and
     *    the result type is 64 bits
     *  + for FMAX*V, FMIN*V, ADDV the intermediate type is the
     *    same as the element size, which is 32 bits at most
     * For the integer operations we can choose to work at 64
     * or 32 bits and truncate at the end; for simplicity
     * we use 64 bits always. The floating point
     * ops do require 32 bit intermediates, though.
     */
    if (!is_fp) {
        read_vec_element(s, tcg_res, rn, 0, size | (is_u ? 0 : MO_SIGN));

        for (i = 1; i < elements; i++) {
            read_vec_element(s, tcg_elt, rn, i, size | (is_u ? 0 : MO_SIGN));

            switch (opcode) {
            case 0x03: /* SADDLV / UADDLV */
            case 0x1b: /* ADDV */
                tcg_gen_add_i64(tcg_res, tcg_res, tcg_elt);
                break;
            case 0x0a: /* SMAXV / UMAXV */
                tcg_gen_movcond_i64(is_u ? TCG_COND_GEU : TCG_COND_GE,
                                    tcg_res,
                                    tcg_res, tcg_elt, tcg_res, tcg_elt);
                break;
            case 0x1a: /* SMINV / UMINV */
                tcg_gen_movcond_i64(is_u ? TCG_COND_LEU : TCG_COND_LE,
                                    tcg_res,
                                    tcg_res, tcg_elt, tcg_res, tcg_elt);
                break;
                break;
            default:
                g_assert_not_reached();
            }

        }
    } else {
        /* Floating point ops which work on 32 bit (single) intermediates.
         * Note that correct NaN propagation requires that we do these
         * operations in exactly the order specified by the pseudocode.
         */
        TCGv_i32 tcg_elt1 = tcg_temp_new_i32();
        TCGv_i32 tcg_elt2 = tcg_temp_new_i32();
        TCGv_i32 tcg_elt3 = tcg_temp_new_i32();
        TCGv_ptr fpst = get_fpstatus_ptr();

        assert(esize == 32);
        assert(elements == 4);

        read_vec_element(s, tcg_elt, rn, 0, MO_32);
        tcg_gen_extrl_i64_i32(tcg_elt1, tcg_elt);
        read_vec_element(s, tcg_elt, rn, 1, MO_32);
        tcg_gen_extrl_i64_i32(tcg_elt2, tcg_elt);

        do_minmaxop(s, tcg_elt1, tcg_elt2, opcode, is_min, fpst);

        read_vec_element(s, tcg_elt, rn, 2, MO_32);
        tcg_gen_extrl_i64_i32(tcg_elt2, tcg_elt);
        read_vec_element(s, tcg_elt, rn, 3, MO_32);
        tcg_gen_extrl_i64_i32(tcg_elt3, tcg_elt);

        do_minmaxop(s, tcg_elt2, tcg_elt3, opcode, is_min, fpst);

        do_minmaxop(s, tcg_elt1, tcg_elt2, opcode, is_min, fpst);

        tcg_gen_extu_i32_i64(tcg_res, tcg_elt1);
        tcg_temp_free_i32(tcg_elt1);
        tcg_temp_free_i32(tcg_elt2);
        tcg_temp_free_i32(tcg_elt3);
        tcg_temp_free_ptr(fpst);
    }

    tcg_temp_free_i64(tcg_elt);

    /* Now truncate the result to the width required for the final output */
    if (opcode == 0x03) {
        /* SADDLV, UADDLV: result is 2*esize */
        size++;
    }

    switch (size) {
    case 0:
        tcg_gen_ext8u_i64(tcg_res, tcg_res);
        break;
    case 1:
        tcg_gen_ext16u_i64(tcg_res, tcg_res);
        break;
    case 2:
        tcg_gen_ext32u_i64(tcg_res, tcg_res);
        break;
    case 3:
        break;
    default:
        g_assert_not_reached();
    }

    write_fp_dreg(s, rd, tcg_res);
    tcg_temp_free_i64(tcg_res);
}

/* C6.3.31 DUP (Element, Vector)
 *
 *  31  30   29              21 20    16 15        10  9    5 4    0
 * +---+---+-------------------+--------+-------------+------+------+
 * | 0 | Q | 0 0 1 1 1 0 0 0 0 |  imm5  | 0 0 0 0 0 1 |  Rn  |  Rd  |
 * +---+---+-------------------+--------+-------------+------+------+
 *
 * size: encoded in imm5 (see ARM ARM LowestSetBit())
 */
static void handle_simd_dupe(DisasContext *s, int is_q, int rd, int rn,
                             int imm5)
{
    int size = ctz32(imm5);
    int esize = 8 << size;
    int elements = (is_q ? 128 : 64) / esize;
    int index, i;
    TCGv_i64 tmp;

    if (size > 3 || (size == 3 && !is_q)) {
        unallocated_encoding(s);
        return;
    }

    if (!fp_access_check(s)) {
        return;
    }

    index = imm5 >> (size + 1);

    tmp = tcg_temp_new_i64();
    read_vec_element(s, tmp, rn, index, size);

    for (i = 0; i < elements; i++) {
        write_vec_element(s, tmp, rd, i, size);
    }

    if (!is_q) {
        clear_vec_high(s, rd);
    }

    tcg_temp_free_i64(tmp);
}

/* C6.3.31 DUP (element, scalar)
 *  31                   21 20    16 15        10  9    5 4    0
 * +-----------------------+--------+-------------+------+------+
 * | 0 1 0 1 1 1 1 0 0 0 0 |  imm5  | 0 0 0 0 0 1 |  Rn  |  Rd  |
 * +-----------------------+--------+-------------+------+------+
 */
static void handle_simd_dupes(DisasContext *s, int rd, int rn,
                              int imm5)
{
    int size = ctz32(imm5);
    int index;
    TCGv_i64 tmp;

    if (size > 3) {
        unallocated_encoding(s);
        return;
    }

    if (!fp_access_check(s)) {
        return;
    }

    index = imm5 >> (size + 1);

    /* This instruction just extracts the specified element and
     * zero-extends it into the bottom of the destination register.
     */
    tmp = tcg_temp_new_i64();
    read_vec_element(s, tmp, rn, index, size);
    write_fp_dreg(s, rd, tmp);
    tcg_temp_free_i64(tmp);
}

/* C6.3.32 DUP (General)
 *
 *  31  30   29              21 20    16 15        10  9    5 4    0
 * +---+---+-------------------+--------+-------------+------+------+
 * | 0 | Q | 0 0 1 1 1 0 0 0 0 |  imm5  | 0 0 0 0 1 1 |  Rn  |  Rd  |
 * +---+---+-------------------+--------+-------------+------+------+
 *
 * size: encoded in imm5 (see ARM ARM LowestSetBit())
 */
static void handle_simd_dupg(DisasContext *s, int is_q, int rd, int rn,
                             int imm5)
{
    int size = ctz32(imm5);
    int esize = 8 << size;
    int elements = (is_q ? 128 : 64)/esize;
    int i = 0;

    if (size > 3 || ((size == 3) && !is_q)) {
        unallocated_encoding(s);
        return;
    }

    if (!fp_access_check(s)) {
        return;
    }

    for (i = 0; i < elements; i++) {
        write_vec_element(s, cpu_reg(s, rn), rd, i, size);
    }
    if (!is_q) {
        clear_vec_high(s, rd);
    }
}

/* C6.3.150 INS (Element)
 *
 *  31                   21 20    16 15  14    11  10 9    5 4    0
 * +-----------------------+--------+------------+---+------+------+
 * | 0 1 1 0 1 1 1 0 0 0 0 |  imm5  | 0 |  imm4  | 1 |  Rn  |  Rd  |
 * +-----------------------+--------+------------+---+------+------+
 *
 * size: encoded in imm5 (see ARM ARM LowestSetBit())
 * index: encoded in imm5<4:size+1>
 */
static void handle_simd_inse(DisasContext *s, int rd, int rn,
                             int imm4, int imm5)
{
    int size = ctz32(imm5);
    int src_index, dst_index;
    TCGv_i64 tmp;

    if (size > 3) {
        unallocated_encoding(s);
        return;
    }

    if (!fp_access_check(s)) {
        return;
    }

    dst_index = extract32(imm5, 1+size, 5);
    src_index = extract32(imm4, size, 4);

    tmp = tcg_temp_new_i64();

    read_vec_element(s, tmp, rn, src_index, size);
    write_vec_element(s, tmp, rd, dst_index, size);

    tcg_temp_free_i64(tmp);
}


/* C6.3.151 INS (General)
 *
 *  31                   21 20    16 15        10  9    5 4    0
 * +-----------------------+--------+-------------+------+------+
 * | 0 1 0 0 1 1 1 0 0 0 0 |  imm5  | 0 0 0 1 1 1 |  Rn  |  Rd  |
 * +-----------------------+--------+-------------+------+------+
 *
 * size: encoded in imm5 (see ARM ARM LowestSetBit())
 * index: encoded in imm5<4:size+1>
 */
static void handle_simd_insg(DisasContext *s, int rd, int rn, int imm5)
{
    int size = ctz32(imm5);
    int idx;

    if (size > 3) {
        unallocated_encoding(s);
        return;
    }

    if (!fp_access_check(s)) {
        return;
    }

    idx = extract32(imm5, 1 + size, 4 - size);
    write_vec_element(s, cpu_reg(s, rn), rd, idx, size);
}

/*
 * C6.3.321 UMOV (General)
 * C6.3.237 SMOV (General)
 *
 *  31  30   29              21 20    16 15    12   10 9    5 4    0
 * +---+---+-------------------+--------+-------------+------+------+
 * | 0 | Q | 0 0 1 1 1 0 0 0 0 |  imm5  | 0 0 1 U 1 1 |  Rn  |  Rd  |
 * +---+---+-------------------+--------+-------------+------+------+
 *
 * U: unsigned when set
 * size: encoded in imm5 (see ARM ARM LowestSetBit())
 */
static void handle_simd_umov_smov(DisasContext *s, int is_q, int is_signed,
                                  int rn, int rd, int imm5)
{
    int size = ctz32(imm5);
    int element;
    TCGv_i64 tcg_rd;

    /* Check for UnallocatedEncodings */
    if (is_signed) {
        if (size > 2 || (size == 2 && !is_q)) {
            unallocated_encoding(s);
            return;
        }
    } else {
        if (size > 3
            || (size < 3 && is_q)
            || (size == 3 && !is_q)) {
            unallocated_encoding(s);
            return;
        }
    }

    if (!fp_access_check(s)) {
        return;
    }

    element = extract32(imm5, 1+size, 4);

    tcg_rd = cpu_reg(s, rd);
    read_vec_element(s, tcg_rd, rn, element, size | (is_signed ? MO_SIGN : 0));
    if (is_signed && !is_q) {
        tcg_gen_ext32u_i64(tcg_rd, tcg_rd);
    }
}

/* C3.6.5 AdvSIMD copy
 *   31  30  29  28             21 20  16 15  14  11 10  9    5 4    0
 * +---+---+----+-----------------+------+---+------+---+------+------+
 * | 0 | Q | op | 0 1 1 1 0 0 0 0 | imm5 | 0 | imm4 | 1 |  Rn  |  Rd  |
 * +---+---+----+-----------------+------+---+------+---+------+------+
 */
static void disas_simd_copy(DisasContext *s, uint32_t insn)
{
    int rd = extract32(insn, 0, 5);
    int rn = extract32(insn, 5, 5);
    int imm4 = extract32(insn, 11, 4);
    int op = extract32(insn, 29, 1);
    int is_q = extract32(insn, 30, 1);
    int imm5 = extract32(insn, 16, 5);

    if (op) {
        if (is_q) {
            /* INS (element) */
            handle_simd_inse(s, rd, rn, imm4, imm5);
        } else {
            unallocated_encoding(s);
        }
    } else {
        switch (imm4) {
        case 0:
            /* DUP (element - vector) */
            handle_simd_dupe(s, is_q, rd, rn, imm5);
            break;
        case 1:
            /* DUP (general) */
            handle_simd_dupg(s, is_q, rd, rn, imm5);
            break;
        case 3:
            if (is_q) {
                /* INS (general) */
                handle_simd_insg(s, rd, rn, imm5);
            } else {
                unallocated_encoding(s);
            }
            break;
        case 5:
        case 7:
            /* UMOV/SMOV (is_q indicates 32/64; imm4 indicates signedness) */
            handle_simd_umov_smov(s, is_q, (imm4 == 5), rn, rd, imm5);
            break;
        default:
            unallocated_encoding(s);
            break;
        }
    }
}

/* C3.6.6 AdvSIMD modified immediate
 *  31  30   29  28                 19 18 16 15   12  11  10  9     5 4    0
 * +---+---+----+---------------------+-----+-------+----+---+-------+------+
 * | 0 | Q | op | 0 1 1 1 1 0 0 0 0 0 | abc | cmode | o2 | 1 | defgh |  Rd  |
 * +---+---+----+---------------------+-----+-------+----+---+-------+------+
 *
 * There are a number of operations that can be carried out here:
 *   MOVI - move (shifted) imm into register
 *   MVNI - move inverted (shifted) imm into register
 *   ORR  - bitwise OR of (shifted) imm with register
 *   BIC  - bitwise clear of (shifted) imm with register
 */
static void disas_simd_mod_imm(DisasContext *s, uint32_t insn)
{
    int rd = extract32(insn, 0, 5);
    int cmode = extract32(insn, 12, 4);
    int cmode_3_1 = extract32(cmode, 1, 3);
    int cmode_0 = extract32(cmode, 0, 1);
    int o2 = extract32(insn, 11, 1);
    uint64_t abcdefgh = extract32(insn, 5, 5) | (extract32(insn, 16, 3) << 5);
    bool is_neg = extract32(insn, 29, 1);
    bool is_q = extract32(insn, 30, 1);
    uint64_t imm = 0;
    TCGv_i64 tcg_rd, tcg_imm;
    int i;

    if (o2 != 0 || ((cmode == 0xf) && is_neg && !is_q)) {
        unallocated_encoding(s);
        return;
    }

    if (!fp_access_check(s)) {
        return;
    }

    /* See AdvSIMDExpandImm() in ARM ARM */
    switch (cmode_3_1) {
    case 0: /* Replicate(Zeros(24):imm8, 2) */
    case 1: /* Replicate(Zeros(16):imm8:Zeros(8), 2) */
    case 2: /* Replicate(Zeros(8):imm8:Zeros(16), 2) */
    case 3: /* Replicate(imm8:Zeros(24), 2) */
    {
        int shift = cmode_3_1 * 8;
        imm = bitfield_replicate(abcdefgh << shift, 32);
        break;
    }
    case 4: /* Replicate(Zeros(8):imm8, 4) */
    case 5: /* Replicate(imm8:Zeros(8), 4) */
    {
        int shift = (cmode_3_1 & 0x1) * 8;
        imm = bitfield_replicate(abcdefgh << shift, 16);
        break;
    }
    case 6:
        if (cmode_0) {
            /* Replicate(Zeros(8):imm8:Ones(16), 2) */
            imm = (abcdefgh << 16) | 0xffff;
        } else {
            /* Replicate(Zeros(16):imm8:Ones(8), 2) */
            imm = (abcdefgh << 8) | 0xff;
        }
        imm = bitfield_replicate(imm, 32);
        break;
    case 7:
        if (!cmode_0 && !is_neg) {
            imm = bitfield_replicate(abcdefgh, 8);
        } else if (!cmode_0 && is_neg) {
            int i;
            imm = 0;
            for (i = 0; i < 8; i++) {
                if ((abcdefgh) & (1 << i)) {
                    imm |= 0xffULL << (i * 8);
                }
            }
        } else if (cmode_0) {
            if (is_neg) {
                imm = (abcdefgh & 0x3f) << 48;
                if (abcdefgh & 0x80) {
                    imm |= 0x8000000000000000ULL;
                }
                if (abcdefgh & 0x40) {
                    imm |= 0x3fc0000000000000ULL;
                } else {
                    imm |= 0x4000000000000000ULL;
                }
            } else {
                imm = (abcdefgh & 0x3f) << 19;
                if (abcdefgh & 0x80) {
                    imm |= 0x80000000;
                }
                if (abcdefgh & 0x40) {
                    imm |= 0x3e000000;
                } else {
                    imm |= 0x40000000;
                }
                imm |= (imm << 32);
            }
        }
        break;
    }

    if (cmode_3_1 != 7 && is_neg) {
        imm = ~imm;
    }

    tcg_imm = tcg_const_i64(imm);
    tcg_rd = new_tmp_a64(s);

    for (i = 0; i < 2; i++) {
        int foffs = i ? fp_reg_hi_offset(s, rd) : fp_reg_offset(s, rd, MO_64);

        if (i == 1 && !is_q) {
            /* non-quad ops clear high half of vector */
            tcg_gen_movi_i64(tcg_rd, 0);
        } else if ((cmode & 0x9) == 0x1 || (cmode & 0xd) == 0x9) {
            tcg_gen_ld_i64(tcg_rd, cpu_env, foffs);
            if (is_neg) {
                /* AND (BIC) */
                tcg_gen_and_i64(tcg_rd, tcg_rd, tcg_imm);
            } else {
                /* ORR */
                tcg_gen_or_i64(tcg_rd, tcg_rd, tcg_imm);
            }
        } else {
            /* MOVI */
            tcg_gen_mov_i64(tcg_rd, tcg_imm);
        }
        tcg_gen_st_i64(tcg_rd, cpu_env, foffs);
    }

    tcg_temp_free_i64(tcg_imm);
}

/* C3.6.7 AdvSIMD scalar copy
 *  31 30  29  28             21 20  16 15  14  11 10  9    5 4    0
 * +-----+----+-----------------+------+---+------+---+------+------+
 * | 0 1 | op | 1 1 1 1 0 0 0 0 | imm5 | 0 | imm4 | 1 |  Rn  |  Rd  |
 * +-----+----+-----------------+------+---+------+---+------+------+
 */
static void disas_simd_scalar_copy(DisasContext *s, uint32_t insn)
{
    int rd = extract32(insn, 0, 5);
    int rn = extract32(insn, 5, 5);
    int imm4 = extract32(insn, 11, 4);
    int imm5 = extract32(insn, 16, 5);
    int op = extract32(insn, 29, 1);

    if (op != 0 || imm4 != 0) {
        unallocated_encoding(s);
        return;
    }

    /* DUP (element, scalar) */
    handle_simd_dupes(s, rd, rn, imm5);
}

/* C3.6.8 AdvSIMD scalar pairwise
 *  31 30  29 28       24 23  22 21       17 16    12 11 10 9    5 4    0
 * +-----+---+-----------+------+-----------+--------+-----+------+------+
 * | 0 1 | U | 1 1 1 1 0 | size | 1 1 0 0 0 | opcode | 1 0 |  Rn  |  Rd  |
 * +-----+---+-----------+------+-----------+--------+-----+------+------+
 */
static void disas_simd_scalar_pairwise(DisasContext *s, uint32_t insn)
{
    int u = extract32(insn, 29, 1);
    int size = extract32(insn, 22, 2);
    int opcode = extract32(insn, 12, 5);
    int rn = extract32(insn, 5, 5);
    int rd = extract32(insn, 0, 5);
    TCGv_ptr fpst;

    /* For some ops (the FP ones), size[1] is part of the encoding.
     * For ADDP strictly it is not but size[1] is always 1 for valid
     * encodings.
     */
    opcode |= (extract32(size, 1, 1) << 5);

    switch (opcode) {
    case 0x3b: /* ADDP */
        if (u || size != 3) {
            unallocated_encoding(s);
            return;
        }
        if (!fp_access_check(s)) {
            return;
        }

        TCGV_UNUSED_PTR(fpst);
        break;
    case 0xc: /* FMAXNMP */
    case 0xd: /* FADDP */
    case 0xf: /* FMAXP */
    case 0x2c: /* FMINNMP */
    case 0x2f: /* FMINP */
        /* FP op, size[0] is 32 or 64 bit */
        if (!u) {
            unallocated_encoding(s);
            return;
        }
        if (!fp_access_check(s)) {
            return;
        }

        size = extract32(size, 0, 1) ? 3 : 2;
        fpst = get_fpstatus_ptr();
        break;
    default:
        unallocated_encoding(s);
        return;
    }

    if (size == 3) {
        TCGv_i64 tcg_op1 = tcg_temp_new_i64();
        TCGv_i64 tcg_op2 = tcg_temp_new_i64();
        TCGv_i64 tcg_res = tcg_temp_new_i64();

        read_vec_element(s, tcg_op1, rn, 0, MO_64);
        read_vec_element(s, tcg_op2, rn, 1, MO_64);

        switch (opcode) {
        case 0x3b: /* ADDP */
            tcg_gen_add_i64(tcg_res, tcg_op1, tcg_op2);
            break;
        case 0xc: /* FMAXNMP */
            gen_helper_vfp_maxnumd(tcg_res, tcg_op1, tcg_op2, fpst);
            break;
        case 0xd: /* FADDP */
            gen_helper_vfp_addd(tcg_res, tcg_op1, tcg_op2, fpst);
            break;
        case 0xf: /* FMAXP */
            gen_helper_vfp_maxd(tcg_res, tcg_op1, tcg_op2, fpst);
            break;
        case 0x2c: /* FMINNMP */
            gen_helper_vfp_minnumd(tcg_res, tcg_op1, tcg_op2, fpst);
            break;
        case 0x2f: /* FMINP */
            gen_helper_vfp_mind(tcg_res, tcg_op1, tcg_op2, fpst);
            break;
        default:
            g_assert_not_reached();
        }

        write_fp_dreg(s, rd, tcg_res);

        tcg_temp_free_i64(tcg_op1);
        tcg_temp_free_i64(tcg_op2);
        tcg_temp_free_i64(tcg_res);
    } else {
        TCGv_i32 tcg_op1 = tcg_temp_new_i32();
        TCGv_i32 tcg_op2 = tcg_temp_new_i32();
        TCGv_i32 tcg_res = tcg_temp_new_i32();

        read_vec_element_i32(s, tcg_op1, rn, 0, MO_32);
        read_vec_element_i32(s, tcg_op2, rn, 1, MO_32);

        switch (opcode) {
        case 0xc: /* FMAXNMP */
            gen_helper_vfp_maxnums(tcg_res, tcg_op1, tcg_op2, fpst);
            break;
        case 0xd: /* FADDP */
            gen_helper_vfp_adds(tcg_res, tcg_op1, tcg_op2, fpst);
            break;
        case 0xf: /* FMAXP */
            gen_helper_vfp_maxs(tcg_res, tcg_op1, tcg_op2, fpst);
            break;
        case 0x2c: /* FMINNMP */
            gen_helper_vfp_minnums(tcg_res, tcg_op1, tcg_op2, fpst);
            break;
        case 0x2f: /* FMINP */
            gen_helper_vfp_mins(tcg_res, tcg_op1, tcg_op2, fpst);
            break;
        default:
            g_assert_not_reached();
        }

        write_fp_sreg(s, rd, tcg_res);

        tcg_temp_free_i32(tcg_op1);
        tcg_temp_free_i32(tcg_op2);
        tcg_temp_free_i32(tcg_res);
    }

    if (!TCGV_IS_UNUSED_PTR(fpst)) {
        tcg_temp_free_ptr(fpst);
    }
}

/*
 * Common SSHR[RA]/USHR[RA] - Shift right (optional rounding/accumulate)
 *
 * This code is handles the common shifting code and is used by both
 * the vector and scalar code.
 */
static void handle_shri_with_rndacc(TCGv_i64 tcg_res, TCGv_i64 tcg_src,
                                    TCGv_i64 tcg_rnd, bool accumulate,
                                    bool is_u, int size, int shift)
{
    bool extended_result = false;
    bool round = !TCGV_IS_UNUSED_I64(tcg_rnd);
    int ext_lshift = 0;
    TCGv_i64 tcg_src_hi = NULL;

    if (round && size == 3) {
        extended_result = true;
        ext_lshift = 64 - shift;
        tcg_src_hi = tcg_temp_new_i64();
    } else if (shift == 64) {
        if (!accumulate && is_u) {
            /* result is zero */
            tcg_gen_movi_i64(tcg_res, 0);
            return;
        }
    }

    /* Deal with the rounding step */
    if (round) {
        if (extended_result) {
            TCGv_i64 tcg_zero = tcg_const_i64(0);
            if (!is_u) {
                /* take care of sign extending tcg_res */
                tcg_gen_sari_i64(tcg_src_hi, tcg_src, 63);
                tcg_gen_add2_i64(tcg_src, tcg_src_hi,
                                 tcg_src, tcg_src_hi,
                                 tcg_rnd, tcg_zero);
            } else {
                tcg_gen_add2_i64(tcg_src, tcg_src_hi,
                                 tcg_src, tcg_zero,
                                 tcg_rnd, tcg_zero);
            }
            tcg_temp_free_i64(tcg_zero);
        } else {
            tcg_gen_add_i64(tcg_src, tcg_src, tcg_rnd);
        }
    }

    /* Now do the shift right */
    if (round && extended_result) {
        /* extended case, >64 bit precision required */
        if (ext_lshift == 0) {
            /* special case, only high bits matter */
            tcg_gen_mov_i64(tcg_src, tcg_src_hi);
        } else {
            tcg_gen_shri_i64(tcg_src, tcg_src, shift);
            tcg_gen_shli_i64(tcg_src_hi, tcg_src_hi, ext_lshift);
            tcg_gen_or_i64(tcg_src, tcg_src, tcg_src_hi);
        }
    } else {
        if (is_u) {
            if (shift == 64) {
                /* essentially shifting in 64 zeros */
                tcg_gen_movi_i64(tcg_src, 0);
            } else {
                tcg_gen_shri_i64(tcg_src, tcg_src, shift);
            }
        } else {
            if (shift == 64) {
                /* effectively extending the sign-bit */
                tcg_gen_sari_i64(tcg_src, tcg_src, 63);
            } else {
                tcg_gen_sari_i64(tcg_src, tcg_src, shift);
            }
        }
    }

    if (accumulate) {
        tcg_gen_add_i64(tcg_res, tcg_res, tcg_src);
    } else {
        tcg_gen_mov_i64(tcg_res, tcg_src);
    }

    if (extended_result) {
        tcg_temp_free_i64(tcg_src_hi);
    }
}

/* Common SHL/SLI - Shift left with an optional insert */
static void handle_shli_with_ins(TCGv_i64 tcg_res, TCGv_i64 tcg_src,
                                 bool insert, int shift)
{
    if (insert) { /* SLI */
        tcg_gen_deposit_i64(tcg_res, tcg_res, tcg_src, shift, 64 - shift);
    } else { /* SHL */
        tcg_gen_shli_i64(tcg_res, tcg_src, shift);
    }
}

/* SRI: shift right with insert */
static void handle_shri_with_ins(TCGv_i64 tcg_res, TCGv_i64 tcg_src,
                                 int size, int shift)
{
    int esize = 8 << size;

    /* shift count same as element size is valid but does nothing;
     * special case to avoid potential shift by 64.
     */
    if (shift != esize) {
        tcg_gen_shri_i64(tcg_src, tcg_src, shift);
        tcg_gen_deposit_i64(tcg_res, tcg_res, tcg_src, 0, esize - shift);
    }
}

/* SSHR[RA]/USHR[RA] - Scalar shift right (optional rounding/accumulate) */
static void handle_scalar_simd_shri(DisasContext *s,
                                    bool is_u, int immh, int immb,
                                    int opcode, int rn, int rd)
{
    const int size = 3;
    int immhb = immh << 3 | immb;
    int shift = 2 * (8 << size) - immhb;
    bool accumulate = false;
    bool round = false;
    bool insert = false;
    TCGv_i64 tcg_rn;
    TCGv_i64 tcg_rd;
    TCGv_i64 tcg_round;

    if (!extract32(immh, 3, 1)) {
        unallocated_encoding(s);
        return;
    }

    if (!fp_access_check(s)) {
        return;
    }

    switch (opcode) {
    case 0x02: /* SSRA / USRA (accumulate) */
        accumulate = true;
        break;
    case 0x04: /* SRSHR / URSHR (rounding) */
        round = true;
        break;
    case 0x06: /* SRSRA / URSRA (accum + rounding) */
        accumulate = round = true;
        break;
    case 0x08: /* SRI */
        insert = true;
        break;
    }

    if (round) {
        uint64_t round_const = 1ULL << (shift - 1);
        tcg_round = tcg_const_i64(round_const);
    } else {
        TCGV_UNUSED_I64(tcg_round);
    }

    tcg_rn = read_fp_dreg(s, rn);
    tcg_rd = (accumulate || insert) ? read_fp_dreg(s, rd) : tcg_temp_new_i64();

    if (insert) {
        handle_shri_with_ins(tcg_rd, tcg_rn, size, shift);
    } else {
        handle_shri_with_rndacc(tcg_rd, tcg_rn, tcg_round,
                                accumulate, is_u, size, shift);
    }

    write_fp_dreg(s, rd, tcg_rd);

    tcg_temp_free_i64(tcg_rn);
    tcg_temp_free_i64(tcg_rd);
    if (round) {
        tcg_temp_free_i64(tcg_round);
    }
}

/* SHL/SLI - Scalar shift left */
static void handle_scalar_simd_shli(DisasContext *s, bool insert,
                                    int immh, int immb, int opcode,
                                    int rn, int rd)
{
    int size = 32 - clz32(immh) - 1;
    int immhb = immh << 3 | immb;
    int shift = immhb - (8 << size);
    TCGv_i64 tcg_rn = new_tmp_a64(s);
    TCGv_i64 tcg_rd = new_tmp_a64(s);

    if (!extract32(immh, 3, 1)) {
        unallocated_encoding(s);
        return;
    }

    if (!fp_access_check(s)) {
        return;
    }

    tcg_rn = read_fp_dreg(s, rn);
    tcg_rd = insert ? read_fp_dreg(s, rd) : tcg_temp_new_i64();

    handle_shli_with_ins(tcg_rd, tcg_rn, insert, shift);

    write_fp_dreg(s, rd, tcg_rd);

    tcg_temp_free_i64(tcg_rn);
    tcg_temp_free_i64(tcg_rd);
}

/* SQSHRN/SQSHRUN - Saturating (signed/unsigned) shift right with
 * (signed/unsigned) narrowing */
static void handle_vec_simd_sqshrn(DisasContext *s, bool is_scalar, bool is_q,
                                   bool is_u_shift, bool is_u_narrow,
                                   int immh, int immb, int opcode,
                                   int rn, int rd)
{
    int immhb = immh << 3 | immb;
    int size = 32 - clz32(immh) - 1;
    int esize = 8 << size;
    int shift = (2 * esize) - immhb;
    int elements = is_scalar ? 1 : (64 / esize);
    bool round = extract32(opcode, 0, 1);
    TCGMemOp ldop = (size + 1) | (is_u_shift ? 0 : MO_SIGN);
    TCGv_i64 tcg_rn, tcg_rd, tcg_round;
    TCGv_i32 tcg_rd_narrowed;
    TCGv_i64 tcg_final;

    static NeonGenNarrowEnvFn * const signed_narrow_fns[4][2] = {
        { gen_helper_neon_narrow_sat_s8,
          gen_helper_neon_unarrow_sat8 },
        { gen_helper_neon_narrow_sat_s16,
          gen_helper_neon_unarrow_sat16 },
        { gen_helper_neon_narrow_sat_s32,
          gen_helper_neon_unarrow_sat32 },
        { NULL, NULL },
    };
    static NeonGenNarrowEnvFn * const unsigned_narrow_fns[4] = {
        gen_helper_neon_narrow_sat_u8,
        gen_helper_neon_narrow_sat_u16,
        gen_helper_neon_narrow_sat_u32,
        NULL
    };
    NeonGenNarrowEnvFn *narrowfn;

    int i;

    assert(size < 4);

    if (extract32(immh, 3, 1)) {
        unallocated_encoding(s);
        return;
    }

    if (!fp_access_check(s)) {
        return;
    }

    if (is_u_shift) {
        narrowfn = unsigned_narrow_fns[size];
    } else {
        narrowfn = signed_narrow_fns[size][is_u_narrow ? 1 : 0];
    }

    tcg_rn = tcg_temp_new_i64();
    tcg_rd = tcg_temp_new_i64();
    tcg_rd_narrowed = tcg_temp_new_i32();
    tcg_final = tcg_const_i64(0);

    if (round) {
        uint64_t round_const = 1ULL << (shift - 1);
        tcg_round = tcg_const_i64(round_const);
    } else {
        TCGV_UNUSED_I64(tcg_round);
    }

    for (i = 0; i < elements; i++) {
        read_vec_element(s, tcg_rn, rn, i, ldop);
        handle_shri_with_rndacc(tcg_rd, tcg_rn, tcg_round,
                                false, is_u_shift, size+1, shift);
        narrowfn(tcg_rd_narrowed, cpu_env, tcg_rd);
        tcg_gen_extu_i32_i64(tcg_rd, tcg_rd_narrowed);
        tcg_gen_deposit_i64(tcg_final, tcg_final, tcg_rd, esize * i, esize);
    }

    if (!is_q) {
        clear_vec_high(s, rd);
        write_vec_element(s, tcg_final, rd, 0, MO_64);
    } else {
        write_vec_element(s, tcg_final, rd, 1, MO_64);
    }

    if (round) {
        tcg_temp_free_i64(tcg_round);
    }
    tcg_temp_free_i64(tcg_rn);
    tcg_temp_free_i64(tcg_rd);
    tcg_temp_free_i32(tcg_rd_narrowed);
    tcg_temp_free_i64(tcg_final);
    return;
}

/* SQSHLU, UQSHL, SQSHL: saturating left shifts */
static void handle_simd_qshl(DisasContext *s, bool scalar, bool is_q,
                             bool src_unsigned, bool dst_unsigned,
                             int immh, int immb, int rn, int rd)
{
    int immhb = immh << 3 | immb;
    int size = 32 - clz32(immh) - 1;
    int shift = immhb - (8 << size);
    int pass;

    assert(immh != 0);
    assert(!(scalar && is_q));

    if (!scalar) {
        if (!is_q && extract32(immh, 3, 1)) {
            unallocated_encoding(s);
            return;
        }

        /* Since we use the variable-shift helpers we must
         * replicate the shift count into each element of
         * the tcg_shift value.
         */
        switch (size) {
        case 0:
            shift |= shift << 8;
            /* fall through */
        case 1:
            shift |= shift << 16;
            break;
        case 2:
        case 3:
            break;
        default:
            g_assert_not_reached();
        }
    }

    if (!fp_access_check(s)) {
        return;
    }

    if (size == 3) {
        TCGv_i64 tcg_shift = tcg_const_i64(shift);
        static NeonGenTwo64OpEnvFn * const fns[2][2] = {
            { gen_helper_neon_qshl_s64, gen_helper_neon_qshlu_s64 },
            { NULL, gen_helper_neon_qshl_u64 },
        };
        NeonGenTwo64OpEnvFn *genfn = fns[src_unsigned][dst_unsigned];
        int maxpass = is_q ? 2 : 1;

        for (pass = 0; pass < maxpass; pass++) {
            TCGv_i64 tcg_op = tcg_temp_new_i64();

            read_vec_element(s, tcg_op, rn, pass, MO_64);
            genfn(tcg_op, cpu_env, tcg_op, tcg_shift);
            write_vec_element(s, tcg_op, rd, pass, MO_64);

            tcg_temp_free_i64(tcg_op);
        }
        tcg_temp_free_i64(tcg_shift);

        if (!is_q) {
            clear_vec_high(s, rd);
        }
    } else {
        TCGv_i32 tcg_shift = tcg_const_i32(shift);
        static NeonGenTwoOpEnvFn * const fns[2][2][3] = {
            {
                { gen_helper_neon_qshl_s8,
                  gen_helper_neon_qshl_s16,
                  gen_helper_neon_qshl_s32 },
                { gen_helper_neon_qshlu_s8,
                  gen_helper_neon_qshlu_s16,
                  gen_helper_neon_qshlu_s32 }
            }, {
                { NULL, NULL, NULL },
                { gen_helper_neon_qshl_u8,
                  gen_helper_neon_qshl_u16,
                  gen_helper_neon_qshl_u32 }
            }
        };
        NeonGenTwoOpEnvFn *genfn = fns[src_unsigned][dst_unsigned][size];
        TCGMemOp memop = scalar ? size : MO_32;
        int maxpass = scalar ? 1 : is_q ? 4 : 2;

        for (pass = 0; pass < maxpass; pass++) {
            TCGv_i32 tcg_op = tcg_temp_new_i32();

            read_vec_element_i32(s, tcg_op, rn, pass, memop);
            genfn(tcg_op, cpu_env, tcg_op, tcg_shift);
            if (scalar) {
                switch (size) {
                case 0:
                    tcg_gen_ext8u_i32(tcg_op, tcg_op);
                    break;
                case 1:
                    tcg_gen_ext16u_i32(tcg_op, tcg_op);
                    break;
                case 2:
                    break;
                default:
                    g_assert_not_reached();
                }
                write_fp_sreg(s, rd, tcg_op);
            } else {
                write_vec_element_i32(s, tcg_op, rd, pass, MO_32);
            }

            tcg_temp_free_i32(tcg_op);
        }
        tcg_temp_free_i32(tcg_shift);

        if (!is_q && !scalar) {
            clear_vec_high(s, rd);
        }
    }
}

/* Common vector code for handling integer to FP conversion */
static void handle_simd_intfp_conv(DisasContext *s, int rd, int rn,
                                   int elements, int is_signed,
                                   int fracbits, int size)
{
    bool is_double = size == 3 ? true : false;
    TCGv_ptr tcg_fpst = get_fpstatus_ptr();
    TCGv_i32 tcg_shift = tcg_const_i32(fracbits);
    TCGv_i64 tcg_int = tcg_temp_new_i64();
    TCGMemOp mop = size | (is_signed ? MO_SIGN : 0);
    int pass;

    for (pass = 0; pass < elements; pass++) {
        read_vec_element(s, tcg_int, rn, pass, mop);

        if (is_double) {
            TCGv_i64 tcg_double = tcg_temp_new_i64();
            if (is_signed) {
                gen_helper_vfp_sqtod(tcg_double, tcg_int,
                                     tcg_shift, tcg_fpst);
            } else {
                gen_helper_vfp_uqtod(tcg_double, tcg_int,
                                     tcg_shift, tcg_fpst);
            }
            if (elements == 1) {
                write_fp_dreg(s, rd, tcg_double);
            } else {
                write_vec_element(s, tcg_double, rd, pass, MO_64);
            }
            tcg_temp_free_i64(tcg_double);
        } else {
            TCGv_i32 tcg_single = tcg_temp_new_i32();
            if (is_signed) {
                gen_helper_vfp_sqtos(tcg_single, tcg_int,
                                     tcg_shift, tcg_fpst);
            } else {
                gen_helper_vfp_uqtos(tcg_single, tcg_int,
                                     tcg_shift, tcg_fpst);
            }
            if (elements == 1) {
                write_fp_sreg(s, rd, tcg_single);
            } else {
                write_vec_element_i32(s, tcg_single, rd, pass, MO_32);
            }
            tcg_temp_free_i32(tcg_single);
        }
    }

    if (!is_double && elements == 2) {
        clear_vec_high(s, rd);
    }

    tcg_temp_free_i64(tcg_int);
    tcg_temp_free_ptr(tcg_fpst);
    tcg_temp_free_i32(tcg_shift);
}

/* UCVTF/SCVTF - Integer to FP conversion */
static void handle_simd_shift_intfp_conv(DisasContext *s, bool is_scalar,
                                         bool is_q, bool is_u,
                                         int immh, int immb, int opcode,
                                         int rn, int rd)
{
    bool is_double = extract32(immh, 3, 1);
    int size = is_double ? MO_64 : MO_32;
    int elements;
    int immhb = immh << 3 | immb;
    int fracbits = (is_double ? 128 : 64) - immhb;

    if (!extract32(immh, 2, 2)) {
        unallocated_encoding(s);
        return;
    }

    if (is_scalar) {
        elements = 1;
    } else {
        elements = is_double ? 2 : is_q ? 4 : 2;
        if (is_double && !is_q) {
            unallocated_encoding(s);
            return;
        }
    }

    if (!fp_access_check(s)) {
        return;
    }

    /* immh == 0 would be a failure of the decode logic */
    g_assert(immh);

    handle_simd_intfp_conv(s, rd, rn, elements, !is_u, fracbits, size);
}

/* FCVTZS, FVCVTZU - FP to fixedpoint conversion */
static void handle_simd_shift_fpint_conv(DisasContext *s, bool is_scalar,
                                         bool is_q, bool is_u,
                                         int immh, int immb, int rn, int rd)
{
    bool is_double = extract32(immh, 3, 1);
    int immhb = immh << 3 | immb;
    int fracbits = (is_double ? 128 : 64) - immhb;
    int pass;
    TCGv_ptr tcg_fpstatus;
    TCGv_i32 tcg_rmode, tcg_shift;

    if (!extract32(immh, 2, 2)) {
        unallocated_encoding(s);
        return;
    }

    if (!is_scalar && !is_q && is_double) {
        unallocated_encoding(s);
        return;
    }

    if (!fp_access_check(s)) {
        return;
    }

    assert(!(is_scalar && is_q));

    tcg_rmode = tcg_const_i32(arm_rmode_to_sf(FPROUNDING_ZERO));
    gen_helper_set_rmode(tcg_rmode, tcg_rmode, cpu_env);
    tcg_fpstatus = get_fpstatus_ptr();
    tcg_shift = tcg_const_i32(fracbits);

    if (is_double) {
        int maxpass = is_scalar ? 1 : 2;

        for (pass = 0; pass < maxpass; pass++) {
            TCGv_i64 tcg_op = tcg_temp_new_i64();

            read_vec_element(s, tcg_op, rn, pass, MO_64);
            if (is_u) {
                gen_helper_vfp_touqd(tcg_op, tcg_op, tcg_shift, tcg_fpstatus);
            } else {
                gen_helper_vfp_tosqd(tcg_op, tcg_op, tcg_shift, tcg_fpstatus);
            }
            write_vec_element(s, tcg_op, rd, pass, MO_64);
            tcg_temp_free_i64(tcg_op);
        }
        if (!is_q) {
            clear_vec_high(s, rd);
        }
    } else {
        int maxpass = is_scalar ? 1 : is_q ? 4 : 2;
        for (pass = 0; pass < maxpass; pass++) {
            TCGv_i32 tcg_op = tcg_temp_new_i32();

            read_vec_element_i32(s, tcg_op, rn, pass, MO_32);
            if (is_u) {
                gen_helper_vfp_touls(tcg_op, tcg_op, tcg_shift, tcg_fpstatus);
            } else {
                gen_helper_vfp_tosls(tcg_op, tcg_op, tcg_shift, tcg_fpstatus);
            }
            if (is_scalar) {
                write_fp_sreg(s, rd, tcg_op);
            } else {
                write_vec_element_i32(s, tcg_op, rd, pass, MO_32);
            }
            tcg_temp_free_i32(tcg_op);
        }
        if (!is_q && !is_scalar) {
            clear_vec_high(s, rd);
        }
    }

    tcg_temp_free_ptr(tcg_fpstatus);
    tcg_temp_free_i32(tcg_shift);
    gen_helper_set_rmode(tcg_rmode, tcg_rmode, cpu_env);
    tcg_temp_free_i32(tcg_rmode);
}

/* C3.6.9 AdvSIMD scalar shift by immediate
 *  31 30  29 28         23 22  19 18  16 15    11  10 9    5 4    0
 * +-----+---+-------------+------+------+--------+---+------+------+
 * | 0 1 | U | 1 1 1 1 1 0 | immh | immb | opcode | 1 |  Rn  |  Rd  |
 * +-----+---+-------------+------+------+--------+---+------+------+
 *
 * This is the scalar version so it works on a fixed sized registers
 */
static void disas_simd_scalar_shift_imm(DisasContext *s, uint32_t insn)
{
    int rd = extract32(insn, 0, 5);
    int rn = extract32(insn, 5, 5);
    int opcode = extract32(insn, 11, 5);
    int immb = extract32(insn, 16, 3);
    int immh = extract32(insn, 19, 4);
    bool is_u = extract32(insn, 29, 1);

    if (immh == 0) {
        unallocated_encoding(s);
        return;
    }

    switch (opcode) {
    case 0x08: /* SRI */
        if (!is_u) {
            unallocated_encoding(s);
            return;
        }
        /* fall through */
    case 0x00: /* SSHR / USHR */
    case 0x02: /* SSRA / USRA */
    case 0x04: /* SRSHR / URSHR */
    case 0x06: /* SRSRA / URSRA */
        handle_scalar_simd_shri(s, is_u, immh, immb, opcode, rn, rd);
        break;
    case 0x0a: /* SHL / SLI */
        handle_scalar_simd_shli(s, is_u, immh, immb, opcode, rn, rd);
        break;
    case 0x1c: /* SCVTF, UCVTF */
        handle_simd_shift_intfp_conv(s, true, false, is_u, immh, immb,
                                     opcode, rn, rd);
        break;
    case 0x10: /* SQSHRUN, SQSHRUN2 */
    case 0x11: /* SQRSHRUN, SQRSHRUN2 */
        if (!is_u) {
            unallocated_encoding(s);
            return;
        }
        handle_vec_simd_sqshrn(s, true, false, false, true,
                               immh, immb, opcode, rn, rd);
        break;
    case 0x12: /* SQSHRN, SQSHRN2, UQSHRN */
    case 0x13: /* SQRSHRN, SQRSHRN2, UQRSHRN, UQRSHRN2 */
        handle_vec_simd_sqshrn(s, true, false, is_u, is_u,
                               immh, immb, opcode, rn, rd);
        break;
    case 0xc: /* SQSHLU */
        if (!is_u) {
            unallocated_encoding(s);
            return;
        }
        handle_simd_qshl(s, true, false, false, true, immh, immb, rn, rd);
        break;
    case 0xe: /* SQSHL, UQSHL */
        handle_simd_qshl(s, true, false, is_u, is_u, immh, immb, rn, rd);
        break;
    case 0x1f: /* FCVTZS, FCVTZU */
        handle_simd_shift_fpint_conv(s, true, false, is_u, immh, immb, rn, rd);
        break;
    default:
        unallocated_encoding(s);
        break;
    }
}

/* C3.6.10 AdvSIMD scalar three different
 *  31 30  29 28       24 23  22  21 20  16 15    12 11 10 9    5 4    0
 * +-----+---+-----------+------+---+------+--------+-----+------+------+
 * | 0 1 | U | 1 1 1 1 0 | size | 1 |  Rm  | opcode | 0 0 |  Rn  |  Rd  |
 * +-----+---+-----------+------+---+------+--------+-----+------+------+
 */
static void disas_simd_scalar_three_reg_diff(DisasContext *s, uint32_t insn)
{
    bool is_u = extract32(insn, 29, 1);
    int size = extract32(insn, 22, 2);
    int opcode = extract32(insn, 12, 4);
    int rm = extract32(insn, 16, 5);
    int rn = extract32(insn, 5, 5);
    int rd = extract32(insn, 0, 5);

    if (is_u) {
        unallocated_encoding(s);
        return;
    }

    switch (opcode) {
    case 0x9: /* SQDMLAL, SQDMLAL2 */
    case 0xb: /* SQDMLSL, SQDMLSL2 */
    case 0xd: /* SQDMULL, SQDMULL2 */
        if (size == 0 || size == 3) {
            unallocated_encoding(s);
            return;
        }
        break;
    default:
        unallocated_encoding(s);
        return;
    }

    if (!fp_access_check(s)) {
        return;
    }

    if (size == 2) {
        TCGv_i64 tcg_op1 = tcg_temp_new_i64();
        TCGv_i64 tcg_op2 = tcg_temp_new_i64();
        TCGv_i64 tcg_res = tcg_temp_new_i64();

        read_vec_element(s, tcg_op1, rn, 0, MO_32 | MO_SIGN);
        read_vec_element(s, tcg_op2, rm, 0, MO_32 | MO_SIGN);

        tcg_gen_mul_i64(tcg_res, tcg_op1, tcg_op2);
        gen_helper_neon_addl_saturate_s64(tcg_res, cpu_env, tcg_res, tcg_res);

        switch (opcode) {
        case 0xd: /* SQDMULL, SQDMULL2 */
            break;
        case 0xb: /* SQDMLSL, SQDMLSL2 */
            tcg_gen_neg_i64(tcg_res, tcg_res);
            /* fall through */
        case 0x9: /* SQDMLAL, SQDMLAL2 */
            read_vec_element(s, tcg_op1, rd, 0, MO_64);
            gen_helper_neon_addl_saturate_s64(tcg_res, cpu_env,
                                              tcg_res, tcg_op1);
            break;
        default:
            g_assert_not_reached();
        }

        write_fp_dreg(s, rd, tcg_res);

        tcg_temp_free_i64(tcg_op1);
        tcg_temp_free_i64(tcg_op2);
        tcg_temp_free_i64(tcg_res);
    } else {
        TCGv_i32 tcg_op1 = tcg_temp_new_i32();
        TCGv_i32 tcg_op2 = tcg_temp_new_i32();
        TCGv_i64 tcg_res = tcg_temp_new_i64();

        read_vec_element_i32(s, tcg_op1, rn, 0, MO_16);
        read_vec_element_i32(s, tcg_op2, rm, 0, MO_16);

        gen_helper_neon_mull_s16(tcg_res, tcg_op1, tcg_op2);
        gen_helper_neon_addl_saturate_s32(tcg_res, cpu_env, tcg_res, tcg_res);

        switch (opcode) {
        case 0xd: /* SQDMULL, SQDMULL2 */
            break;
        case 0xb: /* SQDMLSL, SQDMLSL2 */
            gen_helper_neon_negl_u32(tcg_res, tcg_res);
            /* fall through */
        case 0x9: /* SQDMLAL, SQDMLAL2 */
        {
            TCGv_i64 tcg_op3 = tcg_temp_new_i64();
            read_vec_element(s, tcg_op3, rd, 0, MO_32);
            gen_helper_neon_addl_saturate_s32(tcg_res, cpu_env,
                                              tcg_res, tcg_op3);
            tcg_temp_free_i64(tcg_op3);
            break;
        }
        default:
            g_assert_not_reached();
        }

        tcg_gen_ext32u_i64(tcg_res, tcg_res);
        write_fp_dreg(s, rd, tcg_res);

        tcg_temp_free_i32(tcg_op1);
        tcg_temp_free_i32(tcg_op2);
        tcg_temp_free_i64(tcg_res);
    }
}

static void handle_3same_64(DisasContext *s, int opcode, bool u,
                            TCGv_i64 tcg_rd, TCGv_i64 tcg_rn, TCGv_i64 tcg_rm)
{
    /* Handle 64x64->64 opcodes which are shared between the scalar
     * and vector 3-same groups. We cover every opcode where size == 3
     * is valid in either the three-reg-same (integer, not pairwise)
     * or scalar-three-reg-same groups. (Some opcodes are not yet
     * implemented.)
     */
    TCGCond cond;

    switch (opcode) {
    case 0x1: /* SQADD */
        if (u) {
            gen_helper_neon_qadd_u64(tcg_rd, cpu_env, tcg_rn, tcg_rm);
        } else {
            gen_helper_neon_qadd_s64(tcg_rd, cpu_env, tcg_rn, tcg_rm);
        }
        break;
    case 0x5: /* SQSUB */
        if (u) {
            gen_helper_neon_qsub_u64(tcg_rd, cpu_env, tcg_rn, tcg_rm);
        } else {
            gen_helper_neon_qsub_s64(tcg_rd, cpu_env, tcg_rn, tcg_rm);
        }
        break;
    case 0x6: /* CMGT, CMHI */
        /* 64 bit integer comparison, result = test ? (2^64 - 1) : 0.
         * We implement this using setcond (test) and then negating.
         */
        cond = u ? TCG_COND_GTU : TCG_COND_GT;
    do_cmop:
        tcg_gen_setcond_i64(cond, tcg_rd, tcg_rn, tcg_rm);
        tcg_gen_neg_i64(tcg_rd, tcg_rd);
        break;
    case 0x7: /* CMGE, CMHS */
        cond = u ? TCG_COND_GEU : TCG_COND_GE;
        goto do_cmop;
    case 0x11: /* CMTST, CMEQ */
        if (u) {
            cond = TCG_COND_EQ;
            goto do_cmop;
        }
        /* CMTST : test is "if (X & Y != 0)". */
        tcg_gen_and_i64(tcg_rd, tcg_rn, tcg_rm);
        tcg_gen_setcondi_i64(TCG_COND_NE, tcg_rd, tcg_rd, 0);
        tcg_gen_neg_i64(tcg_rd, tcg_rd);
        break;
    case 0x8: /* SSHL, USHL */
        if (u) {
            gen_helper_neon_shl_u64(tcg_rd, tcg_rn, tcg_rm);
        } else {
            gen_helper_neon_shl_s64(tcg_rd, tcg_rn, tcg_rm);
        }
        break;
    case 0x9: /* SQSHL, UQSHL */
        if (u) {
            gen_helper_neon_qshl_u64(tcg_rd, cpu_env, tcg_rn, tcg_rm);
        } else {
            gen_helper_neon_qshl_s64(tcg_rd, cpu_env, tcg_rn, tcg_rm);
        }
        break;
    case 0xa: /* SRSHL, URSHL */
        if (u) {
            gen_helper_neon_rshl_u64(tcg_rd, tcg_rn, tcg_rm);
        } else {
            gen_helper_neon_rshl_s64(tcg_rd, tcg_rn, tcg_rm);
        }
        break;
    case 0xb: /* SQRSHL, UQRSHL */
        if (u) {
            gen_helper_neon_qrshl_u64(tcg_rd, cpu_env, tcg_rn, tcg_rm);
        } else {
            gen_helper_neon_qrshl_s64(tcg_rd, cpu_env, tcg_rn, tcg_rm);
        }
        break;
    case 0x10: /* ADD, SUB */
        if (u) {
            tcg_gen_sub_i64(tcg_rd, tcg_rn, tcg_rm);
        } else {
            tcg_gen_add_i64(tcg_rd, tcg_rn, tcg_rm);
        }
        break;
    default:
        g_assert_not_reached();
    }
}

/* Handle the 3-same-operands float operations; shared by the scalar
 * and vector encodings. The caller must filter out any encodings
 * not allocated for the encoding it is dealing with.
 */
static void handle_3same_float(DisasContext *s, int size, int elements,
                               int fpopcode, int rd, int rn, int rm)
{
    int pass;
    TCGv_ptr fpst = get_fpstatus_ptr();

    for (pass = 0; pass < elements; pass++) {
        if (size) {
            /* Double */
            TCGv_i64 tcg_op1 = tcg_temp_new_i64();
            TCGv_i64 tcg_op2 = tcg_temp_new_i64();
            TCGv_i64 tcg_res = tcg_temp_new_i64();

            read_vec_element(s, tcg_op1, rn, pass, MO_64);
            read_vec_element(s, tcg_op2, rm, pass, MO_64);

            switch (fpopcode) {
            case 0x39: /* FMLS */
                /* As usual for ARM, separate negation for fused multiply-add */
                gen_helper_vfp_negd(tcg_op1, tcg_op1);
                /* fall through */
            case 0x19: /* FMLA */
                read_vec_element(s, tcg_res, rd, pass, MO_64);
                gen_helper_vfp_muladdd(tcg_res, tcg_op1, tcg_op2,
                                       tcg_res, fpst);
                break;
            case 0x18: /* FMAXNM */
                gen_helper_vfp_maxnumd(tcg_res, tcg_op1, tcg_op2, fpst);
                break;
            case 0x1a: /* FADD */
                gen_helper_vfp_addd(tcg_res, tcg_op1, tcg_op2, fpst);
                break;
            case 0x1b: /* FMULX */
                gen_helper_vfp_mulxd(tcg_res, tcg_op1, tcg_op2, fpst);
                break;
            case 0x1c: /* FCMEQ */
                gen_helper_neon_ceq_f64(tcg_res, tcg_op1, tcg_op2, fpst);
                break;
            case 0x1e: /* FMAX */
                gen_helper_vfp_maxd(tcg_res, tcg_op1, tcg_op2, fpst);
                break;
            case 0x1f: /* FRECPS */
                gen_helper_recpsf_f64(tcg_res, tcg_op1, tcg_op2, fpst);
                break;
            case 0x38: /* FMINNM */
                gen_helper_vfp_minnumd(tcg_res, tcg_op1, tcg_op2, fpst);
                break;
            case 0x3a: /* FSUB */
                gen_helper_vfp_subd(tcg_res, tcg_op1, tcg_op2, fpst);
                break;
            case 0x3e: /* FMIN */
                gen_helper_vfp_mind(tcg_res, tcg_op1, tcg_op2, fpst);
                break;
            case 0x3f: /* FRSQRTS */
                gen_helper_rsqrtsf_f64(tcg_res, tcg_op1, tcg_op2, fpst);
                break;
            case 0x5b: /* FMUL */
                gen_helper_vfp_muld(tcg_res, tcg_op1, tcg_op2, fpst);
                break;
            case 0x5c: /* FCMGE */
                gen_helper_neon_cge_f64(tcg_res, tcg_op1, tcg_op2, fpst);
                break;
            case 0x5d: /* FACGE */
                gen_helper_neon_acge_f64(tcg_res, tcg_op1, tcg_op2, fpst);
                break;
            case 0x5f: /* FDIV */
                gen_helper_vfp_divd(tcg_res, tcg_op1, tcg_op2, fpst);
                break;
            case 0x7a: /* FABD */
                gen_helper_vfp_subd(tcg_res, tcg_op1, tcg_op2, fpst);
                gen_helper_vfp_absd(tcg_res, tcg_res);
                break;
            case 0x7c: /* FCMGT */
                gen_helper_neon_cgt_f64(tcg_res, tcg_op1, tcg_op2, fpst);
                break;
            case 0x7d: /* FACGT */
                gen_helper_neon_acgt_f64(tcg_res, tcg_op1, tcg_op2, fpst);
                break;
            default:
                g_assert_not_reached();
            }

            write_vec_element(s, tcg_res, rd, pass, MO_64);

            tcg_temp_free_i64(tcg_res);
            tcg_temp_free_i64(tcg_op1);
            tcg_temp_free_i64(tcg_op2);
        } else {
            /* Single */
            TCGv_i32 tcg_op1 = tcg_temp_new_i32();
            TCGv_i32 tcg_op2 = tcg_temp_new_i32();
            TCGv_i32 tcg_res = tcg_temp_new_i32();

            read_vec_element_i32(s, tcg_op1, rn, pass, MO_32);
            read_vec_element_i32(s, tcg_op2, rm, pass, MO_32);

            switch (fpopcode) {
            case 0x39: /* FMLS */
                /* As usual for ARM, separate negation for fused multiply-add */
                gen_helper_vfp_negs(tcg_op1, tcg_op1);
                /* fall through */
            case 0x19: /* FMLA */
                read_vec_element_i32(s, tcg_res, rd, pass, MO_32);
                gen_helper_vfp_muladds(tcg_res, tcg_op1, tcg_op2,
                                       tcg_res, fpst);
                break;
            case 0x1a: /* FADD */
                gen_helper_vfp_adds(tcg_res, tcg_op1, tcg_op2, fpst);
                break;
            case 0x1b: /* FMULX */
                gen_helper_vfp_mulxs(tcg_res, tcg_op1, tcg_op2, fpst);
                break;
            case 0x1c: /* FCMEQ */
                gen_helper_neon_ceq_f32(tcg_res, tcg_op1, tcg_op2, fpst);
                break;
            case 0x1e: /* FMAX */
                gen_helper_vfp_maxs(tcg_res, tcg_op1, tcg_op2, fpst);
                break;
            case 0x1f: /* FRECPS */
                gen_helper_recpsf_f32(tcg_res, tcg_op1, tcg_op2, fpst);
                break;
            case 0x18: /* FMAXNM */
                gen_helper_vfp_maxnums(tcg_res, tcg_op1, tcg_op2, fpst);
                break;
            case 0x38: /* FMINNM */
                gen_helper_vfp_minnums(tcg_res, tcg_op1, tcg_op2, fpst);
                break;
            case 0x3a: /* FSUB */
                gen_helper_vfp_subs(tcg_res, tcg_op1, tcg_op2, fpst);
                break;
            case 0x3e: /* FMIN */
                gen_helper_vfp_mins(tcg_res, tcg_op1, tcg_op2, fpst);
                break;
            case 0x3f: /* FRSQRTS */
                gen_helper_rsqrtsf_f32(tcg_res, tcg_op1, tcg_op2, fpst);
                break;
            case 0x5b: /* FMUL */
                gen_helper_vfp_muls(tcg_res, tcg_op1, tcg_op2, fpst);
                break;
            case 0x5c: /* FCMGE */
                gen_helper_neon_cge_f32(tcg_res, tcg_op1, tcg_op2, fpst);
                break;
            case 0x5d: /* FACGE */
                gen_helper_neon_acge_f32(tcg_res, tcg_op1, tcg_op2, fpst);
                break;
            case 0x5f: /* FDIV */
                gen_helper_vfp_divs(tcg_res, tcg_op1, tcg_op2, fpst);
                break;
            case 0x7a: /* FABD */
                gen_helper_vfp_subs(tcg_res, tcg_op1, tcg_op2, fpst);
                gen_helper_vfp_abss(tcg_res, tcg_res);
                break;
            case 0x7c: /* FCMGT */
                gen_helper_neon_cgt_f32(tcg_res, tcg_op1, tcg_op2, fpst);
                break;
            case 0x7d: /* FACGT */
                gen_helper_neon_acgt_f32(tcg_res, tcg_op1, tcg_op2, fpst);
                break;
            default:
                g_assert_not_reached();
            }

            if (elements == 1) {
                /* scalar single so clear high part */
                TCGv_i64 tcg_tmp = tcg_temp_new_i64();

                tcg_gen_extu_i32_i64(tcg_tmp, tcg_res);
                write_vec_element(s, tcg_tmp, rd, pass, MO_64);
                tcg_temp_free_i64(tcg_tmp);
            } else {
                write_vec_element_i32(s, tcg_res, rd, pass, MO_32);
            }

            tcg_temp_free_i32(tcg_res);
            tcg_temp_free_i32(tcg_op1);
            tcg_temp_free_i32(tcg_op2);
        }
    }

    tcg_temp_free_ptr(fpst);

    if ((elements << size) < 4) {
        /* scalar, or non-quad vector op */
        clear_vec_high(s, rd);
    }
}

/* C3.6.11 AdvSIMD scalar three same
 *  31 30  29 28       24 23  22  21 20  16 15    11  10 9    5 4    0
 * +-----+---+-----------+------+---+------+--------+---+------+------+
 * | 0 1 | U | 1 1 1 1 0 | size | 1 |  Rm  | opcode | 1 |  Rn  |  Rd  |
 * +-----+---+-----------+------+---+------+--------+---+------+------+
 */
static void disas_simd_scalar_three_reg_same(DisasContext *s, uint32_t insn)
{
    int rd = extract32(insn, 0, 5);
    int rn = extract32(insn, 5, 5);
    int opcode = extract32(insn, 11, 5);
    int rm = extract32(insn, 16, 5);
    int size = extract32(insn, 22, 2);
    bool u = extract32(insn, 29, 1);
    TCGv_i64 tcg_rd;

    if (opcode >= 0x18) {
        /* Floating point: U, size[1] and opcode indicate operation */
        int fpopcode = opcode | (extract32(size, 1, 1) << 5) | (u << 6);
        switch (fpopcode) {
        case 0x1b: /* FMULX */
        case 0x1f: /* FRECPS */
        case 0x3f: /* FRSQRTS */
        case 0x5d: /* FACGE */
        case 0x7d: /* FACGT */
        case 0x1c: /* FCMEQ */
        case 0x5c: /* FCMGE */
        case 0x7c: /* FCMGT */
        case 0x7a: /* FABD */
            break;
        default:
            unallocated_encoding(s);
            return;
        }

        if (!fp_access_check(s)) {
            return;
        }

        handle_3same_float(s, extract32(size, 0, 1), 1, fpopcode, rd, rn, rm);
        return;
    }

    switch (opcode) {
    case 0x1: /* SQADD, UQADD */
    case 0x5: /* SQSUB, UQSUB */
    case 0x9: /* SQSHL, UQSHL */
    case 0xb: /* SQRSHL, UQRSHL */
        break;
    case 0x8: /* SSHL, USHL */
    case 0xa: /* SRSHL, URSHL */
    case 0x6: /* CMGT, CMHI */
    case 0x7: /* CMGE, CMHS */
    case 0x11: /* CMTST, CMEQ */
    case 0x10: /* ADD, SUB (vector) */
        if (size != 3) {
            unallocated_encoding(s);
            return;
        }
        break;
    case 0x16: /* SQDMULH, SQRDMULH (vector) */
        if (size != 1 && size != 2) {
            unallocated_encoding(s);
            return;
        }
        break;
    default:
        unallocated_encoding(s);
        return;
    }

    if (!fp_access_check(s)) {
        return;
    }

    tcg_rd = tcg_temp_new_i64();

    if (size == 3) {
        TCGv_i64 tcg_rn = read_fp_dreg(s, rn);
        TCGv_i64 tcg_rm = read_fp_dreg(s, rm);

        handle_3same_64(s, opcode, u, tcg_rd, tcg_rn, tcg_rm);
        tcg_temp_free_i64(tcg_rn);
        tcg_temp_free_i64(tcg_rm);
    } else {
        /* Do a single operation on the lowest element in the vector.
         * We use the standard Neon helpers and rely on 0 OP 0 == 0 with
         * no side effects for all these operations.
         * OPTME: special-purpose helpers would avoid doing some
         * unnecessary work in the helper for the 8 and 16 bit cases.
         */
        NeonGenTwoOpEnvFn *genenvfn;
        TCGv_i32 tcg_rn = tcg_temp_new_i32();
        TCGv_i32 tcg_rm = tcg_temp_new_i32();
        TCGv_i32 tcg_rd32 = tcg_temp_new_i32();

        read_vec_element_i32(s, tcg_rn, rn, 0, size);
        read_vec_element_i32(s, tcg_rm, rm, 0, size);

        switch (opcode) {
        case 0x1: /* SQADD, UQADD */
        {
            static NeonGenTwoOpEnvFn * const fns[3][2] = {
                { gen_helper_neon_qadd_s8, gen_helper_neon_qadd_u8 },
                { gen_helper_neon_qadd_s16, gen_helper_neon_qadd_u16 },
                { gen_helper_neon_qadd_s32, gen_helper_neon_qadd_u32 },
            };
            genenvfn = fns[size][u];
            break;
        }
        case 0x5: /* SQSUB, UQSUB */
        {
            static NeonGenTwoOpEnvFn * const fns[3][2] = {
                { gen_helper_neon_qsub_s8, gen_helper_neon_qsub_u8 },
                { gen_helper_neon_qsub_s16, gen_helper_neon_qsub_u16 },
                { gen_helper_neon_qsub_s32, gen_helper_neon_qsub_u32 },
            };
            genenvfn = fns[size][u];
            break;
        }
        case 0x9: /* SQSHL, UQSHL */
        {
            static NeonGenTwoOpEnvFn * const fns[3][2] = {
                { gen_helper_neon_qshl_s8, gen_helper_neon_qshl_u8 },
                { gen_helper_neon_qshl_s16, gen_helper_neon_qshl_u16 },
                { gen_helper_neon_qshl_s32, gen_helper_neon_qshl_u32 },
            };
            genenvfn = fns[size][u];
            break;
        }
        case 0xb: /* SQRSHL, UQRSHL */
        {
            static NeonGenTwoOpEnvFn * const fns[3][2] = {
                { gen_helper_neon_qrshl_s8, gen_helper_neon_qrshl_u8 },
                { gen_helper_neon_qrshl_s16, gen_helper_neon_qrshl_u16 },
                { gen_helper_neon_qrshl_s32, gen_helper_neon_qrshl_u32 },
            };
            genenvfn = fns[size][u];
            break;
        }
        case 0x16: /* SQDMULH, SQRDMULH */
        {
            static NeonGenTwoOpEnvFn * const fns[2][2] = {
                { gen_helper_neon_qdmulh_s16, gen_helper_neon_qrdmulh_s16 },
                { gen_helper_neon_qdmulh_s32, gen_helper_neon_qrdmulh_s32 },
            };
            assert(size == 1 || size == 2);
            genenvfn = fns[size - 1][u];
            break;
        }
        default:
            g_assert_not_reached();
        }

        genenvfn(tcg_rd32, cpu_env, tcg_rn, tcg_rm);
        tcg_gen_extu_i32_i64(tcg_rd, tcg_rd32);
        tcg_temp_free_i32(tcg_rd32);
        tcg_temp_free_i32(tcg_rn);
        tcg_temp_free_i32(tcg_rm);
    }

    write_fp_dreg(s, rd, tcg_rd);

    tcg_temp_free_i64(tcg_rd);
}

static void handle_2misc_64(DisasContext *s, int opcode, bool u,
                            TCGv_i64 tcg_rd, TCGv_i64 tcg_rn,
                            TCGv_i32 tcg_rmode, TCGv_ptr tcg_fpstatus)
{
    /* Handle 64->64 opcodes which are shared between the scalar and
     * vector 2-reg-misc groups. We cover every integer opcode where size == 3
     * is valid in either group and also the double-precision fp ops.
     * The caller only need provide tcg_rmode and tcg_fpstatus if the op
     * requires them.
     */
    TCGCond cond;

    switch (opcode) {
    case 0x4: /* CLS, CLZ */
        if (u) {
            gen_helper_clz64(tcg_rd, tcg_rn);
        } else {
            gen_helper_cls64(tcg_rd, tcg_rn);
        }
        break;
    case 0x5: /* NOT */
        /* This opcode is shared with CNT and RBIT but we have earlier
         * enforced that size == 3 if and only if this is the NOT insn.
         */
        tcg_gen_not_i64(tcg_rd, tcg_rn);
        break;
    case 0x7: /* SQABS, SQNEG */
        if (u) {
            gen_helper_neon_qneg_s64(tcg_rd, cpu_env, tcg_rn);
        } else {
            gen_helper_neon_qabs_s64(tcg_rd, cpu_env, tcg_rn);
        }
        break;
    case 0xa: /* CMLT */
        /* 64 bit integer comparison against zero, result is
         * test ? (2^64 - 1) : 0. We implement via setcond(!test) and
         * subtracting 1.
         */
        cond = TCG_COND_LT;
    do_cmop:
        tcg_gen_setcondi_i64(cond, tcg_rd, tcg_rn, 0);
        tcg_gen_neg_i64(tcg_rd, tcg_rd);
        break;
    case 0x8: /* CMGT, CMGE */
        cond = u ? TCG_COND_GE : TCG_COND_GT;
        goto do_cmop;
    case 0x9: /* CMEQ, CMLE */
        cond = u ? TCG_COND_LE : TCG_COND_EQ;
        goto do_cmop;
    case 0xb: /* ABS, NEG */
        if (u) {
            tcg_gen_neg_i64(tcg_rd, tcg_rn);
        } else {
            TCGv_i64 tcg_zero = tcg_const_i64(0);
            tcg_gen_neg_i64(tcg_rd, tcg_rn);
            tcg_gen_movcond_i64(TCG_COND_GT, tcg_rd, tcg_rn, tcg_zero,
                                tcg_rn, tcg_rd);
            tcg_temp_free_i64(tcg_zero);
        }
        break;
    case 0x2f: /* FABS */
        gen_helper_vfp_absd(tcg_rd, tcg_rn);
        break;
    case 0x6f: /* FNEG */
        gen_helper_vfp_negd(tcg_rd, tcg_rn);
        break;
    case 0x7f: /* FSQRT */
        gen_helper_vfp_sqrtd(tcg_rd, tcg_rn, cpu_env);
        break;
    case 0x1a: /* FCVTNS */
    case 0x1b: /* FCVTMS */
    case 0x1c: /* FCVTAS */
    case 0x3a: /* FCVTPS */
    case 0x3b: /* FCVTZS */
    {
        TCGv_i32 tcg_shift = tcg_const_i32(0);
        gen_helper_vfp_tosqd(tcg_rd, tcg_rn, tcg_shift, tcg_fpstatus);
        tcg_temp_free_i32(tcg_shift);
        break;
    }
    case 0x5a: /* FCVTNU */
    case 0x5b: /* FCVTMU */
    case 0x5c: /* FCVTAU */
    case 0x7a: /* FCVTPU */
    case 0x7b: /* FCVTZU */
    {
        TCGv_i32 tcg_shift = tcg_const_i32(0);
        gen_helper_vfp_touqd(tcg_rd, tcg_rn, tcg_shift, tcg_fpstatus);
        tcg_temp_free_i32(tcg_shift);
        break;
    }
    case 0x18: /* FRINTN */
    case 0x19: /* FRINTM */
    case 0x38: /* FRINTP */
    case 0x39: /* FRINTZ */
    case 0x58: /* FRINTA */
    case 0x79: /* FRINTI */
        gen_helper_rintd(tcg_rd, tcg_rn, tcg_fpstatus);
        break;
    case 0x59: /* FRINTX */
        gen_helper_rintd_exact(tcg_rd, tcg_rn, tcg_fpstatus);
        break;
    default:
        g_assert_not_reached();
    }
}

static void handle_2misc_fcmp_zero(DisasContext *s, int opcode,
                                   bool is_scalar, bool is_u, bool is_q,
                                   int size, int rn, int rd)
{
    bool is_double = (size == 3);
    TCGv_ptr fpst;

    if (!fp_access_check(s)) {
        return;
    }

    fpst = get_fpstatus_ptr();

    if (is_double) {
        TCGv_i64 tcg_op = tcg_temp_new_i64();
        TCGv_i64 tcg_zero = tcg_const_i64(0);
        TCGv_i64 tcg_res = tcg_temp_new_i64();
        NeonGenTwoDoubleOPFn *genfn;
        bool swap = false;
        int pass;

        switch (opcode) {
        case 0x2e: /* FCMLT (zero) */
            swap = true;
            /* fallthrough */
        case 0x2c: /* FCMGT (zero) */
            genfn = gen_helper_neon_cgt_f64;
            break;
        case 0x2d: /* FCMEQ (zero) */
            genfn = gen_helper_neon_ceq_f64;
            break;
        case 0x6d: /* FCMLE (zero) */
            swap = true;
            /* fall through */
        case 0x6c: /* FCMGE (zero) */
            genfn = gen_helper_neon_cge_f64;
            break;
        default:
            g_assert_not_reached();
        }

        for (pass = 0; pass < (is_scalar ? 1 : 2); pass++) {
            read_vec_element(s, tcg_op, rn, pass, MO_64);
            if (swap) {
                genfn(tcg_res, tcg_zero, tcg_op, fpst);
            } else {
                genfn(tcg_res, tcg_op, tcg_zero, fpst);
            }
            write_vec_element(s, tcg_res, rd, pass, MO_64);
        }
        if (is_scalar) {
            clear_vec_high(s, rd);
        }

        tcg_temp_free_i64(tcg_res);
        tcg_temp_free_i64(tcg_zero);
        tcg_temp_free_i64(tcg_op);
    } else {
        TCGv_i32 tcg_op = tcg_temp_new_i32();
        TCGv_i32 tcg_zero = tcg_const_i32(0);
        TCGv_i32 tcg_res = tcg_temp_new_i32();
        NeonGenTwoSingleOPFn *genfn;
        bool swap = false;
        int pass, maxpasses;

        switch (opcode) {
        case 0x2e: /* FCMLT (zero) */
            swap = true;
            /* fall through */
        case 0x2c: /* FCMGT (zero) */
            genfn = gen_helper_neon_cgt_f32;
            break;
        case 0x2d: /* FCMEQ (zero) */
            genfn = gen_helper_neon_ceq_f32;
            break;
        case 0x6d: /* FCMLE (zero) */
            swap = true;
            /* fall through */
        case 0x6c: /* FCMGE (zero) */
            genfn = gen_helper_neon_cge_f32;
            break;
        default:
            g_assert_not_reached();
        }

        if (is_scalar) {
            maxpasses = 1;
        } else {
            maxpasses = is_q ? 4 : 2;
        }

        for (pass = 0; pass < maxpasses; pass++) {
            read_vec_element_i32(s, tcg_op, rn, pass, MO_32);
            if (swap) {
                genfn(tcg_res, tcg_zero, tcg_op, fpst);
            } else {
                genfn(tcg_res, tcg_op, tcg_zero, fpst);
            }
            if (is_scalar) {
                write_fp_sreg(s, rd, tcg_res);
            } else {
                write_vec_element_i32(s, tcg_res, rd, pass, MO_32);
            }
        }
        tcg_temp_free_i32(tcg_res);
        tcg_temp_free_i32(tcg_zero);
        tcg_temp_free_i32(tcg_op);
        if (!is_q && !is_scalar) {
            clear_vec_high(s, rd);
        }
    }

    tcg_temp_free_ptr(fpst);
}

static void handle_2misc_reciprocal(DisasContext *s, int opcode,
                                    bool is_scalar, bool is_u, bool is_q,
                                    int size, int rn, int rd)
{
    bool is_double = (size == 3);
    TCGv_ptr fpst = get_fpstatus_ptr();

    if (is_double) {
        TCGv_i64 tcg_op = tcg_temp_new_i64();
        TCGv_i64 tcg_res = tcg_temp_new_i64();
        int pass;

        for (pass = 0; pass < (is_scalar ? 1 : 2); pass++) {
            read_vec_element(s, tcg_op, rn, pass, MO_64);
            switch (opcode) {
            case 0x3d: /* FRECPE */
                gen_helper_recpe_f64(tcg_res, tcg_op, fpst);
                break;
            case 0x3f: /* FRECPX */
                gen_helper_frecpx_f64(tcg_res, tcg_op, fpst);
                break;
            case 0x7d: /* FRSQRTE */
                gen_helper_rsqrte_f64(tcg_res, tcg_op, fpst);
                break;
            default:
                g_assert_not_reached();
            }
            write_vec_element(s, tcg_res, rd, pass, MO_64);
        }
        if (is_scalar) {
            clear_vec_high(s, rd);
        }

        tcg_temp_free_i64(tcg_res);
        tcg_temp_free_i64(tcg_op);
    } else {
        TCGv_i32 tcg_op = tcg_temp_new_i32();
        TCGv_i32 tcg_res = tcg_temp_new_i32();
        int pass, maxpasses;

        if (is_scalar) {
            maxpasses = 1;
        } else {
            maxpasses = is_q ? 4 : 2;
        }

        for (pass = 0; pass < maxpasses; pass++) {
            read_vec_element_i32(s, tcg_op, rn, pass, MO_32);

            switch (opcode) {
            case 0x3c: /* URECPE */
                gen_helper_recpe_u32(tcg_res, tcg_op, fpst);
                break;
            case 0x3d: /* FRECPE */
                gen_helper_recpe_f32(tcg_res, tcg_op, fpst);
                break;
            case 0x3f: /* FRECPX */
                gen_helper_frecpx_f32(tcg_res, tcg_op, fpst);
                break;
            case 0x7d: /* FRSQRTE */
                gen_helper_rsqrte_f32(tcg_res, tcg_op, fpst);
                break;
            default:
                g_assert_not_reached();
            }

            if (is_scalar) {
                write_fp_sreg(s, rd, tcg_res);
            } else {
                write_vec_element_i32(s, tcg_res, rd, pass, MO_32);
            }
        }
        tcg_temp_free_i32(tcg_res);
        tcg_temp_free_i32(tcg_op);
        if (!is_q && !is_scalar) {
            clear_vec_high(s, rd);
        }
    }
    tcg_temp_free_ptr(fpst);
}

static void handle_2misc_narrow(DisasContext *s, bool scalar,
                                int opcode, bool u, bool is_q,
                                int size, int rn, int rd)
{
    /* Handle 2-reg-misc ops which are narrowing (so each 2*size element
     * in the source becomes a size element in the destination).
     */
    int pass;
    TCGv_i32 tcg_res[2];
    int destelt = is_q ? 2 : 0;
    int passes = scalar ? 1 : 2;

    if (scalar) {
        tcg_res[1] = tcg_const_i32(0);
    }

    for (pass = 0; pass < passes; pass++) {
        TCGv_i64 tcg_op = tcg_temp_new_i64();
        NeonGenNarrowFn *genfn = NULL;
        NeonGenNarrowEnvFn *genenvfn = NULL;

        if (scalar) {
            read_vec_element(s, tcg_op, rn, pass, size + 1);
        } else {
            read_vec_element(s, tcg_op, rn, pass, MO_64);
        }
        tcg_res[pass] = tcg_temp_new_i32();

        switch (opcode) {
        case 0x12: /* XTN, SQXTUN */
        {
            static NeonGenNarrowFn * const xtnfns[3] = {
                gen_helper_neon_narrow_u8,
                gen_helper_neon_narrow_u16,
                tcg_gen_extrl_i64_i32,
            };
            static NeonGenNarrowEnvFn * const sqxtunfns[3] = {
                gen_helper_neon_unarrow_sat8,
                gen_helper_neon_unarrow_sat16,
                gen_helper_neon_unarrow_sat32,
            };
            if (u) {
                genenvfn = sqxtunfns[size];
            } else {
                genfn = xtnfns[size];
            }
            break;
        }
        case 0x14: /* SQXTN, UQXTN */
        {
            static NeonGenNarrowEnvFn * const fns[3][2] = {
                { gen_helper_neon_narrow_sat_s8,
                  gen_helper_neon_narrow_sat_u8 },
                { gen_helper_neon_narrow_sat_s16,
                  gen_helper_neon_narrow_sat_u16 },
                { gen_helper_neon_narrow_sat_s32,
                  gen_helper_neon_narrow_sat_u32 },
            };
            genenvfn = fns[size][u];
            break;
        }
        case 0x16: /* FCVTN, FCVTN2 */
            /* 32 bit to 16 bit or 64 bit to 32 bit float conversion */
            if (size == 2) {
                gen_helper_vfp_fcvtsd(tcg_res[pass], tcg_op, cpu_env);
            } else {
                TCGv_i32 tcg_lo = tcg_temp_new_i32();
                TCGv_i32 tcg_hi = tcg_temp_new_i32();
                tcg_gen_extr_i64_i32(tcg_lo, tcg_hi, tcg_op);
                gen_helper_vfp_fcvt_f32_to_f16(tcg_lo, tcg_lo, cpu_env);
                gen_helper_vfp_fcvt_f32_to_f16(tcg_hi, tcg_hi, cpu_env);
                tcg_gen_deposit_i32(tcg_res[pass], tcg_lo, tcg_hi, 16, 16);
                tcg_temp_free_i32(tcg_lo);
                tcg_temp_free_i32(tcg_hi);
            }
            break;
        case 0x56:  /* FCVTXN, FCVTXN2 */
            /* 64 bit to 32 bit float conversion
             * with von Neumann rounding (round to odd)
             */
            assert(size == 2);
            gen_helper_fcvtx_f64_to_f32(tcg_res[pass], tcg_op, cpu_env);
            break;
        default:
            g_assert_not_reached();
        }

        if (genfn) {
            genfn(tcg_res[pass], tcg_op);
        } else if (genenvfn) {
            genenvfn(tcg_res[pass], cpu_env, tcg_op);
        }

        tcg_temp_free_i64(tcg_op);
    }

    for (pass = 0; pass < 2; pass++) {
        write_vec_element_i32(s, tcg_res[pass], rd, destelt + pass, MO_32);
        tcg_temp_free_i32(tcg_res[pass]);
    }
    if (!is_q) {
        clear_vec_high(s, rd);
    }
}

/* Remaining saturating accumulating ops */
static void handle_2misc_satacc(DisasContext *s, bool is_scalar, bool is_u,
                                bool is_q, int size, int rn, int rd)
{
    bool is_double = (size == 3);

    if (is_double) {
        TCGv_i64 tcg_rn = tcg_temp_new_i64();
        TCGv_i64 tcg_rd = tcg_temp_new_i64();
        int pass;

        for (pass = 0; pass < (is_scalar ? 1 : 2); pass++) {
            read_vec_element(s, tcg_rn, rn, pass, MO_64);
            read_vec_element(s, tcg_rd, rd, pass, MO_64);

            if (is_u) { /* USQADD */
                gen_helper_neon_uqadd_s64(tcg_rd, cpu_env, tcg_rn, tcg_rd);
            } else { /* SUQADD */
                gen_helper_neon_sqadd_u64(tcg_rd, cpu_env, tcg_rn, tcg_rd);
            }
            write_vec_element(s, tcg_rd, rd, pass, MO_64);
        }
        if (is_scalar) {
            clear_vec_high(s, rd);
        }

        tcg_temp_free_i64(tcg_rd);
        tcg_temp_free_i64(tcg_rn);
    } else {
        TCGv_i32 tcg_rn = tcg_temp_new_i32();
        TCGv_i32 tcg_rd = tcg_temp_new_i32();
        int pass, maxpasses;

        if (is_scalar) {
            maxpasses = 1;
        } else {
            maxpasses = is_q ? 4 : 2;
        }

        for (pass = 0; pass < maxpasses; pass++) {
            if (is_scalar) {
                read_vec_element_i32(s, tcg_rn, rn, pass, size);
                read_vec_element_i32(s, tcg_rd, rd, pass, size);
            } else {
                read_vec_element_i32(s, tcg_rn, rn, pass, MO_32);
                read_vec_element_i32(s, tcg_rd, rd, pass, MO_32);
            }

            if (is_u) { /* USQADD */
                switch (size) {
                case 0:
                    gen_helper_neon_uqadd_s8(tcg_rd, cpu_env, tcg_rn, tcg_rd);
                    break;
                case 1:
                    gen_helper_neon_uqadd_s16(tcg_rd, cpu_env, tcg_rn, tcg_rd);
                    break;
                case 2:
                    gen_helper_neon_uqadd_s32(tcg_rd, cpu_env, tcg_rn, tcg_rd);
                    break;
                default:
                    g_assert_not_reached();
                }
            } else { /* SUQADD */
                switch (size) {
                case 0:
                    gen_helper_neon_sqadd_u8(tcg_rd, cpu_env, tcg_rn, tcg_rd);
                    break;
                case 1:
                    gen_helper_neon_sqadd_u16(tcg_rd, cpu_env, tcg_rn, tcg_rd);
                    break;
                case 2:
                    gen_helper_neon_sqadd_u32(tcg_rd, cpu_env, tcg_rn, tcg_rd);
                    break;
                default:
                    g_assert_not_reached();
                }
            }

            if (is_scalar) {
                TCGv_i64 tcg_zero = tcg_const_i64(0);
                write_vec_element(s, tcg_zero, rd, 0, MO_64);
                tcg_temp_free_i64(tcg_zero);
            }
            write_vec_element_i32(s, tcg_rd, rd, pass, MO_32);
        }

        if (!is_q) {
            clear_vec_high(s, rd);
        }

        tcg_temp_free_i32(tcg_rd);
        tcg_temp_free_i32(tcg_rn);
    }
}

/* C3.6.12 AdvSIMD scalar two reg misc
 *  31 30  29 28       24 23  22 21       17 16    12 11 10 9    5 4    0
 * +-----+---+-----------+------+-----------+--------+-----+------+------+
 * | 0 1 | U | 1 1 1 1 0 | size | 1 0 0 0 0 | opcode | 1 0 |  Rn  |  Rd  |
 * +-----+---+-----------+------+-----------+--------+-----+------+------+
 */
static void disas_simd_scalar_two_reg_misc(DisasContext *s, uint32_t insn)
{
    int rd = extract32(insn, 0, 5);
    int rn = extract32(insn, 5, 5);
    int opcode = extract32(insn, 12, 5);
    int size = extract32(insn, 22, 2);
    bool u = extract32(insn, 29, 1);
    bool is_fcvt = false;
    int rmode;
    TCGv_i32 tcg_rmode;
    TCGv_ptr tcg_fpstatus;

    switch (opcode) {
    case 0x3: /* USQADD / SUQADD*/
        if (!fp_access_check(s)) {
            return;
        }
        handle_2misc_satacc(s, true, u, false, size, rn, rd);
        return;
    case 0x7: /* SQABS / SQNEG */
        break;
    case 0xa: /* CMLT */
        if (u) {
            unallocated_encoding(s);
            return;
        }
        /* fall through */
    case 0x8: /* CMGT, CMGE */
    case 0x9: /* CMEQ, CMLE */
    case 0xb: /* ABS, NEG */
        if (size != 3) {
            unallocated_encoding(s);
            return;
        }
        break;
    case 0x12: /* SQXTUN */
        if (!u) {
            unallocated_encoding(s);
            return;
        }
        /* fall through */
    case 0x14: /* SQXTN, UQXTN */
        if (size == 3) {
            unallocated_encoding(s);
            return;
        }
        if (!fp_access_check(s)) {
            return;
        }
        handle_2misc_narrow(s, true, opcode, u, false, size, rn, rd);
        return;
    case 0xc ... 0xf:
    case 0x16 ... 0x1d:
    case 0x1f:
        /* Floating point: U, size[1] and opcode indicate operation;
         * size[0] indicates single or double precision.
         */
        opcode |= (extract32(size, 1, 1) << 5) | (u << 6);
        size = extract32(size, 0, 1) ? 3 : 2;
        switch (opcode) {
        case 0x2c: /* FCMGT (zero) */
        case 0x2d: /* FCMEQ (zero) */
        case 0x2e: /* FCMLT (zero) */
        case 0x6c: /* FCMGE (zero) */
        case 0x6d: /* FCMLE (zero) */
            handle_2misc_fcmp_zero(s, opcode, true, u, true, size, rn, rd);
            return;
        case 0x1d: /* SCVTF */
        case 0x5d: /* UCVTF */
        {
            bool is_signed = (opcode == 0x1d);
            if (!fp_access_check(s)) {
                return;
            }
            handle_simd_intfp_conv(s, rd, rn, 1, is_signed, 0, size);
            return;
        }
        case 0x3d: /* FRECPE */
        case 0x3f: /* FRECPX */
        case 0x7d: /* FRSQRTE */
            if (!fp_access_check(s)) {
                return;
            }
            handle_2misc_reciprocal(s, opcode, true, u, true, size, rn, rd);
            return;
        case 0x1a: /* FCVTNS */
        case 0x1b: /* FCVTMS */
        case 0x3a: /* FCVTPS */
        case 0x3b: /* FCVTZS */
        case 0x5a: /* FCVTNU */
        case 0x5b: /* FCVTMU */
        case 0x7a: /* FCVTPU */
        case 0x7b: /* FCVTZU */
            is_fcvt = true;
            rmode = extract32(opcode, 5, 1) | (extract32(opcode, 0, 1) << 1);
            break;
        case 0x1c: /* FCVTAS */
        case 0x5c: /* FCVTAU */
            /* TIEAWAY doesn't fit in the usual rounding mode encoding */
            is_fcvt = true;
            rmode = FPROUNDING_TIEAWAY;
            break;
        case 0x56: /* FCVTXN, FCVTXN2 */
            if (size == 2) {
                unallocated_encoding(s);
                return;
            }
            if (!fp_access_check(s)) {
                return;
            }
            handle_2misc_narrow(s, true, opcode, u, false, size - 1, rn, rd);
            return;
        default:
            unallocated_encoding(s);
            return;
        }
        break;
    default:
        unallocated_encoding(s);
        return;
    }

    if (!fp_access_check(s)) {
        return;
    }

    if (is_fcvt) {
        tcg_rmode = tcg_const_i32(arm_rmode_to_sf(rmode));
        gen_helper_set_rmode(tcg_rmode, tcg_rmode, cpu_env);
        tcg_fpstatus = get_fpstatus_ptr();
    } else {
        TCGV_UNUSED_I32(tcg_rmode);
        TCGV_UNUSED_PTR(tcg_fpstatus);
    }

    if (size == 3) {
        TCGv_i64 tcg_rn = read_fp_dreg(s, rn);
        TCGv_i64 tcg_rd = tcg_temp_new_i64();

        handle_2misc_64(s, opcode, u, tcg_rd, tcg_rn, tcg_rmode, tcg_fpstatus);
        write_fp_dreg(s, rd, tcg_rd);
        tcg_temp_free_i64(tcg_rd);
        tcg_temp_free_i64(tcg_rn);
    } else {
        TCGv_i32 tcg_rn = tcg_temp_new_i32();
        TCGv_i32 tcg_rd = tcg_temp_new_i32();

        read_vec_element_i32(s, tcg_rn, rn, 0, size);

        switch (opcode) {
        case 0x7: /* SQABS, SQNEG */
        {
            NeonGenOneOpEnvFn *genfn;
            static NeonGenOneOpEnvFn * const fns[3][2] = {
                { gen_helper_neon_qabs_s8, gen_helper_neon_qneg_s8 },
                { gen_helper_neon_qabs_s16, gen_helper_neon_qneg_s16 },
                { gen_helper_neon_qabs_s32, gen_helper_neon_qneg_s32 },
            };
            genfn = fns[size][u];
            genfn(tcg_rd, cpu_env, tcg_rn);
            break;
        }
        case 0x1a: /* FCVTNS */
        case 0x1b: /* FCVTMS */
        case 0x1c: /* FCVTAS */
        case 0x3a: /* FCVTPS */
        case 0x3b: /* FCVTZS */
        {
            TCGv_i32 tcg_shift = tcg_const_i32(0);
            gen_helper_vfp_tosls(tcg_rd, tcg_rn, tcg_shift, tcg_fpstatus);
            tcg_temp_free_i32(tcg_shift);
            break;
        }
        case 0x5a: /* FCVTNU */
        case 0x5b: /* FCVTMU */
        case 0x5c: /* FCVTAU */
        case 0x7a: /* FCVTPU */
        case 0x7b: /* FCVTZU */
        {
            TCGv_i32 tcg_shift = tcg_const_i32(0);
            gen_helper_vfp_touls(tcg_rd, tcg_rn, tcg_shift, tcg_fpstatus);
            tcg_temp_free_i32(tcg_shift);
            break;
        }
        default:
            g_assert_not_reached();
        }

        write_fp_sreg(s, rd, tcg_rd);
        tcg_temp_free_i32(tcg_rd);
        tcg_temp_free_i32(tcg_rn);
    }

    if (is_fcvt) {
        gen_helper_set_rmode(tcg_rmode, tcg_rmode, cpu_env);
        tcg_temp_free_i32(tcg_rmode);
        tcg_temp_free_ptr(tcg_fpstatus);
    }
}

/* SSHR[RA]/USHR[RA] - Vector shift right (optional rounding/accumulate) */
static void handle_vec_simd_shri(DisasContext *s, bool is_q, bool is_u,
                                 int immh, int immb, int opcode, int rn, int rd)
{
    int size = 32 - clz32(immh) - 1;
    int immhb = immh << 3 | immb;
    int shift = 2 * (8 << size) - immhb;
    bool accumulate = false;
    bool round = false;
    bool insert = false;
    int dsize = is_q ? 128 : 64;
    int esize = 8 << size;
    int elements = dsize/esize;
    TCGMemOp memop = size | (is_u ? 0 : MO_SIGN);
    TCGv_i64 tcg_rn = new_tmp_a64(s);
    TCGv_i64 tcg_rd = new_tmp_a64(s);
    TCGv_i64 tcg_round;
    int i;

    if (extract32(immh, 3, 1) && !is_q) {
        unallocated_encoding(s);
        return;
    }

    if (size > 3 && !is_q) {
        unallocated_encoding(s);
        return;
    }

    if (!fp_access_check(s)) {
        return;
    }

    switch (opcode) {
    case 0x02: /* SSRA / USRA (accumulate) */
        accumulate = true;
        break;
    case 0x04: /* SRSHR / URSHR (rounding) */
        round = true;
        break;
    case 0x06: /* SRSRA / URSRA (accum + rounding) */
        accumulate = round = true;
        break;
    case 0x08: /* SRI */
        insert = true;
        break;
    }

    if (round) {
        uint64_t round_const = 1ULL << (shift - 1);
        tcg_round = tcg_const_i64(round_const);
    } else {
        TCGV_UNUSED_I64(tcg_round);
    }

    for (i = 0; i < elements; i++) {
        read_vec_element(s, tcg_rn, rn, i, memop);
        if (accumulate || insert) {
            read_vec_element(s, tcg_rd, rd, i, memop);
        }

        if (insert) {
            handle_shri_with_ins(tcg_rd, tcg_rn, size, shift);
        } else {
            handle_shri_with_rndacc(tcg_rd, tcg_rn, tcg_round,
                                    accumulate, is_u, size, shift);
        }

        write_vec_element(s, tcg_rd, rd, i, size);
    }

    if (!is_q) {
        clear_vec_high(s, rd);
    }

    if (round) {
        tcg_temp_free_i64(tcg_round);
    }
}

/* SHL/SLI - Vector shift left */
static void handle_vec_simd_shli(DisasContext *s, bool is_q, bool insert,
                                int immh, int immb, int opcode, int rn, int rd)
{
    int size = 32 - clz32(immh) - 1;
    int immhb = immh << 3 | immb;
    int shift = immhb - (8 << size);
    int dsize = is_q ? 128 : 64;
    int esize = 8 << size;
    int elements = dsize/esize;
    TCGv_i64 tcg_rn = new_tmp_a64(s);
    TCGv_i64 tcg_rd = new_tmp_a64(s);
    int i;

    if (extract32(immh, 3, 1) && !is_q) {
        unallocated_encoding(s);
        return;
    }

    if (size > 3 && !is_q) {
        unallocated_encoding(s);
        return;
    }

    if (!fp_access_check(s)) {
        return;
    }

    for (i = 0; i < elements; i++) {
        read_vec_element(s, tcg_rn, rn, i, size);
        if (insert) {
            read_vec_element(s, tcg_rd, rd, i, size);
        }

        handle_shli_with_ins(tcg_rd, tcg_rn, insert, shift);

        write_vec_element(s, tcg_rd, rd, i, size);
    }

    if (!is_q) {
        clear_vec_high(s, rd);
    }
}

/* USHLL/SHLL - Vector shift left with widening */
static void handle_vec_simd_wshli(DisasContext *s, bool is_q, bool is_u,
                                 int immh, int immb, int opcode, int rn, int rd)
{
    int size = 32 - clz32(immh) - 1;
    int immhb = immh << 3 | immb;
    int shift = immhb - (8 << size);
    int dsize = 64;
    int esize = 8 << size;
    int elements = dsize/esize;
    TCGv_i64 tcg_rn = new_tmp_a64(s);
    TCGv_i64 tcg_rd = new_tmp_a64(s);
    int i;

    if (size >= 3) {
        unallocated_encoding(s);
        return;
    }

    if (!fp_access_check(s)) {
        return;
    }

    /* For the LL variants the store is larger than the load,
     * so if rd == rn we would overwrite parts of our input.
     * So load everything right now and use shifts in the main loop.
     */
    read_vec_element(s, tcg_rn, rn, is_q ? 1 : 0, MO_64);

    for (i = 0; i < elements; i++) {
        tcg_gen_shri_i64(tcg_rd, tcg_rn, i * esize);
        ext_and_shift_reg(tcg_rd, tcg_rd, size | (!is_u << 2), 0);
        tcg_gen_shli_i64(tcg_rd, tcg_rd, shift);
        write_vec_element(s, tcg_rd, rd, i, size + 1);
    }
}

/* SHRN/RSHRN - Shift right with narrowing (and potential rounding) */
static void handle_vec_simd_shrn(DisasContext *s, bool is_q,
                                 int immh, int immb, int opcode, int rn, int rd)
{
    int immhb = immh << 3 | immb;
    int size = 32 - clz32(immh) - 1;
    int dsize = 64;
    int esize = 8 << size;
    int elements = dsize/esize;
    int shift = (2 * esize) - immhb;
    bool round = extract32(opcode, 0, 1);
    TCGv_i64 tcg_rn, tcg_rd, tcg_final;
    TCGv_i64 tcg_round;
    int i;

    if (extract32(immh, 3, 1)) {
        unallocated_encoding(s);
        return;
    }

    if (!fp_access_check(s)) {
        return;
    }

    tcg_rn = tcg_temp_new_i64();
    tcg_rd = tcg_temp_new_i64();
    tcg_final = tcg_temp_new_i64();
    read_vec_element(s, tcg_final, rd, is_q ? 1 : 0, MO_64);

    if (round) {
        uint64_t round_const = 1ULL << (shift - 1);
        tcg_round = tcg_const_i64(round_const);
    } else {
        TCGV_UNUSED_I64(tcg_round);
    }

    for (i = 0; i < elements; i++) {
        read_vec_element(s, tcg_rn, rn, i, size+1);
        handle_shri_with_rndacc(tcg_rd, tcg_rn, tcg_round,
                                false, true, size+1, shift);

        tcg_gen_deposit_i64(tcg_final, tcg_final, tcg_rd, esize * i, esize);
    }

    if (!is_q) {
        clear_vec_high(s, rd);
        write_vec_element(s, tcg_final, rd, 0, MO_64);
    } else {
        write_vec_element(s, tcg_final, rd, 1, MO_64);
    }

    if (round) {
        tcg_temp_free_i64(tcg_round);
    }
    tcg_temp_free_i64(tcg_rn);
    tcg_temp_free_i64(tcg_rd);
    tcg_temp_free_i64(tcg_final);
    return;
}


/* C3.6.14 AdvSIMD shift by immediate
 *  31  30   29 28         23 22  19 18  16 15    11  10 9    5 4    0
 * +---+---+---+-------------+------+------+--------+---+------+------+
 * | 0 | Q | U | 0 1 1 1 1 0 | immh | immb | opcode | 1 |  Rn  |  Rd  |
 * +---+---+---+-------------+------+------+--------+---+------+------+
 */
static void disas_simd_shift_imm(DisasContext *s, uint32_t insn)
{
    int rd = extract32(insn, 0, 5);
    int rn = extract32(insn, 5, 5);
    int opcode = extract32(insn, 11, 5);
    int immb = extract32(insn, 16, 3);
    int immh = extract32(insn, 19, 4);
    bool is_u = extract32(insn, 29, 1);
    bool is_q = extract32(insn, 30, 1);

    switch (opcode) {
    case 0x08: /* SRI */
        if (!is_u) {
            unallocated_encoding(s);
            return;
        }
        /* fall through */
    case 0x00: /* SSHR / USHR */
    case 0x02: /* SSRA / USRA (accumulate) */
    case 0x04: /* SRSHR / URSHR (rounding) */
    case 0x06: /* SRSRA / URSRA (accum + rounding) */
        handle_vec_simd_shri(s, is_q, is_u, immh, immb, opcode, rn, rd);
        break;
    case 0x0a: /* SHL / SLI */
        handle_vec_simd_shli(s, is_q, is_u, immh, immb, opcode, rn, rd);
        break;
    case 0x10: /* SHRN */
    case 0x11: /* RSHRN / SQRSHRUN */
        if (is_u) {
            handle_vec_simd_sqshrn(s, false, is_q, false, true, immh, immb,
                                   opcode, rn, rd);
        } else {
            handle_vec_simd_shrn(s, is_q, immh, immb, opcode, rn, rd);
        }
        break;
    case 0x12: /* SQSHRN / UQSHRN */
    case 0x13: /* SQRSHRN / UQRSHRN */
        handle_vec_simd_sqshrn(s, false, is_q, is_u, is_u, immh, immb,
                               opcode, rn, rd);
        break;
    case 0x14: /* SSHLL / USHLL */
        handle_vec_simd_wshli(s, is_q, is_u, immh, immb, opcode, rn, rd);
        break;
    case 0x1c: /* SCVTF / UCVTF */
        handle_simd_shift_intfp_conv(s, false, is_q, is_u, immh, immb,
                                     opcode, rn, rd);
        break;
    case 0xc: /* SQSHLU */
        if (!is_u) {
            unallocated_encoding(s);
            return;
        }
        handle_simd_qshl(s, false, is_q, false, true, immh, immb, rn, rd);
        break;
    case 0xe: /* SQSHL, UQSHL */
        handle_simd_qshl(s, false, is_q, is_u, is_u, immh, immb, rn, rd);
        break;
    case 0x1f: /* FCVTZS/ FCVTZU */
        handle_simd_shift_fpint_conv(s, false, is_q, is_u, immh, immb, rn, rd);
        return;
    default:
        unallocated_encoding(s);
        return;
    }
}

/* Generate code to do a "long" addition or subtraction, ie one done in
 * TCGv_i64 on vector lanes twice the width specified by size.
 */
static void gen_neon_addl(int size, bool is_sub, TCGv_i64 tcg_res,
                          TCGv_i64 tcg_op1, TCGv_i64 tcg_op2)
{
    static NeonGenTwo64OpFn * const fns[3][2] = {
        { gen_helper_neon_addl_u16, gen_helper_neon_subl_u16 },
        { gen_helper_neon_addl_u32, gen_helper_neon_subl_u32 },
        { tcg_gen_add_i64, tcg_gen_sub_i64 },
    };
    NeonGenTwo64OpFn *genfn;
    assert(size < 3);

    genfn = fns[size][is_sub];
    genfn(tcg_res, tcg_op1, tcg_op2);
}

static void handle_3rd_widening(DisasContext *s, int is_q, int is_u, int size,
                                int opcode, int rd, int rn, int rm)
{
    /* 3-reg-different widening insns: 64 x 64 -> 128 */
    TCGv_i64 tcg_res[2];
    int pass, accop;

    tcg_res[0] = tcg_temp_new_i64();
    tcg_res[1] = tcg_temp_new_i64();

    /* Does this op do an adding accumulate, a subtracting accumulate,
     * or no accumulate at all?
     */
    switch (opcode) {
    case 5:
    case 8:
    case 9:
        accop = 1;
        break;
    case 10:
    case 11:
        accop = -1;
        break;
    default:
        accop = 0;
        break;
    }

    if (accop != 0) {
        read_vec_element(s, tcg_res[0], rd, 0, MO_64);
        read_vec_element(s, tcg_res[1], rd, 1, MO_64);
    }

    /* size == 2 means two 32x32->64 operations; this is worth special
     * casing because we can generally handle it inline.
     */
    if (size == 2) {
        for (pass = 0; pass < 2; pass++) {
            TCGv_i64 tcg_op1 = tcg_temp_new_i64();
            TCGv_i64 tcg_op2 = tcg_temp_new_i64();
            TCGv_i64 tcg_passres;
            TCGMemOp memop = MO_32 | (is_u ? 0 : MO_SIGN);

            int elt = pass + is_q * 2;

            read_vec_element(s, tcg_op1, rn, elt, memop);
            read_vec_element(s, tcg_op2, rm, elt, memop);

            if (accop == 0) {
                tcg_passres = tcg_res[pass];
            } else {
                tcg_passres = tcg_temp_new_i64();
            }

            switch (opcode) {
            case 0: /* SADDL, SADDL2, UADDL, UADDL2 */
                tcg_gen_add_i64(tcg_passres, tcg_op1, tcg_op2);
                break;
            case 2: /* SSUBL, SSUBL2, USUBL, USUBL2 */
                tcg_gen_sub_i64(tcg_passres, tcg_op1, tcg_op2);
                break;
            case 5: /* SABAL, SABAL2, UABAL, UABAL2 */
            case 7: /* SABDL, SABDL2, UABDL, UABDL2 */
            {
                TCGv_i64 tcg_tmp1 = tcg_temp_new_i64();
                TCGv_i64 tcg_tmp2 = tcg_temp_new_i64();

                tcg_gen_sub_i64(tcg_tmp1, tcg_op1, tcg_op2);
                tcg_gen_sub_i64(tcg_tmp2, tcg_op2, tcg_op1);
                tcg_gen_movcond_i64(is_u ? TCG_COND_GEU : TCG_COND_GE,
                                    tcg_passres,
                                    tcg_op1, tcg_op2, tcg_tmp1, tcg_tmp2);
                tcg_temp_free_i64(tcg_tmp1);
                tcg_temp_free_i64(tcg_tmp2);
                break;
            }
            case 8: /* SMLAL, SMLAL2, UMLAL, UMLAL2 */
            case 10: /* SMLSL, SMLSL2, UMLSL, UMLSL2 */
            case 12: /* UMULL, UMULL2, SMULL, SMULL2 */
                tcg_gen_mul_i64(tcg_passres, tcg_op1, tcg_op2);
                break;
            case 9: /* SQDMLAL, SQDMLAL2 */
            case 11: /* SQDMLSL, SQDMLSL2 */
            case 13: /* SQDMULL, SQDMULL2 */
                tcg_gen_mul_i64(tcg_passres, tcg_op1, tcg_op2);
                gen_helper_neon_addl_saturate_s64(tcg_passres, cpu_env,
                                                  tcg_passres, tcg_passres);
                break;
            default:
                g_assert_not_reached();
            }

            if (opcode == 9 || opcode == 11) {
                /* saturating accumulate ops */
                if (accop < 0) {
                    tcg_gen_neg_i64(tcg_passres, tcg_passres);
                }
                gen_helper_neon_addl_saturate_s64(tcg_res[pass], cpu_env,
                                                  tcg_res[pass], tcg_passres);
            } else if (accop > 0) {
                tcg_gen_add_i64(tcg_res[pass], tcg_res[pass], tcg_passres);
            } else if (accop < 0) {
                tcg_gen_sub_i64(tcg_res[pass], tcg_res[pass], tcg_passres);
            }

            if (accop != 0) {
                tcg_temp_free_i64(tcg_passres);
            }

            tcg_temp_free_i64(tcg_op1);
            tcg_temp_free_i64(tcg_op2);
        }
    } else {
        /* size 0 or 1, generally helper functions */
        for (pass = 0; pass < 2; pass++) {
            TCGv_i32 tcg_op1 = tcg_temp_new_i32();
            TCGv_i32 tcg_op2 = tcg_temp_new_i32();
            TCGv_i64 tcg_passres;
            int elt = pass + is_q * 2;

            read_vec_element_i32(s, tcg_op1, rn, elt, MO_32);
            read_vec_element_i32(s, tcg_op2, rm, elt, MO_32);

            if (accop == 0) {
                tcg_passres = tcg_res[pass];
            } else {
                tcg_passres = tcg_temp_new_i64();
            }

            switch (opcode) {
            case 0: /* SADDL, SADDL2, UADDL, UADDL2 */
            case 2: /* SSUBL, SSUBL2, USUBL, USUBL2 */
            {
                TCGv_i64 tcg_op2_64 = tcg_temp_new_i64();
                static NeonGenWidenFn * const widenfns[2][2] = {
                    { gen_helper_neon_widen_s8, gen_helper_neon_widen_u8 },
                    { gen_helper_neon_widen_s16, gen_helper_neon_widen_u16 },
                };
                NeonGenWidenFn *widenfn = widenfns[size][is_u];

                widenfn(tcg_op2_64, tcg_op2);
                widenfn(tcg_passres, tcg_op1);
                gen_neon_addl(size, (opcode == 2), tcg_passres,
                              tcg_passres, tcg_op2_64);
                tcg_temp_free_i64(tcg_op2_64);
                break;
            }
            case 5: /* SABAL, SABAL2, UABAL, UABAL2 */
            case 7: /* SABDL, SABDL2, UABDL, UABDL2 */
                if (size == 0) {
                    if (is_u) {
                        gen_helper_neon_abdl_u16(tcg_passres, tcg_op1, tcg_op2);
                    } else {
                        gen_helper_neon_abdl_s16(tcg_passres, tcg_op1, tcg_op2);
                    }
                } else {
                    if (is_u) {
                        gen_helper_neon_abdl_u32(tcg_passres, tcg_op1, tcg_op2);
                    } else {
                        gen_helper_neon_abdl_s32(tcg_passres, tcg_op1, tcg_op2);
                    }
                }
                break;
            case 8: /* SMLAL, SMLAL2, UMLAL, UMLAL2 */
            case 10: /* SMLSL, SMLSL2, UMLSL, UMLSL2 */
            case 12: /* UMULL, UMULL2, SMULL, SMULL2 */
                if (size == 0) {
                    if (is_u) {
                        gen_helper_neon_mull_u8(tcg_passres, tcg_op1, tcg_op2);
                    } else {
                        gen_helper_neon_mull_s8(tcg_passres, tcg_op1, tcg_op2);
                    }
                } else {
                    if (is_u) {
                        gen_helper_neon_mull_u16(tcg_passres, tcg_op1, tcg_op2);
                    } else {
                        gen_helper_neon_mull_s16(tcg_passres, tcg_op1, tcg_op2);
                    }
                }
                break;
            case 9: /* SQDMLAL, SQDMLAL2 */
            case 11: /* SQDMLSL, SQDMLSL2 */
            case 13: /* SQDMULL, SQDMULL2 */
                assert(size == 1);
                gen_helper_neon_mull_s16(tcg_passres, tcg_op1, tcg_op2);
                gen_helper_neon_addl_saturate_s32(tcg_passres, cpu_env,
                                                  tcg_passres, tcg_passres);
                break;
            case 14: /* PMULL */
                assert(size == 0);
                gen_helper_neon_mull_p8(tcg_passres, tcg_op1, tcg_op2);
                break;
            default:
                g_assert_not_reached();
            }
            tcg_temp_free_i32(tcg_op1);
            tcg_temp_free_i32(tcg_op2);

            if (accop != 0) {
                if (opcode == 9 || opcode == 11) {
                    /* saturating accumulate ops */
                    if (accop < 0) {
                        gen_helper_neon_negl_u32(tcg_passres, tcg_passres);
                    }
                    gen_helper_neon_addl_saturate_s32(tcg_res[pass], cpu_env,
                                                      tcg_res[pass],
                                                      tcg_passres);
                } else {
                    gen_neon_addl(size, (accop < 0), tcg_res[pass],
                                  tcg_res[pass], tcg_passres);
                }
                tcg_temp_free_i64(tcg_passres);
            }
        }
    }

    write_vec_element(s, tcg_res[0], rd, 0, MO_64);
    write_vec_element(s, tcg_res[1], rd, 1, MO_64);
    tcg_temp_free_i64(tcg_res[0]);
    tcg_temp_free_i64(tcg_res[1]);
}

static void handle_3rd_wide(DisasContext *s, int is_q, int is_u, int size,
                            int opcode, int rd, int rn, int rm)
{
    TCGv_i64 tcg_res[2];
    int part = is_q ? 2 : 0;
    int pass;

    for (pass = 0; pass < 2; pass++) {
        TCGv_i64 tcg_op1 = tcg_temp_new_i64();
        TCGv_i32 tcg_op2 = tcg_temp_new_i32();
        TCGv_i64 tcg_op2_wide = tcg_temp_new_i64();
        static NeonGenWidenFn * const widenfns[3][2] = {
            { gen_helper_neon_widen_s8, gen_helper_neon_widen_u8 },
            { gen_helper_neon_widen_s16, gen_helper_neon_widen_u16 },
            { tcg_gen_ext_i32_i64, tcg_gen_extu_i32_i64 },
        };
        NeonGenWidenFn *widenfn = widenfns[size][is_u];

        read_vec_element(s, tcg_op1, rn, pass, MO_64);
        read_vec_element_i32(s, tcg_op2, rm, part + pass, MO_32);
        widenfn(tcg_op2_wide, tcg_op2);
        tcg_temp_free_i32(tcg_op2);
        tcg_res[pass] = tcg_temp_new_i64();
        gen_neon_addl(size, (opcode == 3),
                      tcg_res[pass], tcg_op1, tcg_op2_wide);
        tcg_temp_free_i64(tcg_op1);
        tcg_temp_free_i64(tcg_op2_wide);
    }

    for (pass = 0; pass < 2; pass++) {
        write_vec_element(s, tcg_res[pass], rd, pass, MO_64);
        tcg_temp_free_i64(tcg_res[pass]);
    }
}

static void do_narrow_round_high_u32(TCGv_i32 res, TCGv_i64 in)
{
    tcg_gen_addi_i64(in, in, 1U << 31);
    tcg_gen_extrh_i64_i32(res, in);
}

static void handle_3rd_narrowing(DisasContext *s, int is_q, int is_u, int size,
                                 int opcode, int rd, int rn, int rm)
{
    TCGv_i32 tcg_res[2];
    int part = is_q ? 2 : 0;
    int pass;

    for (pass = 0; pass < 2; pass++) {
        TCGv_i64 tcg_op1 = tcg_temp_new_i64();
        TCGv_i64 tcg_op2 = tcg_temp_new_i64();
        TCGv_i64 tcg_wideres = tcg_temp_new_i64();
        static NeonGenNarrowFn * const narrowfns[3][2] = {
            { gen_helper_neon_narrow_high_u8,
              gen_helper_neon_narrow_round_high_u8 },
            { gen_helper_neon_narrow_high_u16,
              gen_helper_neon_narrow_round_high_u16 },
            { tcg_gen_extrh_i64_i32, do_narrow_round_high_u32 },
        };
        NeonGenNarrowFn *gennarrow = narrowfns[size][is_u];

        read_vec_element(s, tcg_op1, rn, pass, MO_64);
        read_vec_element(s, tcg_op2, rm, pass, MO_64);

        gen_neon_addl(size, (opcode == 6), tcg_wideres, tcg_op1, tcg_op2);

        tcg_temp_free_i64(tcg_op1);
        tcg_temp_free_i64(tcg_op2);

        tcg_res[pass] = tcg_temp_new_i32();
        gennarrow(tcg_res[pass], tcg_wideres);
        tcg_temp_free_i64(tcg_wideres);
    }

    for (pass = 0; pass < 2; pass++) {
        write_vec_element_i32(s, tcg_res[pass], rd, pass + part, MO_32);
        tcg_temp_free_i32(tcg_res[pass]);
    }
    if (!is_q) {
        clear_vec_high(s, rd);
    }
}

static void handle_pmull_64(DisasContext *s, int is_q, int rd, int rn, int rm)
{
    /* PMULL of 64 x 64 -> 128 is an odd special case because it
     * is the only three-reg-diff instruction which produces a
     * 128-bit wide result from a single operation. However since
     * it's possible to calculate the two halves more or less
     * separately we just use two helper calls.
     */
    TCGv_i64 tcg_op1 = tcg_temp_new_i64();
    TCGv_i64 tcg_op2 = tcg_temp_new_i64();
    TCGv_i64 tcg_res = tcg_temp_new_i64();

    read_vec_element(s, tcg_op1, rn, is_q, MO_64);
    read_vec_element(s, tcg_op2, rm, is_q, MO_64);
    gen_helper_neon_pmull_64_lo(tcg_res, tcg_op1, tcg_op2);
    write_vec_element(s, tcg_res, rd, 0, MO_64);
    gen_helper_neon_pmull_64_hi(tcg_res, tcg_op1, tcg_op2);
    write_vec_element(s, tcg_res, rd, 1, MO_64);

    tcg_temp_free_i64(tcg_op1);
    tcg_temp_free_i64(tcg_op2);
    tcg_temp_free_i64(tcg_res);
}

/* C3.6.15 AdvSIMD three different
 *   31  30  29 28       24 23  22  21 20  16 15    12 11 10 9    5 4    0
 * +---+---+---+-----------+------+---+------+--------+-----+------+------+
 * | 0 | Q | U | 0 1 1 1 0 | size | 1 |  Rm  | opcode | 0 0 |  Rn  |  Rd  |
 * +---+---+---+-----------+------+---+------+--------+-----+------+------+
 */
static void disas_simd_three_reg_diff(DisasContext *s, uint32_t insn)
{
    /* Instructions in this group fall into three basic classes
     * (in each case with the operation working on each element in
     * the input vectors):
     * (1) widening 64 x 64 -> 128 (with possibly Vd as an extra
     *     128 bit input)
     * (2) wide 64 x 128 -> 128
     * (3) narrowing 128 x 128 -> 64
     * Here we do initial decode, catch unallocated cases and
     * dispatch to separate functions for each class.
     */
    int is_q = extract32(insn, 30, 1);
    int is_u = extract32(insn, 29, 1);
    int size = extract32(insn, 22, 2);
    int opcode = extract32(insn, 12, 4);
    int rm = extract32(insn, 16, 5);
    int rn = extract32(insn, 5, 5);
    int rd = extract32(insn, 0, 5);

    switch (opcode) {
    case 1: /* SADDW, SADDW2, UADDW, UADDW2 */
    case 3: /* SSUBW, SSUBW2, USUBW, USUBW2 */
        /* 64 x 128 -> 128 */
        if (size == 3) {
            unallocated_encoding(s);
            return;
        }
        if (!fp_access_check(s)) {
            return;
        }
        handle_3rd_wide(s, is_q, is_u, size, opcode, rd, rn, rm);
        break;
    case 4: /* ADDHN, ADDHN2, RADDHN, RADDHN2 */
    case 6: /* SUBHN, SUBHN2, RSUBHN, RSUBHN2 */
        /* 128 x 128 -> 64 */
        if (size == 3) {
            unallocated_encoding(s);
            return;
        }
        if (!fp_access_check(s)) {
            return;
        }
        handle_3rd_narrowing(s, is_q, is_u, size, opcode, rd, rn, rm);
        break;
    case 14: /* PMULL, PMULL2 */
        if (is_u || size == 1 || size == 2) {
            unallocated_encoding(s);
            return;
        }
        if (size == 3) {
            if (!arm_dc_feature(s, ARM_FEATURE_V8_PMULL)) {
                unallocated_encoding(s);
                return;
            }
            if (!fp_access_check(s)) {
                return;
            }
            handle_pmull_64(s, is_q, rd, rn, rm);
            return;
        }
        goto is_widening;
    case 9: /* SQDMLAL, SQDMLAL2 */
    case 11: /* SQDMLSL, SQDMLSL2 */
    case 13: /* SQDMULL, SQDMULL2 */
        if (is_u || size == 0) {
            unallocated_encoding(s);
            return;
        }
        /* fall through */
    case 0: /* SADDL, SADDL2, UADDL, UADDL2 */
    case 2: /* SSUBL, SSUBL2, USUBL, USUBL2 */
    case 5: /* SABAL, SABAL2, UABAL, UABAL2 */
    case 7: /* SABDL, SABDL2, UABDL, UABDL2 */
    case 8: /* SMLAL, SMLAL2, UMLAL, UMLAL2 */
    case 10: /* SMLSL, SMLSL2, UMLSL, UMLSL2 */
    case 12: /* SMULL, SMULL2, UMULL, UMULL2 */
        /* 64 x 64 -> 128 */
        if (size == 3) {
            unallocated_encoding(s);
            return;
        }
    is_widening:
        if (!fp_access_check(s)) {
            return;
        }

        handle_3rd_widening(s, is_q, is_u, size, opcode, rd, rn, rm);
        break;
    default:
        /* opcode 15 not allocated */
        unallocated_encoding(s);
        break;
    }
}

/* Logic op (opcode == 3) subgroup of C3.6.16. */
static void disas_simd_3same_logic(DisasContext *s, uint32_t insn)
{
    int rd = extract32(insn, 0, 5);
    int rn = extract32(insn, 5, 5);
    int rm = extract32(insn, 16, 5);
    int size = extract32(insn, 22, 2);
    bool is_u = extract32(insn, 29, 1);
    bool is_q = extract32(insn, 30, 1);
    TCGv_i64 tcg_op1, tcg_op2, tcg_res[2];
    int pass;

    if (!fp_access_check(s)) {
        return;
    }

    tcg_op1 = tcg_temp_new_i64();
    tcg_op2 = tcg_temp_new_i64();
    tcg_res[0] = tcg_temp_new_i64();
    tcg_res[1] = tcg_temp_new_i64();

    for (pass = 0; pass < (is_q ? 2 : 1); pass++) {
        read_vec_element(s, tcg_op1, rn, pass, MO_64);
        read_vec_element(s, tcg_op2, rm, pass, MO_64);

        if (!is_u) {
            switch (size) {
            case 0: /* AND */
                tcg_gen_and_i64(tcg_res[pass], tcg_op1, tcg_op2);
                break;
            case 1: /* BIC */
                tcg_gen_andc_i64(tcg_res[pass], tcg_op1, tcg_op2);
                break;
            case 2: /* ORR */
                tcg_gen_or_i64(tcg_res[pass], tcg_op1, tcg_op2);
                break;
            case 3: /* ORN */
                tcg_gen_orc_i64(tcg_res[pass], tcg_op1, tcg_op2);
                break;
            }
        } else {
            if (size != 0) {
                /* B* ops need res loaded to operate on */
                read_vec_element(s, tcg_res[pass], rd, pass, MO_64);
            }

            switch (size) {
            case 0: /* EOR */
                tcg_gen_xor_i64(tcg_res[pass], tcg_op1, tcg_op2);
                break;
            case 1: /* BSL bitwise select */
                tcg_gen_xor_i64(tcg_op1, tcg_op1, tcg_op2);
                tcg_gen_and_i64(tcg_op1, tcg_op1, tcg_res[pass]);
                tcg_gen_xor_i64(tcg_res[pass], tcg_op2, tcg_op1);
                break;
            case 2: /* BIT, bitwise insert if true */
                tcg_gen_xor_i64(tcg_op1, tcg_op1, tcg_res[pass]);
                tcg_gen_and_i64(tcg_op1, tcg_op1, tcg_op2);
                tcg_gen_xor_i64(tcg_res[pass], tcg_res[pass], tcg_op1);
                break;
            case 3: /* BIF, bitwise insert if false */
                tcg_gen_xor_i64(tcg_op1, tcg_op1, tcg_res[pass]);
                tcg_gen_andc_i64(tcg_op1, tcg_op1, tcg_op2);
                tcg_gen_xor_i64(tcg_res[pass], tcg_res[pass], tcg_op1);
                break;
            }
        }
    }

    write_vec_element(s, tcg_res[0], rd, 0, MO_64);
    if (!is_q) {
        tcg_gen_movi_i64(tcg_res[1], 0);
    }
    write_vec_element(s, tcg_res[1], rd, 1, MO_64);

    tcg_temp_free_i64(tcg_op1);
    tcg_temp_free_i64(tcg_op2);
    tcg_temp_free_i64(tcg_res[0]);
    tcg_temp_free_i64(tcg_res[1]);
}

/* Helper functions for 32 bit comparisons */
static void gen_max_s32(TCGv_i32 res, TCGv_i32 op1, TCGv_i32 op2)
{
    tcg_gen_movcond_i32(TCG_COND_GE, res, op1, op2, op1, op2);
}

static void gen_max_u32(TCGv_i32 res, TCGv_i32 op1, TCGv_i32 op2)
{
    tcg_gen_movcond_i32(TCG_COND_GEU, res, op1, op2, op1, op2);
}

static void gen_min_s32(TCGv_i32 res, TCGv_i32 op1, TCGv_i32 op2)
{
    tcg_gen_movcond_i32(TCG_COND_LE, res, op1, op2, op1, op2);
}

static void gen_min_u32(TCGv_i32 res, TCGv_i32 op1, TCGv_i32 op2)
{
    tcg_gen_movcond_i32(TCG_COND_LEU, res, op1, op2, op1, op2);
}

/* Pairwise op subgroup of C3.6.16.
 *
 * This is called directly or via the handle_3same_float for float pairwise
 * operations where the opcode and size are calculated differently.
 */
static void handle_simd_3same_pair(DisasContext *s, int is_q, int u, int opcode,
                                   int size, int rn, int rm, int rd)
{
    TCGv_ptr fpst;
    int pass;

    /* Floating point operations need fpst */
    if (opcode >= 0x58) {
        fpst = get_fpstatus_ptr();
    } else {
        TCGV_UNUSED_PTR(fpst);
    }

    if (!fp_access_check(s)) {
        return;
    }

    /* These operations work on the concatenated rm:rn, with each pair of
     * adjacent elements being operated on to produce an element in the result.
     */
    if (size == 3) {
        TCGv_i64 tcg_res[2];

        for (pass = 0; pass < 2; pass++) {
            TCGv_i64 tcg_op1 = tcg_temp_new_i64();
            TCGv_i64 tcg_op2 = tcg_temp_new_i64();
            int passreg = (pass == 0) ? rn : rm;

            read_vec_element(s, tcg_op1, passreg, 0, MO_64);
            read_vec_element(s, tcg_op2, passreg, 1, MO_64);
            tcg_res[pass] = tcg_temp_new_i64();

            switch (opcode) {
            case 0x17: /* ADDP */
                tcg_gen_add_i64(tcg_res[pass], tcg_op1, tcg_op2);
                break;
            case 0x58: /* FMAXNMP */
                gen_helper_vfp_maxnumd(tcg_res[pass], tcg_op1, tcg_op2, fpst);
                break;
            case 0x5a: /* FADDP */
                gen_helper_vfp_addd(tcg_res[pass], tcg_op1, tcg_op2, fpst);
                break;
            case 0x5e: /* FMAXP */
                gen_helper_vfp_maxd(tcg_res[pass], tcg_op1, tcg_op2, fpst);
                break;
            case 0x78: /* FMINNMP */
                gen_helper_vfp_minnumd(tcg_res[pass], tcg_op1, tcg_op2, fpst);
                break;
            case 0x7e: /* FMINP */
                gen_helper_vfp_mind(tcg_res[pass], tcg_op1, tcg_op2, fpst);
                break;
            default:
                g_assert_not_reached();
            }

            tcg_temp_free_i64(tcg_op1);
            tcg_temp_free_i64(tcg_op2);
        }

        for (pass = 0; pass < 2; pass++) {
            write_vec_element(s, tcg_res[pass], rd, pass, MO_64);
            tcg_temp_free_i64(tcg_res[pass]);
        }
    } else {
        int maxpass = is_q ? 4 : 2;
        TCGv_i32 tcg_res[4];

        for (pass = 0; pass < maxpass; pass++) {
            TCGv_i32 tcg_op1 = tcg_temp_new_i32();
            TCGv_i32 tcg_op2 = tcg_temp_new_i32();
            NeonGenTwoOpFn *genfn = NULL;
            int passreg = pass < (maxpass / 2) ? rn : rm;
            int passelt = (is_q && (pass & 1)) ? 2 : 0;

            read_vec_element_i32(s, tcg_op1, passreg, passelt, MO_32);
            read_vec_element_i32(s, tcg_op2, passreg, passelt + 1, MO_32);
            tcg_res[pass] = tcg_temp_new_i32();

            switch (opcode) {
            case 0x17: /* ADDP */
            {
                static NeonGenTwoOpFn * const fns[3] = {
                    gen_helper_neon_padd_u8,
                    gen_helper_neon_padd_u16,
                    tcg_gen_add_i32,
                };
                genfn = fns[size];
                break;
            }
            case 0x14: /* SMAXP, UMAXP */
            {
                static NeonGenTwoOpFn * const fns[3][2] = {
                    { gen_helper_neon_pmax_s8, gen_helper_neon_pmax_u8 },
                    { gen_helper_neon_pmax_s16, gen_helper_neon_pmax_u16 },
                    { gen_max_s32, gen_max_u32 },
                };
                genfn = fns[size][u];
                break;
            }
            case 0x15: /* SMINP, UMINP */
            {
                static NeonGenTwoOpFn * const fns[3][2] = {
                    { gen_helper_neon_pmin_s8, gen_helper_neon_pmin_u8 },
                    { gen_helper_neon_pmin_s16, gen_helper_neon_pmin_u16 },
                    { gen_min_s32, gen_min_u32 },
                };
                genfn = fns[size][u];
                break;
            }
            /* The FP operations are all on single floats (32 bit) */
            case 0x58: /* FMAXNMP */
                gen_helper_vfp_maxnums(tcg_res[pass], tcg_op1, tcg_op2, fpst);
                break;
            case 0x5a: /* FADDP */
                gen_helper_vfp_adds(tcg_res[pass], tcg_op1, tcg_op2, fpst);
                break;
            case 0x5e: /* FMAXP */
                gen_helper_vfp_maxs(tcg_res[pass], tcg_op1, tcg_op2, fpst);
                break;
            case 0x78: /* FMINNMP */
                gen_helper_vfp_minnums(tcg_res[pass], tcg_op1, tcg_op2, fpst);
                break;
            case 0x7e: /* FMINP */
                gen_helper_vfp_mins(tcg_res[pass], tcg_op1, tcg_op2, fpst);
                break;
            default:
                g_assert_not_reached();
            }

            /* FP ops called directly, otherwise call now */
            if (genfn) {
                genfn(tcg_res[pass], tcg_op1, tcg_op2);
            }

            tcg_temp_free_i32(tcg_op1);
            tcg_temp_free_i32(tcg_op2);
        }

        for (pass = 0; pass < maxpass; pass++) {
            write_vec_element_i32(s, tcg_res[pass], rd, pass, MO_32);
            tcg_temp_free_i32(tcg_res[pass]);
        }
        if (!is_q) {
            clear_vec_high(s, rd);
        }
    }

    if (!TCGV_IS_UNUSED_PTR(fpst)) {
        tcg_temp_free_ptr(fpst);
    }
}

/* Floating point op subgroup of C3.6.16. */
static void disas_simd_3same_float(DisasContext *s, uint32_t insn)
{
    /* For floating point ops, the U, size[1] and opcode bits
     * together indicate the operation. size[0] indicates single
     * or double.
     */
    int fpopcode = extract32(insn, 11, 5)
        | (extract32(insn, 23, 1) << 5)
        | (extract32(insn, 29, 1) << 6);
    int is_q = extract32(insn, 30, 1);
    int size = extract32(insn, 22, 1);
    int rm = extract32(insn, 16, 5);
    int rn = extract32(insn, 5, 5);
    int rd = extract32(insn, 0, 5);

    int datasize = is_q ? 128 : 64;
    int esize = 32 << size;
    int elements = datasize / esize;

    if (size == 1 && !is_q) {
        unallocated_encoding(s);
        return;
    }

    switch (fpopcode) {
    case 0x58: /* FMAXNMP */
    case 0x5a: /* FADDP */
    case 0x5e: /* FMAXP */
    case 0x78: /* FMINNMP */
    case 0x7e: /* FMINP */
        if (size && !is_q) {
            unallocated_encoding(s);
            return;
        }
        handle_simd_3same_pair(s, is_q, 0, fpopcode, size ? MO_64 : MO_32,
                               rn, rm, rd);
        return;
    case 0x1b: /* FMULX */
    case 0x1f: /* FRECPS */
    case 0x3f: /* FRSQRTS */
    case 0x5d: /* FACGE */
    case 0x7d: /* FACGT */
    case 0x19: /* FMLA */
    case 0x39: /* FMLS */
    case 0x18: /* FMAXNM */
    case 0x1a: /* FADD */
    case 0x1c: /* FCMEQ */
    case 0x1e: /* FMAX */
    case 0x38: /* FMINNM */
    case 0x3a: /* FSUB */
    case 0x3e: /* FMIN */
    case 0x5b: /* FMUL */
    case 0x5c: /* FCMGE */
    case 0x5f: /* FDIV */
    case 0x7a: /* FABD */
    case 0x7c: /* FCMGT */
        if (!fp_access_check(s)) {
            return;
        }

        handle_3same_float(s, size, elements, fpopcode, rd, rn, rm);
        return;
    default:
        unallocated_encoding(s);
        return;
    }
}

/* Integer op subgroup of C3.6.16. */
static void disas_simd_3same_int(DisasContext *s, uint32_t insn)
{
    int is_q = extract32(insn, 30, 1);
    int u = extract32(insn, 29, 1);
    int size = extract32(insn, 22, 2);
    int opcode = extract32(insn, 11, 5);
    int rm = extract32(insn, 16, 5);
    int rn = extract32(insn, 5, 5);
    int rd = extract32(insn, 0, 5);
    int pass;

    switch (opcode) {
    case 0x13: /* MUL, PMUL */
        if (u && size != 0) {
            unallocated_encoding(s);
            return;
        }
        /* fall through */
    case 0x0: /* SHADD, UHADD */
    case 0x2: /* SRHADD, URHADD */
    case 0x4: /* SHSUB, UHSUB */
    case 0xc: /* SMAX, UMAX */
    case 0xd: /* SMIN, UMIN */
    case 0xe: /* SABD, UABD */
    case 0xf: /* SABA, UABA */
    case 0x12: /* MLA, MLS */
        if (size == 3) {
            unallocated_encoding(s);
            return;
        }
        break;
    case 0x16: /* SQDMULH, SQRDMULH */
        if (size == 0 || size == 3) {
            unallocated_encoding(s);
            return;
        }
        break;
    default:
        if (size == 3 && !is_q) {
            unallocated_encoding(s);
            return;
        }
        break;
    }

    if (!fp_access_check(s)) {
        return;
    }

    if (size == 3) {
        assert(is_q);
        for (pass = 0; pass < 2; pass++) {
            TCGv_i64 tcg_op1 = tcg_temp_new_i64();
            TCGv_i64 tcg_op2 = tcg_temp_new_i64();
            TCGv_i64 tcg_res = tcg_temp_new_i64();

            read_vec_element(s, tcg_op1, rn, pass, MO_64);
            read_vec_element(s, tcg_op2, rm, pass, MO_64);

            handle_3same_64(s, opcode, u, tcg_res, tcg_op1, tcg_op2);

            write_vec_element(s, tcg_res, rd, pass, MO_64);

            tcg_temp_free_i64(tcg_res);
            tcg_temp_free_i64(tcg_op1);
            tcg_temp_free_i64(tcg_op2);
        }
    } else {
        for (pass = 0; pass < (is_q ? 4 : 2); pass++) {
            TCGv_i32 tcg_op1 = tcg_temp_new_i32();
            TCGv_i32 tcg_op2 = tcg_temp_new_i32();
            TCGv_i32 tcg_res = tcg_temp_new_i32();
            NeonGenTwoOpFn *genfn = NULL;
            NeonGenTwoOpEnvFn *genenvfn = NULL;

            read_vec_element_i32(s, tcg_op1, rn, pass, MO_32);
            read_vec_element_i32(s, tcg_op2, rm, pass, MO_32);

            switch (opcode) {
            case 0x0: /* SHADD, UHADD */
            {
                static NeonGenTwoOpFn * const fns[3][2] = {
                    { gen_helper_neon_hadd_s8, gen_helper_neon_hadd_u8 },
                    { gen_helper_neon_hadd_s16, gen_helper_neon_hadd_u16 },
                    { gen_helper_neon_hadd_s32, gen_helper_neon_hadd_u32 },
                };
                genfn = fns[size][u];
                break;
            }
            case 0x1: /* SQADD, UQADD */
            {
                static NeonGenTwoOpEnvFn * const fns[3][2] = {
                    { gen_helper_neon_qadd_s8, gen_helper_neon_qadd_u8 },
                    { gen_helper_neon_qadd_s16, gen_helper_neon_qadd_u16 },
                    { gen_helper_neon_qadd_s32, gen_helper_neon_qadd_u32 },
                };
                genenvfn = fns[size][u];
                break;
            }
            case 0x2: /* SRHADD, URHADD */
            {
                static NeonGenTwoOpFn * const fns[3][2] = {
                    { gen_helper_neon_rhadd_s8, gen_helper_neon_rhadd_u8 },
                    { gen_helper_neon_rhadd_s16, gen_helper_neon_rhadd_u16 },
                    { gen_helper_neon_rhadd_s32, gen_helper_neon_rhadd_u32 },
                };
                genfn = fns[size][u];
                break;
            }
            case 0x4: /* SHSUB, UHSUB */
            {
                static NeonGenTwoOpFn * const fns[3][2] = {
                    { gen_helper_neon_hsub_s8, gen_helper_neon_hsub_u8 },
                    { gen_helper_neon_hsub_s16, gen_helper_neon_hsub_u16 },
                    { gen_helper_neon_hsub_s32, gen_helper_neon_hsub_u32 },
                };
                genfn = fns[size][u];
                break;
            }
            case 0x5: /* SQSUB, UQSUB */
            {
                static NeonGenTwoOpEnvFn * const fns[3][2] = {
                    { gen_helper_neon_qsub_s8, gen_helper_neon_qsub_u8 },
                    { gen_helper_neon_qsub_s16, gen_helper_neon_qsub_u16 },
                    { gen_helper_neon_qsub_s32, gen_helper_neon_qsub_u32 },
                };
                genenvfn = fns[size][u];
                break;
            }
            case 0x6: /* CMGT, CMHI */
            {
                static NeonGenTwoOpFn * const fns[3][2] = {
                    { gen_helper_neon_cgt_s8, gen_helper_neon_cgt_u8 },
                    { gen_helper_neon_cgt_s16, gen_helper_neon_cgt_u16 },
                    { gen_helper_neon_cgt_s32, gen_helper_neon_cgt_u32 },
                };
                genfn = fns[size][u];
                break;
            }
            case 0x7: /* CMGE, CMHS */
            {
                static NeonGenTwoOpFn * const fns[3][2] = {
                    { gen_helper_neon_cge_s8, gen_helper_neon_cge_u8 },
                    { gen_helper_neon_cge_s16, gen_helper_neon_cge_u16 },
                    { gen_helper_neon_cge_s32, gen_helper_neon_cge_u32 },
                };
                genfn = fns[size][u];
                break;
            }
            case 0x8: /* SSHL, USHL */
            {
                static NeonGenTwoOpFn * const fns[3][2] = {
                    { gen_helper_neon_shl_s8, gen_helper_neon_shl_u8 },
                    { gen_helper_neon_shl_s16, gen_helper_neon_shl_u16 },
                    { gen_helper_neon_shl_s32, gen_helper_neon_shl_u32 },
                };
                genfn = fns[size][u];
                break;
            }
            case 0x9: /* SQSHL, UQSHL */
            {
                static NeonGenTwoOpEnvFn * const fns[3][2] = {
                    { gen_helper_neon_qshl_s8, gen_helper_neon_qshl_u8 },
                    { gen_helper_neon_qshl_s16, gen_helper_neon_qshl_u16 },
                    { gen_helper_neon_qshl_s32, gen_helper_neon_qshl_u32 },
                };
                genenvfn = fns[size][u];
                break;
            }
            case 0xa: /* SRSHL, URSHL */
            {
                static NeonGenTwoOpFn * const fns[3][2] = {
                    { gen_helper_neon_rshl_s8, gen_helper_neon_rshl_u8 },
                    { gen_helper_neon_rshl_s16, gen_helper_neon_rshl_u16 },
                    { gen_helper_neon_rshl_s32, gen_helper_neon_rshl_u32 },
                };
                genfn = fns[size][u];
                break;
            }
            case 0xb: /* SQRSHL, UQRSHL */
            {
                static NeonGenTwoOpEnvFn * const fns[3][2] = {
                    { gen_helper_neon_qrshl_s8, gen_helper_neon_qrshl_u8 },
                    { gen_helper_neon_qrshl_s16, gen_helper_neon_qrshl_u16 },
                    { gen_helper_neon_qrshl_s32, gen_helper_neon_qrshl_u32 },
                };
                genenvfn = fns[size][u];
                break;
            }
            case 0xc: /* SMAX, UMAX */
            {
                static NeonGenTwoOpFn * const fns[3][2] = {
                    { gen_helper_neon_max_s8, gen_helper_neon_max_u8 },
                    { gen_helper_neon_max_s16, gen_helper_neon_max_u16 },
                    { gen_max_s32, gen_max_u32 },
                };
                genfn = fns[size][u];
                break;
            }

            case 0xd: /* SMIN, UMIN */
            {
                static NeonGenTwoOpFn * const fns[3][2] = {
                    { gen_helper_neon_min_s8, gen_helper_neon_min_u8 },
                    { gen_helper_neon_min_s16, gen_helper_neon_min_u16 },
                    { gen_min_s32, gen_min_u32 },
                };
                genfn = fns[size][u];
                break;
            }
            case 0xe: /* SABD, UABD */
            case 0xf: /* SABA, UABA */
            {
                static NeonGenTwoOpFn * const fns[3][2] = {
                    { gen_helper_neon_abd_s8, gen_helper_neon_abd_u8 },
                    { gen_helper_neon_abd_s16, gen_helper_neon_abd_u16 },
                    { gen_helper_neon_abd_s32, gen_helper_neon_abd_u32 },
                };
                genfn = fns[size][u];
                break;
            }
            case 0x10: /* ADD, SUB */
            {
                static NeonGenTwoOpFn * const fns[3][2] = {
                    { gen_helper_neon_add_u8, gen_helper_neon_sub_u8 },
                    { gen_helper_neon_add_u16, gen_helper_neon_sub_u16 },
                    { tcg_gen_add_i32, tcg_gen_sub_i32 },
                };
                genfn = fns[size][u];
                break;
            }
            case 0x11: /* CMTST, CMEQ */
            {
                static NeonGenTwoOpFn * const fns[3][2] = {
                    { gen_helper_neon_tst_u8, gen_helper_neon_ceq_u8 },
                    { gen_helper_neon_tst_u16, gen_helper_neon_ceq_u16 },
                    { gen_helper_neon_tst_u32, gen_helper_neon_ceq_u32 },
                };
                genfn = fns[size][u];
                break;
            }
            case 0x13: /* MUL, PMUL */
                if (u) {
                    /* PMUL */
                    assert(size == 0);
                    genfn = gen_helper_neon_mul_p8;
                    break;
                }
                /* fall through : MUL */
            case 0x12: /* MLA, MLS */
            {
                static NeonGenTwoOpFn * const fns[3] = {
                    gen_helper_neon_mul_u8,
                    gen_helper_neon_mul_u16,
                    tcg_gen_mul_i32,
                };
                genfn = fns[size];
                break;
            }
            case 0x16: /* SQDMULH, SQRDMULH */
            {
                static NeonGenTwoOpEnvFn * const fns[2][2] = {
                    { gen_helper_neon_qdmulh_s16, gen_helper_neon_qrdmulh_s16 },
                    { gen_helper_neon_qdmulh_s32, gen_helper_neon_qrdmulh_s32 },
                };
                assert(size == 1 || size == 2);
                genenvfn = fns[size - 1][u];
                break;
            }
            default:
                g_assert_not_reached();
            }

            if (genenvfn) {
                genenvfn(tcg_res, cpu_env, tcg_op1, tcg_op2);
            } else {
                genfn(tcg_res, tcg_op1, tcg_op2);
            }

            if (opcode == 0xf || opcode == 0x12) {
                /* SABA, UABA, MLA, MLS: accumulating ops */
                static NeonGenTwoOpFn * const fns[3][2] = {
                    { gen_helper_neon_add_u8, gen_helper_neon_sub_u8 },
                    { gen_helper_neon_add_u16, gen_helper_neon_sub_u16 },
                    { tcg_gen_add_i32, tcg_gen_sub_i32 },
                };
                bool is_sub = (opcode == 0x12 && u); /* MLS */

                genfn = fns[size][is_sub];
                read_vec_element_i32(s, tcg_op1, rd, pass, MO_32);
                genfn(tcg_res, tcg_op1, tcg_res);
            }

            write_vec_element_i32(s, tcg_res, rd, pass, MO_32);

            tcg_temp_free_i32(tcg_res);
            tcg_temp_free_i32(tcg_op1);
            tcg_temp_free_i32(tcg_op2);
        }
    }

    if (!is_q) {
        clear_vec_high(s, rd);
    }
}

/* C3.6.16 AdvSIMD three same
 *  31  30  29  28       24 23  22  21 20  16 15    11  10 9    5 4    0
 * +---+---+---+-----------+------+---+------+--------+---+------+------+
 * | 0 | Q | U | 0 1 1 1 0 | size | 1 |  Rm  | opcode | 1 |  Rn  |  Rd  |
 * +---+---+---+-----------+------+---+------+--------+---+------+------+
 */
static void disas_simd_three_reg_same(DisasContext *s, uint32_t insn)
{
    int opcode = extract32(insn, 11, 5);

    switch (opcode) {
    case 0x3: /* logic ops */
        disas_simd_3same_logic(s, insn);
        break;
    case 0x17: /* ADDP */
    case 0x14: /* SMAXP, UMAXP */
    case 0x15: /* SMINP, UMINP */
    {
        /* Pairwise operations */
        int is_q = extract32(insn, 30, 1);
        int u = extract32(insn, 29, 1);
        int size = extract32(insn, 22, 2);
        int rm = extract32(insn, 16, 5);
        int rn = extract32(insn, 5, 5);
        int rd = extract32(insn, 0, 5);
        if (opcode == 0x17) {
            if (u || (size == 3 && !is_q)) {
                unallocated_encoding(s);
                return;
            }
        } else {
            if (size == 3) {
                unallocated_encoding(s);
                return;
            }
        }
        handle_simd_3same_pair(s, is_q, u, opcode, size, rn, rm, rd);
        break;
    }
    case 0x18 ... 0x31:
        /* floating point ops, sz[1] and U are part of opcode */
        disas_simd_3same_float(s, insn);
        break;
    default:
        disas_simd_3same_int(s, insn);
        break;
    }
}

static void handle_2misc_widening(DisasContext *s, int opcode, bool is_q,
                                  int size, int rn, int rd)
{
    /* Handle 2-reg-misc ops which are widening (so each size element
     * in the source becomes a 2*size element in the destination.
     * The only instruction like this is FCVTL.
     */
    int pass;

    if (size == 3) {
        /* 32 -> 64 bit fp conversion */
        TCGv_i64 tcg_res[2];
        int srcelt = is_q ? 2 : 0;

        for (pass = 0; pass < 2; pass++) {
            TCGv_i32 tcg_op = tcg_temp_new_i32();
            tcg_res[pass] = tcg_temp_new_i64();

            read_vec_element_i32(s, tcg_op, rn, srcelt + pass, MO_32);
            gen_helper_vfp_fcvtds(tcg_res[pass], tcg_op, cpu_env);
            tcg_temp_free_i32(tcg_op);
        }
        for (pass = 0; pass < 2; pass++) {
            write_vec_element(s, tcg_res[pass], rd, pass, MO_64);
            tcg_temp_free_i64(tcg_res[pass]);
        }
    } else {
        /* 16 -> 32 bit fp conversion */
        int srcelt = is_q ? 4 : 0;
        TCGv_i32 tcg_res[4];

        for (pass = 0; pass < 4; pass++) {
            tcg_res[pass] = tcg_temp_new_i32();

            read_vec_element_i32(s, tcg_res[pass], rn, srcelt + pass, MO_16);
            gen_helper_vfp_fcvt_f16_to_f32(tcg_res[pass], tcg_res[pass],
                                           cpu_env);
        }
        for (pass = 0; pass < 4; pass++) {
            write_vec_element_i32(s, tcg_res[pass], rd, pass, MO_32);
            tcg_temp_free_i32(tcg_res[pass]);
        }
    }
}

static void handle_rev(DisasContext *s, int opcode, bool u,
                       bool is_q, int size, int rn, int rd)
{
    int op = (opcode << 1) | u;
    int opsz = op + size;
    int grp_size = 3 - opsz;
    int dsize = is_q ? 128 : 64;
    int i;

    if (opsz >= 3) {
        unallocated_encoding(s);
        return;
    }

    if (!fp_access_check(s)) {
        return;
    }

    if (size == 0) {
        /* Special case bytes, use bswap op on each group of elements */
        int groups = dsize / (8 << grp_size);

        for (i = 0; i < groups; i++) {
            TCGv_i64 tcg_tmp = tcg_temp_new_i64();

            read_vec_element(s, tcg_tmp, rn, i, grp_size);
            switch (grp_size) {
            case MO_16:
                tcg_gen_bswap16_i64(tcg_tmp, tcg_tmp);
                break;
            case MO_32:
                tcg_gen_bswap32_i64(tcg_tmp, tcg_tmp);
                break;
            case MO_64:
                tcg_gen_bswap64_i64(tcg_tmp, tcg_tmp);
                break;
            default:
                g_assert_not_reached();
            }
            write_vec_element(s, tcg_tmp, rd, i, grp_size);
            tcg_temp_free_i64(tcg_tmp);
        }
        if (!is_q) {
            clear_vec_high(s, rd);
        }
    } else {
        int revmask = (1 << grp_size) - 1;
        int esize = 8 << size;
        int elements = dsize / esize;
        TCGv_i64 tcg_rn = tcg_temp_new_i64();
        TCGv_i64 tcg_rd = tcg_const_i64(0);
        TCGv_i64 tcg_rd_hi = tcg_const_i64(0);

        for (i = 0; i < elements; i++) {
            int e_rev = (i & 0xf) ^ revmask;
            int off = e_rev * esize;
            read_vec_element(s, tcg_rn, rn, i, size);
            if (off >= 64) {
                tcg_gen_deposit_i64(tcg_rd_hi, tcg_rd_hi,
                                    tcg_rn, off - 64, esize);
            } else {
                tcg_gen_deposit_i64(tcg_rd, tcg_rd, tcg_rn, off, esize);
            }
        }
        write_vec_element(s, tcg_rd, rd, 0, MO_64);
        write_vec_element(s, tcg_rd_hi, rd, 1, MO_64);

        tcg_temp_free_i64(tcg_rd_hi);
        tcg_temp_free_i64(tcg_rd);
        tcg_temp_free_i64(tcg_rn);
    }
}

static void handle_2misc_pairwise(DisasContext *s, int opcode, bool u,
                                  bool is_q, int size, int rn, int rd)
{
    /* Implement the pairwise operations from 2-misc:
     * SADDLP, UADDLP, SADALP, UADALP.
     * These all add pairs of elements in the input to produce a
     * double-width result element in the output (possibly accumulating).
     */
    bool accum = (opcode == 0x6);
    int maxpass = is_q ? 2 : 1;
    int pass;
    TCGv_i64 tcg_res[2];

    if (size == 2) {
        /* 32 + 32 -> 64 op */
        TCGMemOp memop = size + (u ? 0 : MO_SIGN);

        for (pass = 0; pass < maxpass; pass++) {
            TCGv_i64 tcg_op1 = tcg_temp_new_i64();
            TCGv_i64 tcg_op2 = tcg_temp_new_i64();

            tcg_res[pass] = tcg_temp_new_i64();

            read_vec_element(s, tcg_op1, rn, pass * 2, memop);
            read_vec_element(s, tcg_op2, rn, pass * 2 + 1, memop);
            tcg_gen_add_i64(tcg_res[pass], tcg_op1, tcg_op2);
            if (accum) {
                read_vec_element(s, tcg_op1, rd, pass, MO_64);
                tcg_gen_add_i64(tcg_res[pass], tcg_res[pass], tcg_op1);
            }

            tcg_temp_free_i64(tcg_op1);
            tcg_temp_free_i64(tcg_op2);
        }
    } else {
        for (pass = 0; pass < maxpass; pass++) {
            TCGv_i64 tcg_op = tcg_temp_new_i64();
            NeonGenOneOpFn *genfn;
            static NeonGenOneOpFn * const fns[2][2] = {
                { gen_helper_neon_addlp_s8,  gen_helper_neon_addlp_u8 },
                { gen_helper_neon_addlp_s16,  gen_helper_neon_addlp_u16 },
            };

            genfn = fns[size][u];

            tcg_res[pass] = tcg_temp_new_i64();

            read_vec_element(s, tcg_op, rn, pass, MO_64);
            genfn(tcg_res[pass], tcg_op);

            if (accum) {
                read_vec_element(s, tcg_op, rd, pass, MO_64);
                if (size == 0) {
                    gen_helper_neon_addl_u16(tcg_res[pass],
                                             tcg_res[pass], tcg_op);
                } else {
                    gen_helper_neon_addl_u32(tcg_res[pass],
                                             tcg_res[pass], tcg_op);
                }
            }
            tcg_temp_free_i64(tcg_op);
        }
    }
    if (!is_q) {
        tcg_res[1] = tcg_const_i64(0);
    }
    for (pass = 0; pass < 2; pass++) {
        write_vec_element(s, tcg_res[pass], rd, pass, MO_64);
        tcg_temp_free_i64(tcg_res[pass]);
    }
}

static void handle_shll(DisasContext *s, bool is_q, int size, int rn, int rd)
{
    /* Implement SHLL and SHLL2 */
    int pass;
    int part = is_q ? 2 : 0;
    TCGv_i64 tcg_res[2];

    for (pass = 0; pass < 2; pass++) {
        static NeonGenWidenFn * const widenfns[3] = {
            gen_helper_neon_widen_u8,
            gen_helper_neon_widen_u16,
            tcg_gen_extu_i32_i64,
        };
        NeonGenWidenFn *widenfn = widenfns[size];
        TCGv_i32 tcg_op = tcg_temp_new_i32();

        read_vec_element_i32(s, tcg_op, rn, part + pass, MO_32);
        tcg_res[pass] = tcg_temp_new_i64();
        widenfn(tcg_res[pass], tcg_op);
        tcg_gen_shli_i64(tcg_res[pass], tcg_res[pass], 8 << size);

        tcg_temp_free_i32(tcg_op);
    }

    for (pass = 0; pass < 2; pass++) {
        write_vec_element(s, tcg_res[pass], rd, pass, MO_64);
        tcg_temp_free_i64(tcg_res[pass]);
    }
}

/* C3.6.17 AdvSIMD two reg misc
 *   31  30  29 28       24 23  22 21       17 16    12 11 10 9    5 4    0
 * +---+---+---+-----------+------+-----------+--------+-----+------+------+
 * | 0 | Q | U | 0 1 1 1 0 | size | 1 0 0 0 0 | opcode | 1 0 |  Rn  |  Rd  |
 * +---+---+---+-----------+------+-----------+--------+-----+------+------+
 */
static void disas_simd_two_reg_misc(DisasContext *s, uint32_t insn)
{
    int size = extract32(insn, 22, 2);
    int opcode = extract32(insn, 12, 5);
    bool u = extract32(insn, 29, 1);
    bool is_q = extract32(insn, 30, 1);
    int rn = extract32(insn, 5, 5);
    int rd = extract32(insn, 0, 5);
    bool need_fpstatus = false;
    bool need_rmode = false;
    int rmode = -1;
    TCGv_i32 tcg_rmode;
    TCGv_ptr tcg_fpstatus;

    switch (opcode) {
    case 0x0: /* REV64, REV32 */
    case 0x1: /* REV16 */
        handle_rev(s, opcode, u, is_q, size, rn, rd);
        return;
    case 0x5: /* CNT, NOT, RBIT */
        if (u && size == 0) {
            /* NOT: adjust size so we can use the 64-bits-at-a-time loop. */
            size = 3;
            break;
        } else if (u && size == 1) {
            /* RBIT */
            break;
        } else if (!u && size == 0) {
            /* CNT */
            break;
        }
        unallocated_encoding(s);
        return;
    case 0x12: /* XTN, XTN2, SQXTUN, SQXTUN2 */
    case 0x14: /* SQXTN, SQXTN2, UQXTN, UQXTN2 */
        if (size == 3) {
            unallocated_encoding(s);
            return;
        }
        if (!fp_access_check(s)) {
            return;
        }

        handle_2misc_narrow(s, false, opcode, u, is_q, size, rn, rd);
        return;
    case 0x4: /* CLS, CLZ */
        if (size == 3) {
            unallocated_encoding(s);
            return;
        }
        break;
    case 0x2: /* SADDLP, UADDLP */
    case 0x6: /* SADALP, UADALP */
        if (size == 3) {
            unallocated_encoding(s);
            return;
        }
        if (!fp_access_check(s)) {
            return;
        }
        handle_2misc_pairwise(s, opcode, u, is_q, size, rn, rd);
        return;
    case 0x13: /* SHLL, SHLL2 */
        if (u == 0 || size == 3) {
            unallocated_encoding(s);
            return;
        }
        if (!fp_access_check(s)) {
            return;
        }
        handle_shll(s, is_q, size, rn, rd);
        return;
    case 0xa: /* CMLT */
        if (u == 1) {
            unallocated_encoding(s);
            return;
        }
        /* fall through */
    case 0x8: /* CMGT, CMGE */
    case 0x9: /* CMEQ, CMLE */
    case 0xb: /* ABS, NEG */
        if (size == 3 && !is_q) {
            unallocated_encoding(s);
            return;
        }
        break;
    case 0x3: /* SUQADD, USQADD */
        if (size == 3 && !is_q) {
            unallocated_encoding(s);
            return;
        }
        if (!fp_access_check(s)) {
            return;
        }
        handle_2misc_satacc(s, false, u, is_q, size, rn, rd);
        return;
    case 0x7: /* SQABS, SQNEG */
        if (size == 3 && !is_q) {
            unallocated_encoding(s);
            return;
        }
        break;
    case 0xc ... 0xf:
    case 0x16 ... 0x1d:
    case 0x1f:
    {
        /* Floating point: U, size[1] and opcode indicate operation;
         * size[0] indicates single or double precision.
         */
        int is_double = extract32(size, 0, 1);
        opcode |= (extract32(size, 1, 1) << 5) | (u << 6);
        size = is_double ? 3 : 2;
        switch (opcode) {
        case 0x2f: /* FABS */
        case 0x6f: /* FNEG */
            if (size == 3 && !is_q) {
                unallocated_encoding(s);
                return;
            }
            break;
        case 0x1d: /* SCVTF */
        case 0x5d: /* UCVTF */
        {
            bool is_signed = (opcode == 0x1d) ? true : false;
            int elements = is_double ? 2 : is_q ? 4 : 2;
            if (is_double && !is_q) {
                unallocated_encoding(s);
                return;
            }
            if (!fp_access_check(s)) {
                return;
            }
            handle_simd_intfp_conv(s, rd, rn, elements, is_signed, 0, size);
            return;
        }
        case 0x2c: /* FCMGT (zero) */
        case 0x2d: /* FCMEQ (zero) */
        case 0x2e: /* FCMLT (zero) */
        case 0x6c: /* FCMGE (zero) */
        case 0x6d: /* FCMLE (zero) */
            if (size == 3 && !is_q) {
                unallocated_encoding(s);
                return;
            }
            handle_2misc_fcmp_zero(s, opcode, false, u, is_q, size, rn, rd);
            return;
        case 0x7f: /* FSQRT */
            if (size == 3 && !is_q) {
                unallocated_encoding(s);
                return;
            }
            break;
        case 0x1a: /* FCVTNS */
        case 0x1b: /* FCVTMS */
        case 0x3a: /* FCVTPS */
        case 0x3b: /* FCVTZS */
        case 0x5a: /* FCVTNU */
        case 0x5b: /* FCVTMU */
        case 0x7a: /* FCVTPU */
        case 0x7b: /* FCVTZU */
            need_fpstatus = true;
            need_rmode = true;
            rmode = extract32(opcode, 5, 1) | (extract32(opcode, 0, 1) << 1);
            if (size == 3 && !is_q) {
                unallocated_encoding(s);
                return;
            }
            break;
        case 0x5c: /* FCVTAU */
        case 0x1c: /* FCVTAS */
            need_fpstatus = true;
            need_rmode = true;
            rmode = FPROUNDING_TIEAWAY;
            if (size == 3 && !is_q) {
                unallocated_encoding(s);
                return;
            }
            break;
        case 0x3c: /* URECPE */
            if (size == 3) {
                unallocated_encoding(s);
                return;
            }
            /* fall through */
        case 0x3d: /* FRECPE */
        case 0x7d: /* FRSQRTE */
            if (size == 3 && !is_q) {
                unallocated_encoding(s);
                return;
            }
            if (!fp_access_check(s)) {
                return;
            }
            handle_2misc_reciprocal(s, opcode, false, u, is_q, size, rn, rd);
            return;
        case 0x56: /* FCVTXN, FCVTXN2 */
            if (size == 2) {
                unallocated_encoding(s);
                return;
            }
            /* fall through */
        case 0x16: /* FCVTN, FCVTN2 */
            /* handle_2misc_narrow does a 2*size -> size operation, but these
             * instructions encode the source size rather than dest size.
             */
            if (!fp_access_check(s)) {
                return;
            }
            handle_2misc_narrow(s, false, opcode, 0, is_q, size - 1, rn, rd);
            return;
        case 0x17: /* FCVTL, FCVTL2 */
            if (!fp_access_check(s)) {
                return;
            }
            handle_2misc_widening(s, opcode, is_q, size, rn, rd);
            return;
        case 0x18: /* FRINTN */
        case 0x19: /* FRINTM */
        case 0x38: /* FRINTP */
        case 0x39: /* FRINTZ */
            need_rmode = true;
            rmode = extract32(opcode, 5, 1) | (extract32(opcode, 0, 1) << 1);
            /* fall through */
        case 0x59: /* FRINTX */
        case 0x79: /* FRINTI */
            need_fpstatus = true;
            if (size == 3 && !is_q) {
                unallocated_encoding(s);
                return;
            }
            break;
        case 0x58: /* FRINTA */
            need_rmode = true;
            rmode = FPROUNDING_TIEAWAY;
            need_fpstatus = true;
            if (size == 3 && !is_q) {
                unallocated_encoding(s);
                return;
            }
            break;
        case 0x7c: /* URSQRTE */
            if (size == 3) {
                unallocated_encoding(s);
                return;
            }
            need_fpstatus = true;
            break;
        default:
            unallocated_encoding(s);
            return;
        }
        break;
    }
    default:
        unallocated_encoding(s);
        return;
    }

    if (!fp_access_check(s)) {
        return;
    }

    if (need_fpstatus) {
        tcg_fpstatus = get_fpstatus_ptr();
    } else {
        TCGV_UNUSED_PTR(tcg_fpstatus);
    }
    if (need_rmode) {
        tcg_rmode = tcg_const_i32(arm_rmode_to_sf(rmode));
        gen_helper_set_rmode(tcg_rmode, tcg_rmode, cpu_env);
    } else {
        TCGV_UNUSED_I32(tcg_rmode);
    }

    if (size == 3) {
        /* All 64-bit element operations can be shared with scalar 2misc */
        int pass;

        for (pass = 0; pass < (is_q ? 2 : 1); pass++) {
            TCGv_i64 tcg_op = tcg_temp_new_i64();
            TCGv_i64 tcg_res = tcg_temp_new_i64();

            read_vec_element(s, tcg_op, rn, pass, MO_64);

            handle_2misc_64(s, opcode, u, tcg_res, tcg_op,
                            tcg_rmode, tcg_fpstatus);

            write_vec_element(s, tcg_res, rd, pass, MO_64);

            tcg_temp_free_i64(tcg_res);
            tcg_temp_free_i64(tcg_op);
        }
    } else {
        int pass;

        for (pass = 0; pass < (is_q ? 4 : 2); pass++) {
            TCGv_i32 tcg_op = tcg_temp_new_i32();
            TCGv_i32 tcg_res = tcg_temp_new_i32();
            TCGCond cond;

            read_vec_element_i32(s, tcg_op, rn, pass, MO_32);

            if (size == 2) {
                /* Special cases for 32 bit elements */
                switch (opcode) {
                case 0xa: /* CMLT */
                    /* 32 bit integer comparison against zero, result is
                     * test ? (2^32 - 1) : 0. We implement via setcond(test)
                     * and inverting.
                     */
                    cond = TCG_COND_LT;
                do_cmop:
                    tcg_gen_setcondi_i32(cond, tcg_res, tcg_op, 0);
                    tcg_gen_neg_i32(tcg_res, tcg_res);
                    break;
                case 0x8: /* CMGT, CMGE */
                    cond = u ? TCG_COND_GE : TCG_COND_GT;
                    goto do_cmop;
                case 0x9: /* CMEQ, CMLE */
                    cond = u ? TCG_COND_LE : TCG_COND_EQ;
                    goto do_cmop;
                case 0x4: /* CLS */
                    if (u) {
                        gen_helper_clz32(tcg_res, tcg_op);
                    } else {
                        gen_helper_cls32(tcg_res, tcg_op);
                    }
                    break;
                case 0x7: /* SQABS, SQNEG */
                    if (u) {
                        gen_helper_neon_qneg_s32(tcg_res, cpu_env, tcg_op);
                    } else {
                        gen_helper_neon_qabs_s32(tcg_res, cpu_env, tcg_op);
                    }
                    break;
                case 0xb: /* ABS, NEG */
                    if (u) {
                        tcg_gen_neg_i32(tcg_res, tcg_op);
                    } else {
                        TCGv_i32 tcg_zero = tcg_const_i32(0);
                        tcg_gen_neg_i32(tcg_res, tcg_op);
                        tcg_gen_movcond_i32(TCG_COND_GT, tcg_res, tcg_op,
                                            tcg_zero, tcg_op, tcg_res);
                        tcg_temp_free_i32(tcg_zero);
                    }
                    break;
                case 0x2f: /* FABS */
                    gen_helper_vfp_abss(tcg_res, tcg_op);
                    break;
                case 0x6f: /* FNEG */
                    gen_helper_vfp_negs(tcg_res, tcg_op);
                    break;
                case 0x7f: /* FSQRT */
                    gen_helper_vfp_sqrts(tcg_res, tcg_op, cpu_env);
                    break;
                case 0x1a: /* FCVTNS */
                case 0x1b: /* FCVTMS */
                case 0x1c: /* FCVTAS */
                case 0x3a: /* FCVTPS */
                case 0x3b: /* FCVTZS */
                {
                    TCGv_i32 tcg_shift = tcg_const_i32(0);
                    gen_helper_vfp_tosls(tcg_res, tcg_op,
                                         tcg_shift, tcg_fpstatus);
                    tcg_temp_free_i32(tcg_shift);
                    break;
                }
                case 0x5a: /* FCVTNU */
                case 0x5b: /* FCVTMU */
                case 0x5c: /* FCVTAU */
                case 0x7a: /* FCVTPU */
                case 0x7b: /* FCVTZU */
                {
                    TCGv_i32 tcg_shift = tcg_const_i32(0);
                    gen_helper_vfp_touls(tcg_res, tcg_op,
                                         tcg_shift, tcg_fpstatus);
                    tcg_temp_free_i32(tcg_shift);
                    break;
                }
                case 0x18: /* FRINTN */
                case 0x19: /* FRINTM */
                case 0x38: /* FRINTP */
                case 0x39: /* FRINTZ */
                case 0x58: /* FRINTA */
                case 0x79: /* FRINTI */
                    gen_helper_rints(tcg_res, tcg_op, tcg_fpstatus);
                    break;
                case 0x59: /* FRINTX */
                    gen_helper_rints_exact(tcg_res, tcg_op, tcg_fpstatus);
                    break;
                case 0x7c: /* URSQRTE */
                    gen_helper_rsqrte_u32(tcg_res, tcg_op, tcg_fpstatus);
                    break;
                default:
                    g_assert_not_reached();
                }
            } else {
                /* Use helpers for 8 and 16 bit elements */
                switch (opcode) {
                case 0x5: /* CNT, RBIT */
                    /* For these two insns size is part of the opcode specifier
                     * (handled earlier); they always operate on byte elements.
                     */
                    if (u) {
                        gen_helper_neon_rbit_u8(tcg_res, tcg_op);
                    } else {
                        gen_helper_neon_cnt_u8(tcg_res, tcg_op);
                    }
                    break;
                case 0x7: /* SQABS, SQNEG */
                {
                    NeonGenOneOpEnvFn *genfn;
                    static NeonGenOneOpEnvFn * const fns[2][2] = {
                        { gen_helper_neon_qabs_s8, gen_helper_neon_qneg_s8 },
                        { gen_helper_neon_qabs_s16, gen_helper_neon_qneg_s16 },
                    };
                    genfn = fns[size][u];
                    genfn(tcg_res, cpu_env, tcg_op);
                    break;
                }
                case 0x8: /* CMGT, CMGE */
                case 0x9: /* CMEQ, CMLE */
                case 0xa: /* CMLT */
                {
                    static NeonGenTwoOpFn * const fns[3][2] = {
                        { gen_helper_neon_cgt_s8, gen_helper_neon_cgt_s16 },
                        { gen_helper_neon_cge_s8, gen_helper_neon_cge_s16 },
                        { gen_helper_neon_ceq_u8, gen_helper_neon_ceq_u16 },
                    };
                    NeonGenTwoOpFn *genfn;
                    int comp;
                    bool reverse;
                    TCGv_i32 tcg_zero = tcg_const_i32(0);

                    /* comp = index into [CMGT, CMGE, CMEQ, CMLE, CMLT] */
                    comp = (opcode - 0x8) * 2 + u;
                    /* ...but LE, LT are implemented as reverse GE, GT */
                    reverse = (comp > 2);
                    if (reverse) {
                        comp = 4 - comp;
                    }
                    genfn = fns[comp][size];
                    if (reverse) {
                        genfn(tcg_res, tcg_zero, tcg_op);
                    } else {
                        genfn(tcg_res, tcg_op, tcg_zero);
                    }
                    tcg_temp_free_i32(tcg_zero);
                    break;
                }
                case 0xb: /* ABS, NEG */
                    if (u) {
                        TCGv_i32 tcg_zero = tcg_const_i32(0);
                        if (size) {
                            gen_helper_neon_sub_u16(tcg_res, tcg_zero, tcg_op);
                        } else {
                            gen_helper_neon_sub_u8(tcg_res, tcg_zero, tcg_op);
                        }
                        tcg_temp_free_i32(tcg_zero);
                    } else {
                        if (size) {
                            gen_helper_neon_abs_s16(tcg_res, tcg_op);
                        } else {
                            gen_helper_neon_abs_s8(tcg_res, tcg_op);
                        }
                    }
                    break;
                case 0x4: /* CLS, CLZ */
                    if (u) {
                        if (size == 0) {
                            gen_helper_neon_clz_u8(tcg_res, tcg_op);
                        } else {
                            gen_helper_neon_clz_u16(tcg_res, tcg_op);
                        }
                    } else {
                        if (size == 0) {
                            gen_helper_neon_cls_s8(tcg_res, tcg_op);
                        } else {
                            gen_helper_neon_cls_s16(tcg_res, tcg_op);
                        }
                    }
                    break;
                default:
                    g_assert_not_reached();
                }
            }

            write_vec_element_i32(s, tcg_res, rd, pass, MO_32);

            tcg_temp_free_i32(tcg_res);
            tcg_temp_free_i32(tcg_op);
        }
    }
    if (!is_q) {
        clear_vec_high(s, rd);
    }

    if (need_rmode) {
        gen_helper_set_rmode(tcg_rmode, tcg_rmode, cpu_env);
        tcg_temp_free_i32(tcg_rmode);
    }
    if (need_fpstatus) {
        tcg_temp_free_ptr(tcg_fpstatus);
    }
}

/* C3.6.13 AdvSIMD scalar x indexed element
 *  31 30  29 28       24 23  22 21  20  19  16 15 12  11  10 9    5 4    0
 * +-----+---+-----------+------+---+---+------+-----+---+---+------+------+
 * | 0 1 | U | 1 1 1 1 1 | size | L | M |  Rm  | opc | H | 0 |  Rn  |  Rd  |
 * +-----+---+-----------+------+---+---+------+-----+---+---+------+------+
 * C3.6.18 AdvSIMD vector x indexed element
 *   31  30  29 28       24 23  22 21  20  19  16 15 12  11  10 9    5 4    0
 * +---+---+---+-----------+------+---+---+------+-----+---+---+------+------+
 * | 0 | Q | U | 0 1 1 1 1 | size | L | M |  Rm  | opc | H | 0 |  Rn  |  Rd  |
 * +---+---+---+-----------+------+---+---+------+-----+---+---+------+------+
 */
static void disas_simd_indexed(DisasContext *s, uint32_t insn)
{
    /* This encoding has two kinds of instruction:
     *  normal, where we perform elt x idxelt => elt for each
     *     element in the vector
     *  long, where we perform elt x idxelt and generate a result of
     *     double the width of the input element
     * The long ops have a 'part' specifier (ie come in INSN, INSN2 pairs).
     */
    bool is_scalar = extract32(insn, 28, 1);
    bool is_q = extract32(insn, 30, 1);
    bool u = extract32(insn, 29, 1);
    int size = extract32(insn, 22, 2);
    int l = extract32(insn, 21, 1);
    int m = extract32(insn, 20, 1);
    /* Note that the Rm field here is only 4 bits, not 5 as it usually is */
    int rm = extract32(insn, 16, 4);
    int opcode = extract32(insn, 12, 4);
    int h = extract32(insn, 11, 1);
    int rn = extract32(insn, 5, 5);
    int rd = extract32(insn, 0, 5);
    bool is_long = false;
    bool is_fp = false;
    int index;
    TCGv_ptr fpst;

    switch (opcode) {
    case 0x0: /* MLA */
    case 0x4: /* MLS */
        if (!u || is_scalar) {
            unallocated_encoding(s);
            return;
        }
        break;
    case 0x2: /* SMLAL, SMLAL2, UMLAL, UMLAL2 */
    case 0x6: /* SMLSL, SMLSL2, UMLSL, UMLSL2 */
    case 0xa: /* SMULL, SMULL2, UMULL, UMULL2 */
        if (is_scalar) {
            unallocated_encoding(s);
            return;
        }
        is_long = true;
        break;
    case 0x3: /* SQDMLAL, SQDMLAL2 */
    case 0x7: /* SQDMLSL, SQDMLSL2 */
    case 0xb: /* SQDMULL, SQDMULL2 */
        is_long = true;
        /* fall through */
    case 0xc: /* SQDMULH */
    case 0xd: /* SQRDMULH */
        if (u) {
            unallocated_encoding(s);
            return;
        }
        break;
    case 0x8: /* MUL */
        if (u || is_scalar) {
            unallocated_encoding(s);
            return;
        }
        break;
    case 0x1: /* FMLA */
    case 0x5: /* FMLS */
        if (u) {
            unallocated_encoding(s);
            return;
        }
        /* fall through */
    case 0x9: /* FMUL, FMULX */
        if (!extract32(size, 1, 1)) {
            unallocated_encoding(s);
            return;
        }
        is_fp = true;
        break;
    default:
        unallocated_encoding(s);
        return;
    }

    if (is_fp) {
        /* low bit of size indicates single/double */
        size = extract32(size, 0, 1) ? 3 : 2;
        if (size == 2) {
            index = h << 1 | l;
        } else {
            if (l || !is_q) {
                unallocated_encoding(s);
                return;
            }
            index = h;
        }
        rm |= (m << 4);
    } else {
        switch (size) {
        case 1:
            index = h << 2 | l << 1 | m;
            break;
        case 2:
            index = h << 1 | l;
            rm |= (m << 4);
            break;
        default:
            unallocated_encoding(s);
            return;
        }
    }

    if (!fp_access_check(s)) {
        return;
    }

    if (is_fp) {
        fpst = get_fpstatus_ptr();
    } else {
        TCGV_UNUSED_PTR(fpst);
    }

    if (size == 3) {
        TCGv_i64 tcg_idx = tcg_temp_new_i64();
        int pass;

        assert(is_fp && is_q && !is_long);

        read_vec_element(s, tcg_idx, rm, index, MO_64);

        for (pass = 0; pass < (is_scalar ? 1 : 2); pass++) {
            TCGv_i64 tcg_op = tcg_temp_new_i64();
            TCGv_i64 tcg_res = tcg_temp_new_i64();

            read_vec_element(s, tcg_op, rn, pass, MO_64);

            switch (opcode) {
            case 0x5: /* FMLS */
                /* As usual for ARM, separate negation for fused multiply-add */
                gen_helper_vfp_negd(tcg_op, tcg_op);
                /* fall through */
            case 0x1: /* FMLA */
                read_vec_element(s, tcg_res, rd, pass, MO_64);
                gen_helper_vfp_muladdd(tcg_res, tcg_op, tcg_idx, tcg_res, fpst);
                break;
            case 0x9: /* FMUL, FMULX */
                if (u) {
                    gen_helper_vfp_mulxd(tcg_res, tcg_op, tcg_idx, fpst);
                } else {
                    gen_helper_vfp_muld(tcg_res, tcg_op, tcg_idx, fpst);
                }
                break;
            default:
                g_assert_not_reached();
            }

            write_vec_element(s, tcg_res, rd, pass, MO_64);
            tcg_temp_free_i64(tcg_op);
            tcg_temp_free_i64(tcg_res);
        }

        if (is_scalar) {
            clear_vec_high(s, rd);
        }

        tcg_temp_free_i64(tcg_idx);
    } else if (!is_long) {
        /* 32 bit floating point, or 16 or 32 bit integer.
         * For the 16 bit scalar case we use the usual Neon helpers and
         * rely on the fact that 0 op 0 == 0 with no side effects.
         */
        TCGv_i32 tcg_idx = tcg_temp_new_i32();
        int pass, maxpasses;

        if (is_scalar) {
            maxpasses = 1;
        } else {
            maxpasses = is_q ? 4 : 2;
        }

        read_vec_element_i32(s, tcg_idx, rm, index, size);

        if (size == 1 && !is_scalar) {
            /* The simplest way to handle the 16x16 indexed ops is to duplicate
             * the index into both halves of the 32 bit tcg_idx and then use
             * the usual Neon helpers.
             */
            tcg_gen_deposit_i32(tcg_idx, tcg_idx, tcg_idx, 16, 16);
        }

        for (pass = 0; pass < maxpasses; pass++) {
            TCGv_i32 tcg_op = tcg_temp_new_i32();
            TCGv_i32 tcg_res = tcg_temp_new_i32();

            read_vec_element_i32(s, tcg_op, rn, pass, is_scalar ? size : MO_32);

            switch (opcode) {
            case 0x0: /* MLA */
            case 0x4: /* MLS */
            case 0x8: /* MUL */
            {
                static NeonGenTwoOpFn * const fns[2][2] = {
                    { gen_helper_neon_add_u16, gen_helper_neon_sub_u16 },
                    { tcg_gen_add_i32, tcg_gen_sub_i32 },
                };
                NeonGenTwoOpFn *genfn;
                bool is_sub = opcode == 0x4;

                if (size == 1) {
                    gen_helper_neon_mul_u16(tcg_res, tcg_op, tcg_idx);
                } else {
                    tcg_gen_mul_i32(tcg_res, tcg_op, tcg_idx);
                }
                if (opcode == 0x8) {
                    break;
                }
                read_vec_element_i32(s, tcg_op, rd, pass, MO_32);
                genfn = fns[size - 1][is_sub];
                genfn(tcg_res, tcg_op, tcg_res);
                break;
            }
            case 0x5: /* FMLS */
                /* As usual for ARM, separate negation for fused multiply-add */
                gen_helper_vfp_negs(tcg_op, tcg_op);
                /* fall through */
            case 0x1: /* FMLA */
                read_vec_element_i32(s, tcg_res, rd, pass, MO_32);
                gen_helper_vfp_muladds(tcg_res, tcg_op, tcg_idx, tcg_res, fpst);
                break;
            case 0x9: /* FMUL, FMULX */
                if (u) {
                    gen_helper_vfp_mulxs(tcg_res, tcg_op, tcg_idx, fpst);
                } else {
                    gen_helper_vfp_muls(tcg_res, tcg_op, tcg_idx, fpst);
                }
                break;
            case 0xc: /* SQDMULH */
                if (size == 1) {
                    gen_helper_neon_qdmulh_s16(tcg_res, cpu_env,
                                               tcg_op, tcg_idx);
                } else {
                    gen_helper_neon_qdmulh_s32(tcg_res, cpu_env,
                                               tcg_op, tcg_idx);
                }
                break;
            case 0xd: /* SQRDMULH */
                if (size == 1) {
                    gen_helper_neon_qrdmulh_s16(tcg_res, cpu_env,
                                                tcg_op, tcg_idx);
                } else {
                    gen_helper_neon_qrdmulh_s32(tcg_res, cpu_env,
                                                tcg_op, tcg_idx);
                }
                break;
            default:
                g_assert_not_reached();
            }

            if (is_scalar) {
                write_fp_sreg(s, rd, tcg_res);
            } else {
                write_vec_element_i32(s, tcg_res, rd, pass, MO_32);
            }

            tcg_temp_free_i32(tcg_op);
            tcg_temp_free_i32(tcg_res);
        }

        tcg_temp_free_i32(tcg_idx);

        if (!is_q) {
            clear_vec_high(s, rd);
        }
    } else {
        /* long ops: 16x16->32 or 32x32->64 */
        TCGv_i64 tcg_res[2];
        int pass;
        bool satop = extract32(opcode, 0, 1);
        TCGMemOp memop = MO_32;

        if (satop || !u) {
            memop |= MO_SIGN;
        }

        if (size == 2) {
            TCGv_i64 tcg_idx = tcg_temp_new_i64();

            read_vec_element(s, tcg_idx, rm, index, memop);

            for (pass = 0; pass < (is_scalar ? 1 : 2); pass++) {
                TCGv_i64 tcg_op = tcg_temp_new_i64();
                TCGv_i64 tcg_passres;
                int passelt;

                if (is_scalar) {
                    passelt = 0;
                } else {
                    passelt = pass + (is_q * 2);
                }

                read_vec_element(s, tcg_op, rn, passelt, memop);

                tcg_res[pass] = tcg_temp_new_i64();

                if (opcode == 0xa || opcode == 0xb) {
                    /* Non-accumulating ops */
                    tcg_passres = tcg_res[pass];
                } else {
                    tcg_passres = tcg_temp_new_i64();
                }

                tcg_gen_mul_i64(tcg_passres, tcg_op, tcg_idx);
                tcg_temp_free_i64(tcg_op);

                if (satop) {
                    /* saturating, doubling */
                    gen_helper_neon_addl_saturate_s64(tcg_passres, cpu_env,
                                                      tcg_passres, tcg_passres);
                }

                if (opcode == 0xa || opcode == 0xb) {
                    continue;
                }

                /* Accumulating op: handle accumulate step */
                read_vec_element(s, tcg_res[pass], rd, pass, MO_64);

                switch (opcode) {
                case 0x2: /* SMLAL, SMLAL2, UMLAL, UMLAL2 */
                    tcg_gen_add_i64(tcg_res[pass], tcg_res[pass], tcg_passres);
                    break;
                case 0x6: /* SMLSL, SMLSL2, UMLSL, UMLSL2 */
                    tcg_gen_sub_i64(tcg_res[pass], tcg_res[pass], tcg_passres);
                    break;
                case 0x7: /* SQDMLSL, SQDMLSL2 */
                    tcg_gen_neg_i64(tcg_passres, tcg_passres);
                    /* fall through */
                case 0x3: /* SQDMLAL, SQDMLAL2 */
                    gen_helper_neon_addl_saturate_s64(tcg_res[pass], cpu_env,
                                                      tcg_res[pass],
                                                      tcg_passres);
                    break;
                default:
                    g_assert_not_reached();
                }
                tcg_temp_free_i64(tcg_passres);
            }
            tcg_temp_free_i64(tcg_idx);

            if (is_scalar) {
                clear_vec_high(s, rd);
            }
        } else {
            TCGv_i32 tcg_idx = tcg_temp_new_i32();

            assert(size == 1);
            read_vec_element_i32(s, tcg_idx, rm, index, size);

            if (!is_scalar) {
                /* The simplest way to handle the 16x16 indexed ops is to
                 * duplicate the index into both halves of the 32 bit tcg_idx
                 * and then use the usual Neon helpers.
                 */
                tcg_gen_deposit_i32(tcg_idx, tcg_idx, tcg_idx, 16, 16);
            }

            for (pass = 0; pass < (is_scalar ? 1 : 2); pass++) {
                TCGv_i32 tcg_op = tcg_temp_new_i32();
                TCGv_i64 tcg_passres;

                if (is_scalar) {
                    read_vec_element_i32(s, tcg_op, rn, pass, size);
                } else {
                    read_vec_element_i32(s, tcg_op, rn,
                                         pass + (is_q * 2), MO_32);
                }

                tcg_res[pass] = tcg_temp_new_i64();

                if (opcode == 0xa || opcode == 0xb) {
                    /* Non-accumulating ops */
                    tcg_passres = tcg_res[pass];
                } else {
                    tcg_passres = tcg_temp_new_i64();
                }

                if (memop & MO_SIGN) {
                    gen_helper_neon_mull_s16(tcg_passres, tcg_op, tcg_idx);
                } else {
                    gen_helper_neon_mull_u16(tcg_passres, tcg_op, tcg_idx);
                }
                if (satop) {
                    gen_helper_neon_addl_saturate_s32(tcg_passres, cpu_env,
                                                      tcg_passres, tcg_passres);
                }
                tcg_temp_free_i32(tcg_op);

                if (opcode == 0xa || opcode == 0xb) {
                    continue;
                }

                /* Accumulating op: handle accumulate step */
                read_vec_element(s, tcg_res[pass], rd, pass, MO_64);

                switch (opcode) {
                case 0x2: /* SMLAL, SMLAL2, UMLAL, UMLAL2 */
                    gen_helper_neon_addl_u32(tcg_res[pass], tcg_res[pass],
                                             tcg_passres);
                    break;
                case 0x6: /* SMLSL, SMLSL2, UMLSL, UMLSL2 */
                    gen_helper_neon_subl_u32(tcg_res[pass], tcg_res[pass],
                                             tcg_passres);
                    break;
                case 0x7: /* SQDMLSL, SQDMLSL2 */
                    gen_helper_neon_negl_u32(tcg_passres, tcg_passres);
                    /* fall through */
                case 0x3: /* SQDMLAL, SQDMLAL2 */
                    gen_helper_neon_addl_saturate_s32(tcg_res[pass], cpu_env,
                                                      tcg_res[pass],
                                                      tcg_passres);
                    break;
                default:
                    g_assert_not_reached();
                }
                tcg_temp_free_i64(tcg_passres);
            }
            tcg_temp_free_i32(tcg_idx);

            if (is_scalar) {
                tcg_gen_ext32u_i64(tcg_res[0], tcg_res[0]);
            }
        }

        if (is_scalar) {
            tcg_res[1] = tcg_const_i64(0);
        }

        for (pass = 0; pass < 2; pass++) {
            write_vec_element(s, tcg_res[pass], rd, pass, MO_64);
            tcg_temp_free_i64(tcg_res[pass]);
        }
    }

    if (!TCGV_IS_UNUSED_PTR(fpst)) {
        tcg_temp_free_ptr(fpst);
    }
}

/* C3.6.19 Crypto AES
 *  31             24 23  22 21       17 16    12 11 10 9    5 4    0
 * +-----------------+------+-----------+--------+-----+------+------+
 * | 0 1 0 0 1 1 1 0 | size | 1 0 1 0 0 | opcode | 1 0 |  Rn  |  Rd  |
 * +-----------------+------+-----------+--------+-----+------+------+
 */
static void disas_crypto_aes(DisasContext *s, uint32_t insn)
{
    int size = extract32(insn, 22, 2);
    int opcode = extract32(insn, 12, 5);
    int rn = extract32(insn, 5, 5);
    int rd = extract32(insn, 0, 5);
    int decrypt;
    TCGv_i32 tcg_rd_regno, tcg_rn_regno, tcg_decrypt;
    CryptoThreeOpEnvFn *genfn;

    if (!arm_dc_feature(s, ARM_FEATURE_V8_AES)
        || size != 0) {
        unallocated_encoding(s);
        return;
    }

    switch (opcode) {
    case 0x4: /* AESE */
        decrypt = 0;
        genfn = gen_helper_crypto_aese;
        break;
    case 0x6: /* AESMC */
        decrypt = 0;
        genfn = gen_helper_crypto_aesmc;
        break;
    case 0x5: /* AESD */
        decrypt = 1;
        genfn = gen_helper_crypto_aese;
        break;
    case 0x7: /* AESIMC */
        decrypt = 1;
        genfn = gen_helper_crypto_aesmc;
        break;
    default:
        unallocated_encoding(s);
        return;
    }

    /* Note that we convert the Vx register indexes into the
     * index within the vfp.regs[] array, so we can share the
     * helper with the AArch32 instructions.
     */
    tcg_rd_regno = tcg_const_i32(rd << 1);
    tcg_rn_regno = tcg_const_i32(rn << 1);
    tcg_decrypt = tcg_const_i32(decrypt);

    genfn(cpu_env, tcg_rd_regno, tcg_rn_regno, tcg_decrypt);

    tcg_temp_free_i32(tcg_rd_regno);
    tcg_temp_free_i32(tcg_rn_regno);
    tcg_temp_free_i32(tcg_decrypt);
}

/* C3.6.20 Crypto three-reg SHA
 *  31             24 23  22  21 20  16  15 14    12 11 10 9    5 4    0
 * +-----------------+------+---+------+---+--------+-----+------+------+
 * | 0 1 0 1 1 1 1 0 | size | 0 |  Rm  | 0 | opcode | 0 0 |  Rn  |  Rd  |
 * +-----------------+------+---+------+---+--------+-----+------+------+
 */
static void disas_crypto_three_reg_sha(DisasContext *s, uint32_t insn)
{
    int size = extract32(insn, 22, 2);
    int opcode = extract32(insn, 12, 3);
    int rm = extract32(insn, 16, 5);
    int rn = extract32(insn, 5, 5);
    int rd = extract32(insn, 0, 5);
    CryptoThreeOpEnvFn *genfn;
    TCGv_i32 tcg_rd_regno, tcg_rn_regno, tcg_rm_regno;
    int feature = ARM_FEATURE_V8_SHA256;

    if (size != 0) {
        unallocated_encoding(s);
        return;
    }

    switch (opcode) {
    case 0: /* SHA1C */
    case 1: /* SHA1P */
    case 2: /* SHA1M */
    case 3: /* SHA1SU0 */
        genfn = NULL;
        feature = ARM_FEATURE_V8_SHA1;
        break;
    case 4: /* SHA256H */
        genfn = gen_helper_crypto_sha256h;
        break;
    case 5: /* SHA256H2 */
        genfn = gen_helper_crypto_sha256h2;
        break;
    case 6: /* SHA256SU1 */
        genfn = gen_helper_crypto_sha256su1;
        break;
    default:
        unallocated_encoding(s);
        return;
    }

    if (!arm_dc_feature(s, feature)) {
        unallocated_encoding(s);
        return;
    }

    tcg_rd_regno = tcg_const_i32(rd << 1);
    tcg_rn_regno = tcg_const_i32(rn << 1);
    tcg_rm_regno = tcg_const_i32(rm << 1);

    if (genfn) {
        genfn(cpu_env, tcg_rd_regno, tcg_rn_regno, tcg_rm_regno);
    } else {
        TCGv_i32 tcg_opcode = tcg_const_i32(opcode);

        gen_helper_crypto_sha1_3reg(cpu_env, tcg_rd_regno,
                                    tcg_rn_regno, tcg_rm_regno, tcg_opcode);
        tcg_temp_free_i32(tcg_opcode);
    }

    tcg_temp_free_i32(tcg_rd_regno);
    tcg_temp_free_i32(tcg_rn_regno);
    tcg_temp_free_i32(tcg_rm_regno);
}

/* C3.6.21 Crypto two-reg SHA
 *  31             24 23  22 21       17 16    12 11 10 9    5 4    0
 * +-----------------+------+-----------+--------+-----+------+------+
 * | 0 1 0 1 1 1 1 0 | size | 1 0 1 0 0 | opcode | 1 0 |  Rn  |  Rd  |
 * +-----------------+------+-----------+--------+-----+------+------+
 */
static void disas_crypto_two_reg_sha(DisasContext *s, uint32_t insn)
{
    int size = extract32(insn, 22, 2);
    int opcode = extract32(insn, 12, 5);
    int rn = extract32(insn, 5, 5);
    int rd = extract32(insn, 0, 5);
    CryptoTwoOpEnvFn *genfn;
    int feature;
    TCGv_i32 tcg_rd_regno, tcg_rn_regno;

    if (size != 0) {
        unallocated_encoding(s);
        return;
    }

    switch (opcode) {
    case 0: /* SHA1H */
        feature = ARM_FEATURE_V8_SHA1;
        genfn = gen_helper_crypto_sha1h;
        break;
    case 1: /* SHA1SU1 */
        feature = ARM_FEATURE_V8_SHA1;
        genfn = gen_helper_crypto_sha1su1;
        break;
    case 2: /* SHA256SU0 */
        feature = ARM_FEATURE_V8_SHA256;
        genfn = gen_helper_crypto_sha256su0;
        break;
    default:
        unallocated_encoding(s);
        return;
    }

    if (!arm_dc_feature(s, feature)) {
        unallocated_encoding(s);
        return;
    }

    tcg_rd_regno = tcg_const_i32(rd << 1);
    tcg_rn_regno = tcg_const_i32(rn << 1);

    genfn(cpu_env, tcg_rd_regno, tcg_rn_regno);

    tcg_temp_free_i32(tcg_rd_regno);
    tcg_temp_free_i32(tcg_rn_regno);
}

/* C3.6 Data processing - SIMD, inc Crypto
 *
 * As the decode gets a little complex we are using a table based
 * approach for this part of the decode.
 */
static const AArch64DecodeTable data_proc_simd[] = {
    /* pattern  ,  mask     ,  fn                        */
    { 0x0e200400, 0x9f200400, disas_simd_three_reg_same },
    { 0x0e200000, 0x9f200c00, disas_simd_three_reg_diff },
    { 0x0e200800, 0x9f3e0c00, disas_simd_two_reg_misc },
    { 0x0e300800, 0x9f3e0c00, disas_simd_across_lanes },
    { 0x0e000400, 0x9fe08400, disas_simd_copy },
    { 0x0f000000, 0x9f000400, disas_simd_indexed }, /* vector indexed */
    /* simd_mod_imm decode is a subset of simd_shift_imm, so must precede it */
    { 0x0f000400, 0x9ff80400, disas_simd_mod_imm },
    { 0x0f000400, 0x9f800400, disas_simd_shift_imm },
    { 0x0e000000, 0xbf208c00, disas_simd_tb },
    { 0x0e000800, 0xbf208c00, disas_simd_zip_trn },
    { 0x2e000000, 0xbf208400, disas_simd_ext },
    { 0x5e200400, 0xdf200400, disas_simd_scalar_three_reg_same },
    { 0x5e200000, 0xdf200c00, disas_simd_scalar_three_reg_diff },
    { 0x5e200800, 0xdf3e0c00, disas_simd_scalar_two_reg_misc },
    { 0x5e300800, 0xdf3e0c00, disas_simd_scalar_pairwise },
    { 0x5e000400, 0xdfe08400, disas_simd_scalar_copy },
    { 0x5f000000, 0xdf000400, disas_simd_indexed }, /* scalar indexed */
    { 0x5f000400, 0xdf800400, disas_simd_scalar_shift_imm },
    { 0x4e280800, 0xff3e0c00, disas_crypto_aes },
    { 0x5e000000, 0xff208c00, disas_crypto_three_reg_sha },
    { 0x5e280800, 0xff3e0c00, disas_crypto_two_reg_sha },
    { 0x00000000, 0x00000000, NULL }
};

static void disas_data_proc_simd(DisasContext *s, uint32_t insn)
{
    /* Note that this is called with all non-FP cases from
     * table C3-6 so it must UNDEF for entries not specifically
     * allocated to instructions in that table.
     */
    AArch64DecodeFn *fn = lookup_disas_fn(&data_proc_simd[0], insn);
    if (fn) {
        fn(s, insn);
    } else {
        unallocated_encoding(s);
    }
}

/* C3.6 Data processing - SIMD and floating point */
static void disas_data_proc_simd_fp(DisasContext *s, uint32_t insn)
{
    if (extract32(insn, 28, 1) == 1 && extract32(insn, 30, 1) == 0) {
        disas_data_proc_fp(s, insn);
    } else {
        /* SIMD, including crypto */
        disas_data_proc_simd(s, insn);
    }
}

/* C3.1 A64 instruction index by encoding */
static void disas_a64_insn(CPUARMState *env, DisasContext *s)
{
    uint32_t insn;

    insn = arm_ldl_code(env, s->pc, s->sctlr_b);
    s->insn = insn;
    s->pc += 4;

    s->fp_access_checked = false;

    switch (extract32(insn, 25, 4)) {
    case 0x0: case 0x1: case 0x2: case 0x3: /* UNALLOCATED */
        unallocated_encoding(s);
        break;
    case 0x8: case 0x9: /* Data processing - immediate */
        disas_data_proc_imm(s, insn);
        break;
    case 0xa: case 0xb: /* Branch, exception generation and system insns */
        disas_b_exc_sys(s, insn);
        break;
    case 0x4:
    case 0x6:
    case 0xc:
    case 0xe:      /* Loads and stores */
        disas_ldst(s, insn);
        break;
    case 0x5:
    case 0xd:      /* Data processing - register */
        disas_data_proc_reg(s, insn);
        break;
    case 0x7:
    case 0xf:      /* Data processing - SIMD and floating point */
        disas_data_proc_simd_fp(s, insn);
        break;
    default:
        assert(FALSE); /* all 15 cases should be handled above */
        break;
    }

    /* if we allocated any temporaries, free them here */
    free_tmp_a64(s);
}

void gen_intermediate_code_a64(ARMCPU *cpu, TranslationBlock *tb)
{
    CPUState *cs = CPU(cpu);
    CPUARMState *env = &cpu->env;
    DisasContext dc1, *dc = &dc1;
<<<<<<< HEAD
    CPUBreakpoint *bp;
    int j, lj;
=======
>>>>>>> b01ff82c
    target_ulong pc_start;
    target_ulong next_page_start;
    int num_insns;
    int max_insns;

    pc_start = tb->pc;

    dc->tb = tb;

    dc->is_jmp = DISAS_NEXT;
    dc->pc = pc_start;
    dc->singlestep_enabled = cs->singlestep_enabled;
    dc->condjmp = 0;

    dc->aarch64 = 1;
    /* If we are coming from secure EL0 in a system with a 32-bit EL3, then
     * there is no secure EL1, so we route exceptions to EL3.
     */
    dc->secure_routed_to_el3 = arm_feature(env, ARM_FEATURE_EL3) &&
                               !arm_el_is_aa64(env, 3);
    dc->thumb = 0;
    dc->sctlr_b = 0;
    dc->be_data = ARM_TBFLAG_BE_DATA(tb->flags) ? MO_BE : MO_LE;
    dc->condexec_mask = 0;
    dc->condexec_cond = 0;
    dc->mmu_idx = ARM_TBFLAG_MMUIDX(tb->flags);
    dc->current_el = arm_mmu_idx_to_el(dc->mmu_idx);
#if !defined(CONFIG_USER_ONLY)
    dc->user = (dc->current_el == 0);
#endif
    dc->fp_excp_el = ARM_TBFLAG_FPEXC_EL(tb->flags);
    dc->vec_len = 0;
    dc->vec_stride = 0;
    dc->cp_regs = cpu->cp_regs;
    dc->features = env->features;

    /* Single step state. The code-generation logic here is:
     *  SS_ACTIVE == 0:
     *   generate code with no special handling for single-stepping (except
     *   that anything that can make us go to SS_ACTIVE == 1 must end the TB;
     *   this happens anyway because those changes are all system register or
     *   PSTATE writes).
     *  SS_ACTIVE == 1, PSTATE.SS == 1: (active-not-pending)
     *   emit code for one insn
     *   emit code to clear PSTATE.SS
     *   emit code to generate software step exception for completed step
     *   end TB (as usual for having generated an exception)
     *  SS_ACTIVE == 1, PSTATE.SS == 0: (active-pending)
     *   emit code to generate a software step exception
     *   end the TB
     */
    dc->ss_active = ARM_TBFLAG_SS_ACTIVE(tb->flags);
    dc->pstate_ss = ARM_TBFLAG_PSTATE_SS(tb->flags);
    dc->is_ldex = false;
    dc->ss_same_el = (arm_debug_target_el(env) == dc->current_el);

    init_tmp_a64_array(dc);

    next_page_start = (pc_start & TARGET_PAGE_MASK) + TARGET_PAGE_SIZE;
    num_insns = 0;
    max_insns = tb->cflags & CF_COUNT_MASK;
    if (max_insns == 0) {
        max_insns = CF_COUNT_MASK;
    }
    if (max_insns > TCG_MAX_INSNS) {
        max_insns = TCG_MAX_INSNS;
    }

    gen_tb_start(tb);

    tcg_clear_temp_count();

    do {
        dc->insn_start_idx = tcg_op_buf_count();
        tcg_gen_insn_start(dc->pc, 0, 0);
        num_insns++;

        if (unlikely(!QTAILQ_EMPTY(&cs->breakpoints))) {
            CPUBreakpoint *bp;
            QTAILQ_FOREACH(bp, &cs->breakpoints, entry) {
                if (bp->pc == dc->pc) {
<<<<<<< HEAD
                    gen_exception_internal_insn(dc, 0, EXCP_DEBUG);
                    /* Advance PC so that clearing the breakpoint will
                       invalidate this TB.  */
                    dc->pc += 2;
                    goto done_generating;
                }
            }
        }

        if (search_pc) {
            j = tcg_op_buf_count();
            if (lj < j) {
                lj++;
                while (lj < j) {
                    tcg_ctx.gen_opc_instr_start[lj++] = 0;
=======
                    if (bp->flags & BP_CPU) {
                        gen_a64_set_pc_im(dc->pc);
                        gen_helper_check_breakpoints(cpu_env);
                        /* End the TB early; it likely won't be executed */
                        dc->is_jmp = DISAS_UPDATE;
                    } else {
                        gen_exception_internal_insn(dc, 0, EXCP_DEBUG);
                        /* The address covered by the breakpoint must be
                           included in [tb->pc, tb->pc + tb->size) in order
                           to for it to be properly cleared -- thus we
                           increment the PC here so that the logic setting
                           tb->size below does the right thing.  */
                        dc->pc += 4;
                        goto done_generating;
                    }
                    break;
>>>>>>> b01ff82c
                }
            }
        }

        if (num_insns == max_insns && (tb->cflags & CF_LAST_IO)) {
            gen_io_start();
        }

        if (dc->ss_active && !dc->pstate_ss) {
            /* Singlestep state is Active-pending.
             * If we're in this state at the start of a TB then either
             *  a) we just took an exception to an EL which is being debugged
             *     and this is the first insn in the exception handler
             *  b) debug exceptions were masked and we just unmasked them
             *     without changing EL (eg by clearing PSTATE.D)
             * In either case we're going to take a swstep exception in the
             * "did not step an insn" case, and so the syndrome ISV and EX
             * bits should be zero.
             */
            assert(num_insns == 1);
            gen_exception(EXCP_UDEF, syn_swstep(dc->ss_same_el, 0, 0),
                          default_exception_el(dc));
            dc->is_jmp = DISAS_EXC;
            break;
        }

        disas_a64_insn(env, dc);

        if (tcg_check_temp_count()) {
            fprintf(stderr, "TCG temporary leak before "TARGET_FMT_lx"\n",
                    dc->pc);
        }

        /* Translation stops when a conditional branch is encountered.
         * Otherwise the subsequent code could get translated several times.
         * Also stop translation when a page boundary is reached.  This
         * ensures prefetch aborts occur at the right place.
         */
<<<<<<< HEAD
        num_insns++;
=======
>>>>>>> b01ff82c
    } while (!dc->is_jmp && !tcg_op_buf_full() &&
             !cs->singlestep_enabled &&
             !singlestep &&
             !dc->ss_active &&
             dc->pc < next_page_start &&
             num_insns < max_insns);

    if (tb->cflags & CF_LAST_IO) {
        gen_io_end();
    }

    if (unlikely(cs->singlestep_enabled || dc->ss_active)
        && dc->is_jmp != DISAS_EXC) {
        /* Note that this means single stepping WFI doesn't halt the CPU.
         * For conditional branch insns this is harmless unreachable code as
         * gen_goto_tb() has already handled emitting the debug exception
         * (and thus a tb-jump is not possible when singlestepping).
         */
        assert(dc->is_jmp != DISAS_TB_JUMP);
        if (dc->is_jmp != DISAS_JUMP) {
            gen_a64_set_pc_im(dc->pc);
        }
        if (cs->singlestep_enabled) {
            gen_exception_internal(EXCP_DEBUG);
        } else {
            gen_step_complete_exception(dc);
        }
    } else {
        switch (dc->is_jmp) {
        case DISAS_NEXT:
            gen_goto_tb(dc, 1, dc->pc);
            break;
        default:
        case DISAS_UPDATE:
            gen_a64_set_pc_im(dc->pc);
            /* fall through */
        case DISAS_JUMP:
            /* indicate that the hash table must be used to find the next TB */
            tcg_gen_exit_tb(0);
            break;
        case DISAS_TB_JUMP:
        case DISAS_EXC:
        case DISAS_SWI:
            break;
        case DISAS_WFE:
            gen_a64_set_pc_im(dc->pc);
            gen_helper_wfe(cpu_env);
            break;
        case DISAS_YIELD:
            gen_a64_set_pc_im(dc->pc);
            gen_helper_yield(cpu_env);
            break;
        case DISAS_WFI:
            /* This is a special case because we don't want to just halt the CPU
             * if trying to debug across a WFI.
             */
            gen_a64_set_pc_im(dc->pc);
            gen_helper_wfi(cpu_env);
            /* The helper doesn't necessarily throw an exception, but we
             * must go back to the main loop to check for interrupts anyway.
             */
            tcg_gen_exit_tb(0);
            break;
        }
    }

done_generating:
    gen_tb_end(tb, num_insns);

#ifdef DEBUG_DISAS
    if (qemu_loglevel_mask(CPU_LOG_TB_IN_ASM) &&
        qemu_log_in_addr_range(pc_start)) {
        qemu_log("----------------\n");
        qemu_log("IN: %s\n", lookup_symbol(pc_start));
        log_target_disas(cs, pc_start, dc->pc - pc_start,
                         4 | (bswap_code(dc->sctlr_b) ? 2 : 0));
        qemu_log("\n");
    }
#endif
<<<<<<< HEAD
    if (search_pc) {
        j = tcg_op_buf_count();
        lj++;
        while (lj <= j) {
            tcg_ctx.gen_opc_instr_start[lj++] = 0;
        }
    } else {
        tb->size = dc->pc - pc_start;
        tb->icount = num_insns;
    }
=======
    tb->size = dc->pc - pc_start;
    tb->icount = num_insns;
>>>>>>> b01ff82c
}<|MERGE_RESOLUTION|>--- conflicted
+++ resolved
@@ -11124,11 +11124,6 @@
     CPUState *cs = CPU(cpu);
     CPUARMState *env = &cpu->env;
     DisasContext dc1, *dc = &dc1;
-<<<<<<< HEAD
-    CPUBreakpoint *bp;
-    int j, lj;
-=======
->>>>>>> b01ff82c
     target_ulong pc_start;
     target_ulong next_page_start;
     int num_insns;
@@ -11210,23 +11205,6 @@
             CPUBreakpoint *bp;
             QTAILQ_FOREACH(bp, &cs->breakpoints, entry) {
                 if (bp->pc == dc->pc) {
-<<<<<<< HEAD
-                    gen_exception_internal_insn(dc, 0, EXCP_DEBUG);
-                    /* Advance PC so that clearing the breakpoint will
-                       invalidate this TB.  */
-                    dc->pc += 2;
-                    goto done_generating;
-                }
-            }
-        }
-
-        if (search_pc) {
-            j = tcg_op_buf_count();
-            if (lj < j) {
-                lj++;
-                while (lj < j) {
-                    tcg_ctx.gen_opc_instr_start[lj++] = 0;
-=======
                     if (bp->flags & BP_CPU) {
                         gen_a64_set_pc_im(dc->pc);
                         gen_helper_check_breakpoints(cpu_env);
@@ -11243,7 +11221,6 @@
                         goto done_generating;
                     }
                     break;
->>>>>>> b01ff82c
                 }
             }
         }
@@ -11282,10 +11259,6 @@
          * Also stop translation when a page boundary is reached.  This
          * ensures prefetch aborts occur at the right place.
          */
-<<<<<<< HEAD
-        num_insns++;
-=======
->>>>>>> b01ff82c
     } while (!dc->is_jmp && !tcg_op_buf_full() &&
              !cs->singlestep_enabled &&
              !singlestep &&
@@ -11365,19 +11338,6 @@
         qemu_log("\n");
     }
 #endif
-<<<<<<< HEAD
-    if (search_pc) {
-        j = tcg_op_buf_count();
-        lj++;
-        while (lj <= j) {
-            tcg_ctx.gen_opc_instr_start[lj++] = 0;
-        }
-    } else {
-        tb->size = dc->pc - pc_start;
-        tb->icount = num_insns;
-    }
-=======
     tb->size = dc->pc - pc_start;
     tb->icount = num_insns;
->>>>>>> b01ff82c
 }